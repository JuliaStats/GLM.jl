using Distributions, Documenter, GLM, StatsBase

<<<<<<< HEAD
makedocs(format=Documenter.HTML(),
=======
makedocs(; format=Documenter.HTML(),
>>>>>>> 8f58b340
         sitename="GLM",
         modules=[GLM],
         pages=["Home" => "index.md",
                "examples.md",
                "api.md"],
         debug=false,
         doctest=true,
         warnonly=[:missing_docs])

<<<<<<< HEAD
deploydocs(repo="github.com/JuliaStats/GLM.jl.git",
=======
deploydocs(; repo="github.com/JuliaStats/GLM.jl.git",
>>>>>>> 8f58b340
           push_preview=true)<|MERGE_RESOLUTION|>--- conflicted
+++ resolved
@@ -1,10 +1,6 @@
 using Distributions, Documenter, GLM, StatsBase
 
-<<<<<<< HEAD
-makedocs(format=Documenter.HTML(),
-=======
 makedocs(; format=Documenter.HTML(),
->>>>>>> 8f58b340
          sitename="GLM",
          modules=[GLM],
          pages=["Home" => "index.md",
@@ -14,9 +10,5 @@
          doctest=true,
          warnonly=[:missing_docs])
 
-<<<<<<< HEAD
-deploydocs(repo="github.com/JuliaStats/GLM.jl.git",
-=======
 deploydocs(; repo="github.com/JuliaStats/GLM.jl.git",
->>>>>>> 8f58b340
            push_preview=true)