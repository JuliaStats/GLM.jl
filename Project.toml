name = "GLM"
uuid = "38e38edf-8417-5370-95a0-9cbb8c7f171a"
version = "1.3.6"

[deps]
Distributions = "31c24e10-a181-5473-b8eb-7969acd0382f"
LinearAlgebra = "37e2e46d-f89d-539d-b4ee-838fcccc9c8e"
Printf = "de0858da-6303-5e67-8744-51eddeeeb8d7"
Random = "9a3f8284-a2c9-5f02-9a11-845980a1fd5c"
Reexport = "189a3867-3050-52da-a836-e630ba90ab69"
SparseArrays = "2f01184e-e22b-5df5-ae63-d93ebab69eaf"
SpecialFunctions = "276daf66-3868-5448-9aa4-cd146d93841b"
Statistics = "10745b16-79ce-11e8-11f9-7d13ad32a3b2"
StatsBase = "2913bbd2-ae8a-5f71-8c99-4fb6c76f3a91"
StatsFuns = "4c63d2b9-4356-54db-8cca-17b64c39e42c"
StatsModels = "3eaba693-59b7-5ba5-a881-562e759f1c8d"

[compat]
CSV = "0.5"
CategoricalArrays = "0.3, 0.4, 0.5, 0.6, 0.7"
DataFrames = "0.19, 0.20"
Distributions = "0.16, 0.17, 0.18, 0.19, 0.20, 0.21, 0.22"
RDatasets = "0.5, 0.6"
Reexport = "0.1, 0.2"
SpecialFunctions = "0.6, 0.7, 0.8, 0.9, 0.10"
StatsBase = "0.30, 0.31, 0.32"
StatsFuns = "0.6, 0.7, 0.8, 0.9"
StatsModels = "0.6"
julia = "1"

[extras]
CSV = "336ed68f-0bac-5ca0-87d4-7b16caf5d00b"
CategoricalArrays = "324d7699-5711-5eae-9e2f-1d82baa6b597"
DataFrames = "a93c6f00-e57d-5684-b7b6-d8193f3e46c0"
RDatasets = "ce6b1742-4840-55fa-b093-852dadbb1d8b"
Test = "8dfed614-e22c-5e08-85e1-65c5234f0b40"

[targets]
<<<<<<< HEAD
test = ["CategoricalArrays", "CSV", "DataFrames", "RDatasets", "Test"]

[compat]
CategoricalArrays = ">= 0.3"
CSV = ">= 0.2"
DataFrames = ">= 0.11"
Distributions = ">= 0.16"
RDatasets = ">= 0.5"
Reexport = ">= 0.1"
SpecialFunctions = ">= 0.6"
StatsBase = ">= 0.30"
StatsFuns = ">= 0.6"
StatsModels = "0.5"
=======
test = ["CategoricalArrays", "CSV", "DataFrames", "RDatasets", "Test"]
>>>>>>> c3fc336f
<|MERGE_RESOLUTION|>--- conflicted
+++ resolved
@@ -36,20 +36,4 @@
 Test = "8dfed614-e22c-5e08-85e1-65c5234f0b40"
 
 [targets]
-<<<<<<< HEAD
-test = ["CategoricalArrays", "CSV", "DataFrames", "RDatasets", "Test"]
-
-[compat]
-CategoricalArrays = ">= 0.3"
-CSV = ">= 0.2"
-DataFrames = ">= 0.11"
-Distributions = ">= 0.16"
-RDatasets = ">= 0.5"
-Reexport = ">= 0.1"
-SpecialFunctions = ">= 0.6"
-StatsBase = ">= 0.30"
-StatsFuns = ">= 0.6"
-StatsModels = "0.5"
-=======
-test = ["CategoricalArrays", "CSV", "DataFrames", "RDatasets", "Test"]
->>>>>>> c3fc336f
+test = ["CategoricalArrays", "CSV", "DataFrames", "RDatasets", "Test"]