name = "GLM"
uuid = "38e38edf-8417-5370-95a0-9cbb8c7f171a"
version = "1.3.6"

[deps]
Distributions = "31c24e10-a181-5473-b8eb-7969acd0382f"
LinearAlgebra = "37e2e46d-f89d-539d-b4ee-838fcccc9c8e"
Printf = "de0858da-6303-5e67-8744-51eddeeeb8d7"
Random = "9a3f8284-a2c9-5f02-9a11-845980a1fd5c"
Reexport = "189a3867-3050-52da-a836-e630ba90ab69"
SparseArrays = "2f01184e-e22b-5df5-ae63-d93ebab69eaf"
SpecialFunctions = "276daf66-3868-5448-9aa4-cd146d93841b"
Statistics = "10745b16-79ce-11e8-11f9-7d13ad32a3b2"
StatsBase = "2913bbd2-ae8a-5f71-8c99-4fb6c76f3a91"
StatsFuns = "4c63d2b9-4356-54db-8cca-17b64c39e42c"
StatsModels = "3eaba693-59b7-5ba5-a881-562e759f1c8d"

[compat]
CSV = "0.5"
CategoricalArrays = "0.3, 0.4, 0.5, 0.6, 0.7"
DataFrames = "0.19, 0.20"
Distributions = "0.16, 0.17, 0.18, 0.19, 0.20, 0.21, 0.22"
RDatasets = "0.5, 0.6"
Reexport = "0.1, 0.2"
SpecialFunctions = "0.6, 0.7, 0.8, 0.9, 0.10"
StatsBase = "0.30, 0.31, 0.32"
StatsFuns = "0.6, 0.7, 0.8, 0.9"
StatsModels = "0.6"
julia = "1"

[extras]
CSV = "336ed68f-0bac-5ca0-87d4-7b16caf5d00b"
CategoricalArrays = "324d7699-5711-5eae-9e2f-1d82baa6b597"
DataFrames = "a93c6f00-e57d-5684-b7b6-d8193f3e46c0"
RDatasets = "ce6b1742-4840-55fa-b093-852dadbb1d8b"
Test = "8dfed614-e22c-5e08-85e1-65c5234f0b40"

[targets]
<<<<<<< HEAD
test = ["CategoricalArrays", "CSV", "DataFrames", "RDatasets", "Test"]

[compat]
CategoricalArrays = "0.3, 0.4, 0.5"
CSV = "0.2, 0.3, 0.4"
DataFrames = "0.11, 0.12, 0.13, 0.14, 0.15, 0.16, 0.17"
Distributions = "0.16, 0.17, 0.18, 0.19"
RDatasets = "0.5, 0.6"
Reexport = "0.1, 0.2"
SpecialFunctions = "0.6, 0.7"
StatsBase = "0.22, 0.23, 0.24, 0.25, 0.26, 0.27, 0.28, 0.29"
StatsFuns = "0.6, 0.7, 0.8"
StatsModels = "0.5" 
=======
test = ["CategoricalArrays", "CSV", "DataFrames", "RDatasets", "Test"]
>>>>>>> ae34b5d1
<|MERGE_RESOLUTION|>--- conflicted
+++ resolved
@@ -36,20 +36,4 @@
 Test = "8dfed614-e22c-5e08-85e1-65c5234f0b40"
 
 [targets]
-<<<<<<< HEAD
-test = ["CategoricalArrays", "CSV", "DataFrames", "RDatasets", "Test"]
-
-[compat]
-CategoricalArrays = "0.3, 0.4, 0.5"
-CSV = "0.2, 0.3, 0.4"
-DataFrames = "0.11, 0.12, 0.13, 0.14, 0.15, 0.16, 0.17"
-Distributions = "0.16, 0.17, 0.18, 0.19"
-RDatasets = "0.5, 0.6"
-Reexport = "0.1, 0.2"
-SpecialFunctions = "0.6, 0.7"
-StatsBase = "0.22, 0.23, 0.24, 0.25, 0.26, 0.27, 0.28, 0.29"
-StatsFuns = "0.6, 0.7, 0.8"
-StatsModels = "0.5" 
-=======
-test = ["CategoricalArrays", "CSV", "DataFrames", "RDatasets", "Test"]
->>>>>>> ae34b5d1
+test = ["CategoricalArrays", "CSV", "DataFrames", "RDatasets", "Test"]