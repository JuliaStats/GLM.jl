using Base.Test, StatsFuns, DataFrames, GLM

function test_show(x)
    io = IOBuffer()
    show(io, x)
end

const glm_datadir = joinpath(dirname(@__FILE__), "..", "data")

## Formaldehyde data from the R Datasets package
form = DataFrame(Any[[0.1,0.3,0.5,0.6,0.7,0.9],[0.086,0.269,0.446,0.538,0.626,0.782]],
    [:Carb, :OptDen])

@testset "lm" begin
    lm1 = fit(LinearModel, @formula(OptDen ~ Carb), form)
    test_show(lm1)
    @test isapprox(coef(lm1), collect(linreg(form[:Carb], form[:OptDen])))
    Σ = [6.136653061224592e-05 -9.464489795918525e-05
        -9.464489795918525e-05 1.831836734693908e-04]
    @test isapprox(vcov(lm1), Σ)
    @test isapprox(cor(lm1.model), diagm(diag(Σ))^(-1/2)*Σ*diagm(diag(Σ))^(-1/2))
    @test dof(lm1) == 3
    @test isapprox(deviance(lm1), 0.0002992000000000012)
    @test isapprox(loglikelihood(lm1), 21.204842144047973)
    @test isapprox(nulldeviance(lm1), 0.3138488333333334)
    @test isapprox(nullloglikelihood(lm1), 0.33817870295676444)
    @test r²(lm1) == r2(lm1)
    @test isapprox(r²(lm1), 0.9990466748057584)
    @test adjr²(lm1) == adjr2(lm1)
    @test isapprox(adjr²(lm1), 0.998808343507198)
    @test isapprox(aic(lm1), -36.409684288095946)
    @test isapprox(aicc(lm1), -24.409684288095946)
    @test isapprox(bic(lm1), -37.03440588041178)
end

dobson = DataFrame(Counts = [18.,17,15,20,10,20,25,13,12],
    Outcome = pool(repeat(["A", "B", "C"], outer = 3)),
    Treatment = pool(repeat(["a","b", "c"], inner = 3)))

@testset "Poisson GLM" begin
    gm1 = fit(GeneralizedLinearModel, @formula(Counts ~ Outcome + Treatment), dobson, Poisson())
    test_show(gm1)
    @test dof(gm1) == 5
    @test isapprox(deviance(gm1), 5.12914107700115, rtol = 1e-7)
    @test isapprox(loglikelihood(gm1), -23.380659200978837, rtol = 1e-7)
    @test isapprox(aic(gm1), 56.76131840195767)
    @test isapprox(aicc(gm1), 76.76131840195768)
    @test isapprox(bic(gm1), 57.74744128863877)
    @test isapprox(coef(gm1)[1:3],
        [3.044522437723423,-0.45425527227759555,-0.29298712468147375])
end

## Example from http://www.ats.ucla.edu/stat/r/dae/logit.htm
admit = readtable(joinpath(glm_datadir, "admit.csv.gz"))
admit[:rank] = pool(admit[:rank])

@testset "Binomial, Bernoulli, LogitLink" begin
    for distr in (Binomial, Bernoulli)
        gm2 = fit(GeneralizedLinearModel, @formula(admit ~ gre + gpa + rank), admit, distr())
        test_show(gm2)
        @test dof(gm2) == 6
        @test isapprox(deviance(gm2), 458.5174924758994)
        @test isapprox(loglikelihood(gm2), -229.25874623794968)
        @test isapprox(aic(gm2), 470.51749247589936)
        @test isapprox(aicc(gm2), 470.7312329339146)
        @test isapprox(bic(gm2), 494.4662797585473)
        @test isapprox(coef(gm2),
            [-3.9899786606380734, 0.0022644256521549043, 0.8040374535155766,
            -0.6754428594116577, -1.3402038117481079,-1.5514636444657492])
    end
end

@testset "Bernoulli ProbitLink" begin
    gm3 = fit(GeneralizedLinearModel, @formula(admit ~ gre + gpa + rank), admit,
        Binomial(), ProbitLink())
    test_show(gm3)
    @test dof(gm3) == 6
    @test isapprox(deviance(gm3), 458.4131713833386)
    @test isapprox(loglikelihood(gm3), -229.20658569166932)
    @test isapprox(aic(gm3), 470.41317138333864)
    @test isapprox(aicc(gm3), 470.6269118413539)
    @test isapprox(bic(gm3), 494.36195866598655)
    @test isapprox(coef(gm3),
        [-2.3867922998680786, 0.0013755394922972369, 0.47772908362647015,
        -0.4154125854823675, -0.8121458010130356, -0.9359047862425298])
end

@testset "Bernoulli CauchitLink" begin
    gm4 = fit(GeneralizedLinearModel, @formula(admit ~ gre + gpa + rank), admit,
        Binomial(), CauchitLink())
    test_show(gm4)
    @test dof(gm4) == 6
    @test isapprox(deviance(gm4), 459.3401112751141)
    @test isapprox(loglikelihood(gm4), -229.6700556375571)
    @test isapprox(aic(gm4), 471.3401112751142)
    @test isapprox(aicc(gm4), 471.5538517331295)
    @test isapprox(bic(gm4), 495.28889855776214)
end

@testset "Bernoulli CloglogLink" begin
    gm5 = fit(GeneralizedLinearModel, @formula(admit ~ gre + gpa + rank), admit,
        Binomial(), CloglogLink())
    test_show(gm5)
    @test dof(gm5) == 6
    @test isapprox(deviance(gm5), 458.89439629612616)
    @test isapprox(loglikelihood(gm5), -229.44719814806314)
    @test isapprox(aic(gm5), 470.8943962961263)
    @test isapprox(aicc(gm5), 471.1081367541415)
    @test isapprox(bic(gm5), 494.8431835787742)
end

## Example with offsets from Venables & Ripley (2002, p.189)
anorexia = readtable(joinpath(glm_datadir, "anorexia.csv.gz"))
anorexia[:Treat] = pool(anorexia[:Treat])

@testset "Offset" begin
    gm6 = fit(GeneralizedLinearModel, @formula(Postwt ~ Prewt + Treat), anorexia,
        Normal(), IdentityLink(), offset=Array(anorexia[:Prewt]))
    test_show(gm6)
    @test dof(gm6) == 5
    @test isapprox(deviance(gm6), 3311.262619919613)
    @test isapprox(loglikelihood(gm6), -239.9866487711122)
    @test isapprox(aic(gm6), 489.9732975422244)
    @test isapprox(aicc(gm6), 490.8823884513153)
    @test isapprox(bic(gm6), 501.35662813730465)
    @test isapprox(coef(gm6),
        [49.7711090149846,-0.5655388496391,-4.0970655280729,4.5630626529188])
    @test isapprox(GLM.dispersion(gm6.model, true), 48.6950385282296)
    @test isapprox(stderr(gm6),
        [13.3909581420259, 0.1611823618518, 1.8934926069669, 2.1333359226431])
end

@testset "Normal LogLink offset" begin
    gm7 = fit(GeneralizedLinearModel, @formula(Postwt ~ Prewt + Treat), anorexia,
        Normal(), LogLink(), offset=Array(anorexia[:Prewt]), convTol=1e-8)
    test_show(gm7)
    @test isapprox(deviance(gm7), 3265.207242977156)
    @test isapprox(coef(gm7),
        [3.992326787835955, -0.994452693131178, -0.050698258703974, 0.051494029957641])
    @test isapprox(GLM.dispersion(gm7.model, true), 48.017753573192266)
    @test isapprox(stderr(gm7), [0.15716774, 0.0018862835, 0.02258404, 0.023882795], atol=1e-6)
end

## Gamma example from McCullagh & Nelder (1989, pp. 300-2)
clotting = DataFrame(u = log.([5,10,15,20,30,40,60,80,100]),
                     lot1 = [118,58,42,35,27,25,21,19,18])

@testset "Gamma InverseLink" begin
    gm8 = fit(GeneralizedLinearModel, @formula(lot1 ~ 1 + u), clotting, Gamma())
    test_show(gm8)
    @test dof(gm8) == 3
    @test isapprox(deviance(gm8), 0.016729715178484157)
    @test isapprox(loglikelihood(gm8), -15.994961974777247)
    @test isapprox(aic(gm8), 37.989923949554495)
    @test isapprox(aicc(gm8), 42.78992394955449)
    @test isapprox(bic(gm8), 38.58159768156315)
    @test isapprox(coef(gm8), [-0.01655438172784895,0.01534311491072141])
    @test isapprox(GLM.dispersion(gm8.model, true), 0.002446059333495581, atol=1e-6)
    @test isapprox(stderr(gm8), [0.00092754223, 0.000414957683], atol=1e-6)
end

@testset "Gamma LogLink" begin
    gm9 = fit(GeneralizedLinearModel, @formula(lot1 ~ 1 + u), clotting, Gamma(), LogLink(),
        convTol=1e-8)
    test_show(gm9)
    @test dof(gm9) == 3
    @test isapprox(deviance(gm9), 0.16260829451739)
    @test isapprox(loglikelihood(gm9), -26.24082810384911)
    @test isapprox(aic(gm9), 58.48165620769822)
    @test isapprox(aicc(gm9), 63.28165620769822)
    @test isapprox(bic(gm9), 59.07332993970688)
    @test isapprox(coef(gm9), [5.50322528458221, -0.60191617825971])
    @test isapprox(GLM.dispersion(gm9.model, true), 0.02435442293561081)
    @test isapprox(stderr(gm9), [0.19030107482720, 0.05530784660144])
end

@testset "Gamma IdentityLink" begin
    gm10 = fit(GeneralizedLinearModel, @formula(lot1 ~ 1 + u), clotting, Gamma(), IdentityLink(),
        convTol=1e-8)
    test_show(gm10)
    @test dof(gm10) == 3
    @test isapprox(deviance(gm10), 0.60845414895344)
    @test isapprox(loglikelihood(gm10), -32.216072437284176)
    @test isapprox(aic(gm10), 70.43214487456835)
    @test isapprox(aicc(gm10), 75.23214487456835)
    @test isapprox(bic(gm10), 71.02381860657701)
    @test isapprox(coef(gm10), [99.250446880986, -18.374324929002])
    @test isapprox(GLM.dispersion(gm10.model, true), 0.10417373, atol=1e-6)
    @test isapprox(stderr(gm10), [17.864084, 4.297895], atol=1e-4)
end

# Logistic regression using aggregated data and weights
admit_agr = DataFrame(count = [28., 97, 93, 55, 33, 54, 28, 12],
                      admit = repeat([false, true], inner=[4]),
                      rank = pool(repeat([1, 2, 3, 4], outer=[2])))

@testset "Aggregated Binomial LogitLink" begin
    for distr in (Binomial, Bernoulli)
        gm14 = fit(GeneralizedLinearModel, @formula(admit ~ rank), admit_agr, distr(), wts=Array(admit_agr[:count]))
        @test dof(gm14) == 4
        @test nobs(gm14) == 400
        @test isapprox(deviance(gm14), 474.9667184280627)
        @test isapprox(loglikelihood(gm14), -237.48335921403134)
        @test isapprox(aic(gm14), 482.96671842822883)
        @test isapprox(aicc(gm14), 483.0679842510136)
        @test isapprox(bic(gm14), 498.9325766164946)
        @test isapprox(coef(gm14),
            [0.164303051291, -0.7500299832, -1.36469792994, -1.68672866457], atol=1e-5)
    end
end

# Logistic regression using aggregated data with proportions of successes and weights
admit_agr2 = DataFrame(Any[[61., 151, 121, 67], [33., 54, 28, 12], pool([1, 2, 3, 4])],
    [:count, :admit, :rank])
admit_agr2[:p] = admit_agr2[:admit] ./ admit_agr2[:count]

## The model matrix here is singular so tests like the deviance are just round off error
@testset "Binomial LogitLink aggregated" begin
    gm15 = fit(GeneralizedLinearModel, @formula(p ~ rank), admit_agr2, Binomial(), wts=admit_agr2[:count])
    test_show(gm15)
    @test dof(gm15) == 4
    @test nobs(gm15) == 400
# The model matrix is singular so the deviance is essentially round-off error
#    @test isapprox(deviance(gm15), -2.4424906541753456e-15, rtol = 1e-7)
    @test isapprox(loglikelihood(gm15), -9.50254433604239)
    @test isapprox(aic(gm15), 27.00508867208478)
    @test isapprox(aicc(gm15), 27.106354494869592)
    @test isapprox(bic(gm15), 42.970946860516705)
    @test isapprox(coef(gm15),
        [0.1643030512912767, -0.7500299832303851, -1.3646980342693287, -1.6867295867357475])
end

# Weighted Gamma example (weights are totally made up)
@testset "Gamma InverseLink Weights" begin
    gm16 = fit(GeneralizedLinearModel, @formula(lot1 ~ 1 + u), clotting, Gamma(),
        wts=[1.5,2.0,1.1,4.5,2.4,3.5,5.6,5.4,6.7])
    test_show(gm16)
    @test dof(gm16) == 3
    @test nobs(gm16) == 32.7
    @test isapprox(deviance(gm16), 0.03933389380881689)
    @test isapprox(loglikelihood(gm16), -43.35907878769152)
    @test isapprox(aic(gm16), 92.71815757538305)
    @test isapprox(aicc(gm16), 93.55439450918095)
    @test isapprox(bic(gm16), 97.18028280909267)
    @test isapprox(coef(gm16), [-0.017217012615523237, 0.015649040411276433])
end

# Weighted Poisson example (weights are totally made up)
@testset "Poisson LogLink Weights" begin
    gm17 = fit(GeneralizedLinearModel, @formula(Counts ~ Outcome + Treatment), dobson, Poisson(),
        wts = [1.5,2.0,1.1,4.5,2.4,3.5,5.6,5.4,6.7])
    test_show(gm17)
    @test dof(gm17) == 5
    @test isapprox(deviance(gm17), 17.699857821414266)
    @test isapprox(loglikelihood(gm17), -84.57429468506352)
    @test isapprox(aic(gm17), 179.14858937012704)
    @test isapprox(aicc(gm17), 181.39578038136298)
    @test isapprox(bic(gm17), 186.5854647596431)
    @test isapprox(coef(gm17), [3.1218557035404793, -0.5270435906931427,-0.40300384148562746,
                           -0.017850203824417415,-0.03507851122782909])
end

@testset "Sparse GLM" begin
    srand(1)
    X = sprand(1000, 10, 0.01)
    β = randn(10)
    y = Bool[rand() < logistic(x) for x in X * β]
    gmsparse = fit(GeneralizedLinearModel, X, y, Binomial())
    gmdense = fit(GeneralizedLinearModel, full(X), y, Binomial())

    @test isapprox(deviance(gmsparse), deviance(gmdense))
    @test isapprox(coef(gmsparse), coef(gmdense))
    @test isapprox(vcov(gmsparse), vcov(gmdense))
end


@testset "Predict" begin
    srand(1)
    X = rand(10, 2)
    Y = logistic.(X * [3; -3])

    gm11 = fit(GeneralizedLinearModel, X, Y, Binomial())
    @test isapprox(predict(gm11), Y)

    newX = rand(5, 2)
    newY = logistic.(newX * coef(gm11))
    @test isapprox(predict(gm11, newX), newY)

    off = rand(10)
    newoff = rand(5)

    @test_throws ArgumentError predict(gm11, newX, offset=newoff)

    gm12 = fit(GeneralizedLinearModel, X, Y, Binomial(), offset=off)
    @test_throws ArgumentError predict(gm12, newX)
    @test isapprox(predict(gm12, newX, offset=newoff),
        logistic.(newX * coef(gm12) .+ newoff))

        # Prediction from DataFrames
    d = convert(DataFrame, X)
    d[:y] = Y

    gm13 = fit(GeneralizedLinearModel, @formula(y ~ 0 + x1 + x2), d, Binomial())
    @test predict(gm13) == predict(gm13, d[[:x1, :x2]])
    @test predict(gm13) == predict(gm13, d)

    newd = convert(DataFrame, newX)
    predict(gm13, newd)

    Ylm = X * [0.8, 1.6] + 0.8randn(10)
    mm = fit(LinearModel, X, Ylm)
    pred = predict(mm, newX, :confint)

    @test isapprox(pred[1,2], 0.6122189104014528)
    @test isapprox(pred[2,2], -0.33530477814532056)
    @test isapprox(pred[3,2], 1.340413688904295)
    @test isapprox(pred[4,2], 0.02118806218116165)
    @test isapprox(pred[5,2], 0.8543142404183606)
    @test isapprox(pred[1,3], 2.6853964084909836)
    @test isapprox(pred[2,3], 1.2766396685055916)
    @test isapprox(pred[3,3], 3.6617479283005894)
    @test isapprox(pred[4,3], 0.6477623101170038)
    @test isapprox(pred[5,3], 2.564532433982956)
end

@testset "Issue 118" begin
    @inferred nobs(lm(randn(10, 2), randn(10)))
end

@testset "Issue 84" begin
    X = [1 1; 2 4; 3 9]
    Xf = [1 1; 2 4; 3 9.]
    y = [2, 6, 12]
    yf = [2, 6, 12.]
    @test isapprox(lm(X, y).pp.beta0, ones(2))
    @test isapprox(lm(Xf, y).pp.beta0, ones(2))
    @test isapprox(lm(X, yf).pp.beta0, ones(2))
end

<<<<<<< HEAD
@testset "F test for model comparison" begin
    d = DataFrame(Treatment=[1, 1, 1, 2, 2, 2, 1, 1, 1, 2, 2, 2.],
                  Result=[1.1, 1.2, 1, 2.2, 1.9, 2, .9, 1, 1, 2.2, 2, 2],
                  Other=[1, 1, 2, 1, 2, 1, 3, 1, 1, 2, 2, 1])
    mod = lm(@formula(Result~Treatment), d).model
    othermod = lm(@formula(Result~Other), d).model
    nullmod = lm(@formula(Result~1), d).model
    @test GLM.issubmodel(nullmod, mod)
    @test !GLM.issubmodel(othermod, mod)
    
    @test_throws ArgumentError ftest(mod, othermod)
    
    ft = ftest(mod, nullmod)
    @test isapprox(ft.pval[1].v,  2.481215056713184e-8)
    # Test output
    @test sprint(show, ftest(mod, nullmod)) == 
        """
                Res. DOF DOF ΔDOF    SSR    ΔSSR      R²    ΔR²       F* p(>F)
        Model 1       10   3      0.1283          0.9603                      
        Model 2       11   2   -1 3.2292 -3.1008 -0.0000 0.9603 241.6234 <1e-7
        """
    
    bigmod = lm(@formula(Result~Treatment+Other), d).model
    ft2 = ftest(bigmod, mod, nullmod)
    @test isapprox(ft2.pval[2].v,  2.481215056713184e-8)
    @test isapprox(ft2.pval[1].v, 0.17903437900958952)
    @test sprint(show, ftest(bigmod, mod, nullmod)) == 
        """
                Res. DOF DOF ΔDOF    SSR    ΔSSR      R²    ΔR²       F*  p(>F)
        Model 1        9   4      0.1038          0.9678                       
        Model 2       10   3   -1 0.1283 -0.0245  0.9603 0.0076   2.1236 0.1790
        Model 3       11   2   -1 3.2292 -3.1008 -0.0000 0.9603 241.6234  <1e-7
        """
=======
@testset "Issue 153" begin
    X = [ones(10) randn(10)]
    Test.@inferred cholfact(DensePredQR{Float64}(X))
end

@testset "Issue 117" begin
    data = DataFrame(x = [1,2,3,4], y = [24,34,44,54])
    @test coef(glm(@formula(y ~ x), data, Normal(), IdentityLink())) == [14;10]
>>>>>>> ba067955
end<|MERGE_RESOLUTION|>--- conflicted
+++ resolved
@@ -337,7 +337,16 @@
     @test isapprox(lm(X, yf).pp.beta0, ones(2))
 end
 
-<<<<<<< HEAD
+@testset "Issue 153" begin
+    X = [ones(10) randn(10)]
+    Test.@inferred cholfact(DensePredQR{Float64}(X))
+end
+
+@testset "Issue 117" begin
+    data = DataFrame(x = [1,2,3,4], y = [24,34,44,54])
+    @test coef(glm(@formula(y ~ x), data, Normal(), IdentityLink())) == [14;10]
+end
+
 @testset "F test for model comparison" begin
     d = DataFrame(Treatment=[1, 1, 1, 2, 2, 2, 1, 1, 1, 2, 2, 2.],
                   Result=[1.1, 1.2, 1, 2.2, 1.9, 2, .9, 1, 1, 2.2, 2, 2],
@@ -369,16 +378,5 @@
                 Res. DOF DOF ΔDOF    SSR    ΔSSR      R²    ΔR²       F*  p(>F)
         Model 1        9   4      0.1038          0.9678                       
         Model 2       10   3   -1 0.1283 -0.0245  0.9603 0.0076   2.1236 0.1790
-        Model 3       11   2   -1 3.2292 -3.1008 -0.0000 0.9603 241.6234  <1e-7
-        """
-=======
-@testset "Issue 153" begin
-    X = [ones(10) randn(10)]
-    Test.@inferred cholfact(DensePredQR{Float64}(X))
-end
-
-@testset "Issue 117" begin
-    data = DataFrame(x = [1,2,3,4], y = [24,34,44,54])
-    @test coef(glm(@formula(y ~ x), data, Normal(), IdentityLink())) == [14;10]
->>>>>>> ba067955
+        Model 3       11   2   -1 3.2292 -3.1008 -0.0000 0.9603 241.6234  <1e-7        """
 end