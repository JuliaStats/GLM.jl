using CategoricalArrays, CSV, DataFrames, LinearAlgebra, SparseArrays, StableRNGs,
      Statistics, StatsBase, Test, RDatasets
using GLM
using LogExpFunctions: logistic
using Distributions: TDist
using Downloads

test_show(x) = show(IOBuffer(), x)

const glm_datadir = joinpath(dirname(@__FILE__), "..", "data")

## Formaldehyde data from the R Datasets package
form = DataFrame([[0.1, 0.3, 0.5, 0.6, 0.7, 0.9],
                  [0.086, 0.269, 0.446, 0.538, 0.626, 0.782]],
                 [:Carb, :OptDen])

function simplemm(x::AbstractVecOrMat)
    n = size(x, 2)
    mat = fill(one(float(eltype(x))), length(x), n + 1)
    copyto!(view(mat, :, 2:(n + 1)), x)
    return mat
end

linreg(x::AbstractVecOrMat, y::AbstractVector) = qr!(simplemm(x)) \ y

@testset "Test GLmResp/LmResp constructor" begin
    y = ifelse.(randn(10) .< 0, 1.0, 0.0)
    d = Binomial()
    η = similar(y)
    μ = similar(y)
    wts = ones(length(y))
    aw = aweights(wts)
    uw = GLM.uweights(10)
    o = ones(10)
    oe = Float64[]
    l = GLM.LogitLink()

    ## wts must be AbstractWeights
    @test_throws ArgumentError GLM.GlmResp(y, d, l, η, μ, oe, wts)
    ## Length of weights must match length of y
    @test_throws DimensionMismatch GLM.GlmResp(y, d, l, η, μ, oe, uw[1:9])
    @test_throws DimensionMismatch GLM.LmResp{typeof(y),typeof(aw)}(μ, oe, aw[1:2], y)
    @test_throws DimensionMismatch GLM.LmResp{typeof(y),typeof(aw)}(μ, oe, aw, y[1:2])
    ## Length of y must match length of η
    @test_throws DimensionMismatch GLM.GlmResp(y[1:9], d, l, η, μ, oe, uw)
    ## Length of y must match length of μ
    @test_throws DimensionMismatch GLM.GlmResp(y, d, l, η, μ[1:9], oe, uw)
    @test_throws DimensionMismatch GLM.LmResp{typeof(y),typeof(aw)}(μ[1:2], oe, aw, y)
    ## Length of offset must match length of y
    @test_throws DimensionMismatch GLM.GlmResp(y, d, l, η, μ, o[1:9], uw)
    @test_throws DimensionMismatch GLM.LmResp{typeof(y),typeof(aw)}(μ, o[1:9], aw, y)
    ## y must be in the support of d
    @test_throws ArgumentError GLM.GlmResp([1.0, 2.0], d, l, η, μ, o, uw)
end

@testset "LM with $dmethod" for dmethod in (:cholesky, :qr)
    Σ = [6.136653061224592e-05 -9.464489795918525e-05
         -9.464489795918525e-05 1.831836734693908e-04]

    lm1 = fit(LinearModel, @formula(OptDen ~ Carb), form; method=dmethod)
    test_show(lm1)
    @test isapprox(coef(lm1), linreg(form.Carb, form.OptDen))
    expected_resid = [-0.006714285714285714, 0.0010285714285714898, 0.0027714285714285913,
                      0.0071428571428572285, 0.007514285714285696, -0.011742857142857166]
    @test residuals(lm1) ≈ expected_resid
    @test residuals(lm1.rr) ≈ residuals(lm1)
    @test isapprox(vcov(lm1), Σ)
    @test isapprox(cor(lm1), Diagonal(diag(Σ))^(-1 / 2) * Σ * Diagonal(diag(Σ))^(-1 / 2))
    @test dof(lm1) == 3
    @test isapprox(deviance(lm1), 0.0002992000000000012)
    @test isapprox(loglikelihood(lm1), 21.204842144047973)
    @test isapprox(nulldeviance(lm1), 0.3138488333333334)
    @test isapprox(nullloglikelihood(lm1), 0.33817870295676444)
    @test r²(lm1) == r2(lm1)
    @test isapprox(r²(lm1), 0.9990466748057584)
    @test adjr²(lm1) == adjr2(lm1)
    @test isapprox(adjr²(lm1), 0.998808343507198)
    @test isapprox(aic(lm1), -36.409684288095946)
    @test isapprox(aicc(lm1), -24.409684288095946)
    @test isapprox(bic(lm1), -37.03440588041178)
    @test GLM.working_residuals(lm1) ≈ residuals(lm1)
    lm2 = fit(LinearModel, hcat(ones(6), 10form.Carb), form.OptDen; method=dmethod)
    if dmethod == :cholesky
        @test isa(lm2.pp.chol, CholeskyPivoted)
        piv = lm2.pp.chol.piv
    elseif dmethod == :qr
        @test isa(lm2.pp.qr, QRPivoted)
        piv = lm2.pp.qr.p
    end
    @test piv == [2, 1]
    @test isapprox(coef(lm1), coef(lm2) .* [1.0, 10.0])
    # Deprecated methods
    @test lm1.model === lm1
    @test lm1.mf.f == formula(lm1)

    @testset "low level constructors" begin
        X = [ones(10) randn(10)]
        y = X * ones(2) + randn(10) * 0.1
        r = GLM.LmResp(y)
        pch = GLM.DensePredChol(X, false)
        pqr = GLM.DensePredQR(X)
        β̂ = X \ y
        @test coef(fit!(LinearModel(r, pch, nothing))) ≈ β̂
        @test coef(fit!(LinearModel(r, pqr, nothing))) ≈ β̂
        # Test last one once more to ensure that no state in pqr affects the result
        @test coef(fit!(LinearModel(r, pqr, nothing))) ≈ β̂
    end
end

@testset "Cook's Distance in Linear Model with $dmethod" for dmethod in (:cholesky, :qr)
    st_df = DataFrame(; Y=[6.4, 7.4, 10.4, 15.1, 12.3, 11.4],
                      XA=[1.5, 6.5, 11.5, 19.9, 17.0, 15.5],
                      XB=[1.8, 7.8, 11.8, 20.5, 17.3, 15.8],
                      XC=[3.0, 13.0, 23.0, 39.8, 34.0, 31.0],
                      # values from SAS proc reg
                      CooksD_base=[1.4068501943, 0.176809102, 0.0026655177,
                                   1.0704009915, 0.0875726457, 0.1331183932],
                      CooksD_noint=[0.0076891801, 0.0302993877, 0.0410262965,
                                    0.0294348488, 0.0691589296, 0.0273045538],
                      CooksD_multi=[1.7122291956, 18.983407026, 0.000118078,
                                    0.8470797843, 0.0715921999, 0.1105843157])

    # linear regression
    t_lm_base = lm(@formula(Y ~ XA), st_df; method=dmethod)
    @test isapprox(st_df.CooksD_base, cooksdistance(t_lm_base))
    @test GLM.momentmatrix(t_lm_base) == modelmatrix(t_lm_base) .* residuals(t_lm_base)

    # linear regression, no intercept
    t_lm_noint = lm(@formula(Y ~ XA + 0), st_df; method=dmethod)
    @test isapprox(st_df.CooksD_noint, cooksdistance(t_lm_noint))

    # linear regression, two collinear variables (Variance inflation factor ≊ 250)
    t_lm_multi = lm(@formula(Y ~ XA + XB), st_df; method=dmethod)
    @test isapprox(st_df.CooksD_multi, cooksdistance(t_lm_multi))

    # linear regression, two full collinear variables (XC = 2 XA) hence should get the same results as the original
    # after pivoting
    t_lm_colli = lm(@formula(Y ~ XA + XC), st_df; dropcollinear=true)
    t_lm_colli_b = lm(@formula(Y ~ XC), st_df; dropcollinear=true)
    @test isapprox(cooksdistance(t_lm_colli), cooksdistance(t_lm_colli_b))
end

@testset "Linear model with weights and $dmethod" for dmethod in (:cholesky, :qr)
    df = dataset("quantreg", "engel")
    N = nrow(df)
    vweights = repeat(1:5, Int(N / 5))
    df.vweights = vweights
    f = @formula(FoodExp ~ Income)
    lm_model = @test_logs((:warn,
                           "Passing weights as vector is deprecated in favor of explicitly using " *
                           "`AnalyticWeights`, `ProbabilityWeights`, or `FrequencyWeights`. Proceeding " *
                           "by coercing `wts` to `FrequencyWeights`"),
                          lm(f, df; wts=df.vweights, method=dmethod))

    glm_model = @test_logs((:warn,
                            "Passing weights as vector is deprecated in favor of explicitly using " *
                            "`AnalyticWeights`, `ProbabilityWeights`, or `FrequencyWeights`. Proceeding " *
                            "by coercing `wts` to `FrequencyWeights`"),
                           glm(f, df, Normal(); wts=df.vweights, method=dmethod))

    conv_weights = GLM.convert_weights(vweights, N)
    @test GLM.convert_weights(vweights, N) isa FrequencyWeights
    @test conv_weights == df.vweights

    # Check residuals against expected values (first and last 5)
    expected_resid_first5 = [-101.73752382323588, -105.26761187514256, -104.55155668451636,
                             -60.47017552384705, -21.981021746539113]
    expected_resid_last5 = [-60.90568125081245, -116.924839538909, 32.45199541112112,
                            8.832096603368427, 84.38185070415943]
    @test residuals(lm_model)[1:5] ≈ expected_resid_first5
    @test residuals(lm_model)[(end - 4):end] ≈ expected_resid_last5
    @test residuals(lm_model) ≈ df.FoodExp .- predict(lm_model)
    @test residuals(lm_model; weighted=true) ≈
          sqrt.(GLM.weights(lm_model)) .* (df.FoodExp .- predict(lm_model))
    @test residuals(glm_model; weighted=true) ≈ residuals(lm_model; weighted=true)
    @test residuals(glm_model; weighted=false) ≈ residuals(lm_model; weighted=false)
    @test residuals(glm_model.rr; weighted=false) ≈ residuals(lm_model; weighted=false)
    @test residuals(glm_model.rr; weighted=true) ≈ residuals(lm_model; weighted=true)

    @test GLM.varstruct(lm_model) ==
          (GLM.working_weights(lm_model) .* GLM.working_residuals(lm_model), 1.0)
    @test residuals(lm_model.rr) ≈ residuals(lm_model)
    @test isapprox(coef(lm_model), [154.35104595140706, 0.4836896390157505])
    @test isapprox(coef(glm_model), [154.35104595140706, 0.4836896390157505])
    @test isapprox(stderror(lm_model), [9.382302620120193, 0.00816741377772968])
    @test isapprox(r2(lm_model), 0.8330258148644486)
    @test isapprox(adjr2(lm_model), 0.832788298242634)
    @test isapprox(vcov(lm_model),
                   [88.02760245551447 -0.06772589439264813;
                    -0.06772589439264813 6.670664781664879e-5])
    @test isapprox(first(predict(lm_model)), 357.57694841780994)
    @test isapprox(loglikelihood(lm_model), -4353.946729075838)
    @test isapprox(loglikelihood(lm_model.rr), -4353.946729075838)
    @test isapprox(loglikelihood(glm_model), -4353.946729075838)
    @test isapprox(nullloglikelihood(lm_model), -4984.892139711452)
    @test isapprox(mean(residuals(lm_model)), -5.412966629787718)
    @test GLM.working_residuals(lm_model) ≈ residuals(lm_model)
    @test r2(lm_model) ≈ 0.8330258148644486
    @test adjr2(lm_model) ≈ 0.832788298242634

    lm_model = fit(LinearModel, f, df; wts=uweights(0))
    @test_logs (:warn,
                "Using `wts` of zero length for unweighted regression is deprecated in favor of " *
                "explicitly using `UnitWeights(length(y))`." *
                " Proceeding by coercing `wts` to UnitWeights of size $(N).")
    @test GLM.weights(lm_model) == uweights(N)

    lm1 = fit(GeneralizedLinearModel, f, df, Normal(), IdentityLink();
              wts=pweights(df.vweights))
    @test_logs (:warn,
                "Passing weights as vector is deprecated in favor of explicitly using " *
                "`AnalyticWeights`, `ProbabilityWeights`, or `FrequencyWeights`. Proceeding " *
                "by coercing `wts` to `FrequencyWeights`")

    @test_throws ArgumentError loglikelihood(lm1)
    @test_throws ArgumentError nullloglikelihood(lm1)
    lm1 = fit(LinearModel, f, df; wts=pweights(df.vweights))
    @test_throws ArgumentError loglikelihood(lm1)
    @test_throws ArgumentError nullloglikelihood(lm1)
    @test residuals(lm1) == residuals(lm1.rr)
    @test GLM.isweighted(lm1) == GLM.isweighted(lm1.rr)
end

@testset "Linear model with dropcollinearity and $dmethod" for dmethod in (:cholesky, :qr)
    # for full rank design matrix, both should give same results
    lm1 = lm(@formula(OptDen ~ Carb), form; method=dmethod, dropcollinear=true)
    lm2 = lm(@formula(OptDen ~ Carb), form; method=dmethod, dropcollinear=false)
    @test coef(lm1) ≈ coef(lm2)
    @test stderror(lm1) ≈ stderror(lm2)
    @test r2(lm1) ≈ r2(lm2)
    @test adjr2(lm1) ≈ adjr2(lm2)
    @test vcov(lm1) ≈ vcov(lm2)
    @test predict(lm1) ≈ predict(lm2)
    @test loglikelihood(lm1) ≈ loglikelihood(lm2)
    @test nullloglikelihood(lm1) ≈ nullloglikelihood(lm2)
    @test residuals(lm1) ≈ residuals(lm2)
    @test aic(lm1) ≈ aic(lm2)
    @test aicc(lm1) ≈ aicc(lm2)
    @test bic(lm1) ≈ bic(lm2)
    @test GLM.dispersion(lm1) ≈ GLM.dispersion(lm2)
end

@testset "Linear model with $dmethod and rankdeficieny" for dmethod in (:cholesky, :qr)
    rng = StableRNG(1234321)
    # an example of rank deficiency caused by a missing cell in a table
    dfrm = DataFrame([categorical(repeat(string.('A':'D'); inner=6)),
                      categorical(repeat(string.('a':'c'); inner=2, outer=4))],
                     [:G, :H])
    f = @formula(0 ~ 1 + G * H)
    X = ModelMatrix(ModelFrame(f, dfrm)).m
    y = X * (1:size(X, 2)) + 0.1 * randn(rng, size(X, 1))
    inds = deleteat!(collect(1:length(y)), 7:8)

    m1 = fit(LinearModel, X, y; method=dmethod)
    @test isapprox(deviance(m1), 0.12160301538297297)
    Xmissingcell = X[inds, :]
    ymissingcell = y[inds]

    m2p = fit(LinearModel, Xmissingcell, ymissingcell; method=dmethod)
    m2p_dep_kw = fit(LinearModel, Xmissingcell, ymissingcell; method=dmethod,
                     dropcollinear=true)

    if dmethod == :cholesky
        @test_throws PosDefException m2 = fit(LinearModel, Xmissingcell, ymissingcell;
                                              method=dmethod, dropcollinear=false)
        @test isa(m2p.pp.chol, CholeskyPivoted)
        @test isapprox(coef(m2p),
                       [0.9772643585228885, 8.903341608496437, 3.027347397503281,
                        3.9661379199401257, 5.079410103608552, 6.1944618141188625,
                        0.0, 7.930328728005131, 8.879994918604757, 2.986388408421915,
                        10.84972230524356, 11.844809275711485])

        @test isa(m2p_dep_kw.pp.chol, CholeskyPivoted)
    elseif dmethod == :qr
        @test fit(LinearModel, Xmissingcell, ymissingcell;
                  method=dmethod, dropcollinear=false) isa LinearModel
        @test isapprox(coef(m2p),
                       [0.9772643585228962, 11.889730016918342, 3.027347397503282,
                        3.9661379199401177, 5.079410103608539, 6.194461814118862,
                        -2.9863884084219015, 7.930328728005132, 8.87999491860477,
                        0.0, 10.849722305243555, 11.844809275711487]) ||
              isapprox(coef(m2p),
                       [0.9772643585228885, 8.903341608496437, 3.027347397503281,
                        3.9661379199401257, 5.079410103608552, 6.1944618141188625,
                        0.0, 7.930328728005131, 8.879994918604757, 2.986388408421915,
                        10.84972230524356, 11.844809275711485])

        @test isa(m2p.pp.qr, QRPivoted)

        @test isa(m2p_dep_kw.pp.qr, QRPivoted)
    end

    indx = findfirst(item -> item == 0.0, coef(m2p))
    @test all(isnan, hcat(coeftable(m2p).cols[2:end]...)[indx, :])

    @test GLM.linpred_rank(m2p.pp) == 11
    @test isapprox(deviance(m2p), 0.1215758392280204)

    @test GLM.linpred_rank(m2p_dep_kw.pp) == GLM.linpred_rank(m2p.pp)
    @test isapprox(deviance(m2p_dep_kw), deviance(m2p))
    @test isapprox(coef(m2p_dep_kw), coef(m2p))
end

@testset "saturated linear model" for dmethod in (:cholesky, :qr)
    df1 = DataFrame(; x=["a", "b", "c"], y=[1, 2, 3])
    model = lm(@formula(y ~ x), df1; method=dmethod)
    ct = coeftable(model)
    @test dof_residual(model) == 0
    @test dof(model) == 4
    @test isinf(GLM.dispersion(model))
    @test coef(model) ≈ [1, 1, 2]
    @test isequal(hcat(ct.cols[2:end]...),
                  [Inf 0.0 1.0 -Inf Inf
                   Inf 0.0 1.0 -Inf Inf
                   Inf 0.0 1.0 -Inf Inf])

    model = lm(@formula(y ~ 0 + x), df1; method=dmethod)
    ct = coeftable(model)
    @test dof_residual(model) == 0
    @test dof(model) == 4
    @test isinf(GLM.dispersion(model))
    @test coef(model) ≈ [1, 2, 3]
    @test isequal(hcat(ct.cols[2:end]...),
                  [Inf 0.0 1.0 -Inf Inf
                   Inf 0.0 1.0 -Inf Inf
                   Inf 0.0 1.0 -Inf Inf])

    model = glm(@formula(y ~ x), df1, Normal(), IdentityLink(); method=dmethod)
    ct = coeftable(model)
    @test dof_residual(model) == 0
    @test dof(model) == 4
    @test isinf(GLM.dispersion(model))
    @test coef(model) ≈ [1, 1, 2]
    @test isequal(hcat(ct.cols[2:end]...),
                  [Inf 0.0 1.0 -Inf Inf
                   Inf 0.0 1.0 -Inf Inf
                   Inf 0.0 1.0 -Inf Inf])

    model = glm(@formula(y ~ 0 + x), df1, Normal(), IdentityLink(); method=dmethod)
    ct = coeftable(model)
    @test dof_residual(model) == 0
    @test dof(model) == 4
    @test isinf(GLM.dispersion(model))
    @test coef(model) ≈ [1, 2, 3]
    @test isequal(hcat(ct.cols[2:end]...),
                  [Inf 0.0 1.0 -Inf Inf
                   Inf 0.0 1.0 -Inf Inf
                   Inf 0.0 1.0 -Inf Inf])

    # Saturated and rank-deficient model
    df2 = DataFrame(; x1=["a", "b", "c"], x2=["a", "b", "c"], y=[1, 2, 3])
    for model in (lm(@formula(y ~ x1 + x2), df2; method=dmethod),
                  glm(@formula(y ~ x1 + x2), df2, Normal(), IdentityLink(); method=dmethod))
        ct = coeftable(model)
        @test dof_residual(model) == 0
        @test dof(model) == 4
        @test isinf(GLM.dispersion(model))
        @test coef(model) ≈ [1, 1, 2, 0, 0]
        @test isequal(hcat(ct.cols[2:end]...),
                      [Inf 0.0 1.0 -Inf Inf
                       Inf 0.0 1.0 -Inf Inf
                       Inf 0.0 1.0 -Inf Inf
                       NaN NaN NaN NaN NaN
                       NaN NaN NaN NaN NaN])
    end
end

@testset "Linear model without intercept and $dmethod" for dmethod in (:cholesky, :qr)
    @testset "Test with NoInt1 Dataset" begin
        # test case to test r2 for no intercept model
        # https://www.itl.nist.gov/div898/strd/lls/data/LINKS/DATA/NoInt1.dat

        data = DataFrame(; x=60:70, y=130:140)

        mdl = lm(@formula(y ~ 0 + x), data; method=:cholesky)
        @test coef(mdl) ≈ [2.07438016528926]
        @test stderror(mdl) ≈ [0.165289256198347E-01]
        @test GLM.dispersion(mdl) ≈ 3.56753034006338
        @test dof(mdl) == 2
        @test dof_residual(mdl) == 10
        @test r2(mdl) ≈ 0.999365492298663
        @test adjr2(mdl) ≈ 0.9993020415285
        @test nulldeviance(mdl) ≈ 200585.00000000000
        @test deviance(mdl) ≈ 127.2727272727272
        @test aic(mdl) ≈ 62.149454400575
        @test loglikelihood(mdl) ≈ -29.07472720028775
        @test nullloglikelihood(mdl) ≈ -69.56936343308669
        @test predict(mdl) ≈ [124.4628099173554, 126.5371900826446, 128.6115702479339,
                              130.6859504132231, 132.7603305785124, 134.8347107438017,
                              136.9090909090909, 138.9834710743802, 141.0578512396694,
                              143.1322314049587, 145.2066115702479]
    end
    @testset "Test with NoInt2 Dataset" begin
        # test case to test r2 for no intercept model
        # https://www.itl.nist.gov/div898/strd/lls/data/LINKS/DATA/NoInt2.dat

        data = DataFrame(; x=[4, 5, 6], y=[3, 4, 4])

        mdl = lm(@formula(y ~ 0 + x), data; method=:cholesky)
        @test coef(mdl) ≈ [0.727272727272727]
        @test stderror(mdl) ≈ [0.420827318078432E-01]
        @test GLM.dispersion(mdl) ≈ 0.369274472937998
        @test dof(mdl) == 2
        @test dof_residual(mdl) == 2
        @test r2(mdl) ≈ 0.993348115299335
        @test adjr2(mdl) ≈ 0.990022172949
        @test nulldeviance(mdl) ≈ 41.00000000000000
        @test deviance(mdl) ≈ 0.27272727272727
        @test aic(mdl) ≈ 5.3199453808329
        @test loglikelihood(mdl) ≈ -0.6599726904164597
        @test nullloglikelihood(mdl) ≈ -8.179255266668315
        @test predict(mdl) ≈ [2.909090909090908, 3.636363636363635,
                              4.363636363636362]
    end
    @testset "Test with without formula" begin
        X = [4 5 6]'
        y = [3, 4, 4]
        data = DataFrame(; x=[4, 5, 6], y=[3, 4, 4])

        mdl1 = lm(@formula(y ~ 0 + x), data; method=dmethod)
        mdl2 = lm(X, y)

        @test coef(mdl1) ≈ coef(mdl2)
        @test stderror(mdl1) ≈ stderror(mdl2)
        @test GLM.dispersion(mdl1) ≈ GLM.dispersion(mdl2)
        @test dof(mdl1) ≈ dof(mdl2)
        @test dof_residual(mdl1) ≈ dof_residual(mdl2)
        @test r2(mdl1) ≈ r2(mdl2)
        @test adjr2(mdl1) ≈ adjr2(mdl2)
        @test nulldeviance(mdl1) ≈ nulldeviance(mdl2)
        @test deviance(mdl1) ≈ deviance(mdl2)
        @test aic(mdl1) ≈ aic(mdl2)
        @test loglikelihood(mdl1) ≈ loglikelihood(mdl2)
        @test nullloglikelihood(mdl1) ≈ nullloglikelihood(mdl2)
        @test predict(mdl1) ≈ predict(mdl2)
    end
end

@testset "Linear model with QR method and NASTY data" begin
    x = [1, 2, 3, 4, 5, 6, 7, 8, 9]
    nasty = DataFrame(; X=x, TINY=1.0E-12 * x)
    mdl = lm(@formula(X ~ TINY), nasty)
    @test coef(mdl) ≈ [0, 1.0E+12]
    @test dof(mdl) ≈ 3
    @test r2(mdl) ≈ 1.0
    @test adjr2(mdl) ≈ 1.0
end

dobson = DataFrame(; Counts=[18.0, 17, 15, 20, 10, 20, 25, 13, 12],
                   Outcome=categorical(repeat(string.('A':'C'); outer=3)),
                   Treatment=categorical(repeat(string.('a':'c'); inner=3)))

@testset "Poisson GLM with $dmethod" for dmethod in (:cholesky, :qr)
    gm1 = fit(GeneralizedLinearModel, @formula(Counts ~ 1 + Outcome + Treatment),
              dobson, Poisson(); method=dmethod)
    @test GLM.cancancel(gm1.rr)
    test_show(gm1)
    @test dof(gm1) == 5
    @test isapprox(deviance(gm1), 5.12914107700115, rtol=1e-7)
    @test isapprox(nulldeviance(gm1), 10.581445863750867, rtol=1e-7)
    @test isapprox(loglikelihood(gm1), -23.380659200978837, rtol=1e-7)
    @test isapprox(nullloglikelihood(gm1), -26.10681159435372, rtol=1e-7)
    @test isapprox(aic(gm1), 56.76131840195767)
    @test isapprox(aicc(gm1), 76.76131840195768)
    @test isapprox(bic(gm1), 57.74744128863877)
    @test isapprox(coef(gm1)[1:3],
                   [3.044522437723423, -0.45425527227759555, -0.29298712468147375])
    # Deprecated methods
    @test gm1.model === gm1
    @test gm1.mf.f == formula(gm1)
    @test cooksdistance(gm1) ≈ [0.35162220; 0.43125000; 0.01468043; 0.03906913; 0.35640497;
                                0.62024818; 0.62510614; 0.00356405; 0.44408301] rtol = 1e-04
end

## Example from http://www.ats.ucla.edu/stat/r/dae/logit.htm
admit = CSV.read(joinpath(glm_datadir, "admit.csv"), DataFrame)
admit.rank = categorical(admit.rank)

@testset "$distr with LogitLink" for distr in (Binomial, Bernoulli)
    for dmethod in (:cholesky, :qr)
        gm2 = fit(GeneralizedLinearModel, @formula(admit ~ 1 + gre + gpa + rank), admit,
                  distr();
                  method=dmethod)
        @test GLM.cancancel(gm2.rr)
        test_show(gm2)
        @test dof(gm2) == 6
        @test deviance(gm2) ≈ 458.5174924758994
        @test nulldeviance(gm2) ≈ 499.9765175549154
        @test loglikelihood(gm2) ≈ -229.25874623794968
        @test nullloglikelihood(gm2) ≈ -249.9882587774585
        @test isapprox(aic(gm2), 470.51749247589936)
        @test isapprox(aicc(gm2), 470.7312329339146)
        @test isapprox(bic(gm2), 494.4662797585473)
        @test isapprox(coef(gm2),
                       [-3.9899786606380756, 0.0022644256521549004, 0.804037453515578,
                        -0.6754428594116578, -1.340203811748108, -1.5514636444657495])
    end
end

@testset "Bernoulli ProbitLink with $dmethod" for dmethod in (:cholesky, :qr)
    gm3 = fit(GeneralizedLinearModel, @formula(admit ~ 1 + gre + gpa + rank), admit,
              Binomial(), ProbitLink(); method=dmethod)
    test_show(gm3)
    @test !GLM.cancancel(gm3.rr)
    @test dof(gm3) == 6
    @test isapprox(deviance(gm3), 458.4131713833386)
    @test isapprox(nulldeviance(gm3), 499.9765175549236)
    @test isapprox(loglikelihood(gm3), -229.20658569166932)
    @test isapprox(nullloglikelihood(gm3), -249.9882587774585)
    @test isapprox(aic(gm3), 470.41317138333864)
    @test isapprox(aicc(gm3), 470.6269118413539)
    @test isapprox(bic(gm3), 494.36195866598655)
    @test isapprox(coef(gm3),
                   [-2.3867922998680777, 0.0013755394922972401, 0.47772908362646926,
                    -0.4154125854823675, -0.8121458010130354, -0.9359047862425297])
end

@testset "Bernoulli CauchitLink with $dmethod" for dmethod in (:cholesky, :qr)
    gm4 = fit(GeneralizedLinearModel, @formula(admit ~ gre + gpa + rank), admit,
              Binomial(), CauchitLink(); method=dmethod)
    @test !GLM.cancancel(gm4.rr)
    test_show(gm4)
    @test dof(gm4) == 6
    @test isapprox(deviance(gm4), 459.3401112751141)
    @test isapprox(nulldeviance(gm4), 499.9765175549311)
    @test isapprox(loglikelihood(gm4), -229.6700556375571)
    @test isapprox(nullloglikelihood(gm4), -249.9882587774585)
    @test isapprox(aic(gm4), 471.3401112751142)
    @test isapprox(aicc(gm4), 471.5538517331295)
    @test isapprox(bic(gm4), 495.28889855776214)
end

@testset "Bernoulli CloglogLink with $dmethod" for dmethod in (:cholesky, :qr)
    gm5 = fit(GeneralizedLinearModel, @formula(admit ~ gre + gpa + rank), admit,
              Binomial(), CloglogLink(); method=dmethod)
    @test !GLM.cancancel(gm5.rr)
    test_show(gm5)
    @test dof(gm5) == 6
    @test isapprox(deviance(gm5), 458.89439629612616)
    @test isapprox(nulldeviance(gm5), 499.97651755491677)
    @test isapprox(loglikelihood(gm5), -229.44719814806314)
    @test isapprox(nullloglikelihood(gm5), -249.9882587774585)
    @test isapprox(aic(gm5), 470.8943962961263)
    @test isapprox(aicc(gm5), 471.1081367541415)
    @test isapprox(bic(gm5), 494.8431835787742)

    # When data are almost separated, the calculations are prone to underflow which can cause
    # NaN in wrkwt and/or wrkres. The example here used to fail but works with the "clamping"
    # introduced in #187
    @testset "separated data" begin
        n = 100
        rng = StableRNG(127)

        X = [ones(n) randn(rng, n)]
        y = logistic.(X * ones(2) + 1 / 10 * randn(rng, n)) .> 1 / 2
        @test coeftable(glm(X, y, Binomial(), CloglogLink(); method=dmethod)).cols[4][2] <
              0.05
    end
end

## Example with offsets from Venables & Ripley (2002, p.189)
anorexia = CSV.read(joinpath(glm_datadir, "anorexia.csv"), DataFrame)

@testset "Normal offset with $dmethod" for dmethod in (:cholesky, :qr)
    gm6 = fit(GeneralizedLinearModel, @formula(Postwt ~ 1 + Prewt + Treat), anorexia,
              Normal(), IdentityLink(); method=dmethod,
              offset=Array{Float64}(anorexia.Prewt))
    @test GLM.cancancel(gm6.rr)
    test_show(gm6)
    @test dof(gm6) == 5
    @test isapprox(deviance(gm6), 3311.262619919613)
    @test isapprox(nulldeviance(gm6), 4525.386111111112)
    @test isapprox(loglikelihood(gm6), -239.9866487711122)
    @test isapprox(nullloglikelihood(gm6), -251.2320886191385)
    @test isapprox(aic(gm6), 489.9732975422244)
    @test isapprox(aicc(gm6), 490.8823884513153)
    @test isapprox(bic(gm6), 501.35662813730465)
    @test isapprox(coef(gm6),
                   [49.7711090, -0.5655388, -4.0970655, 4.5630627])
    @test isapprox(GLM.dispersion(gm6, true), 48.6950385282296)
    @test isapprox(stderror(gm6),
                   [13.3909581, 0.1611824, 1.8934926, 2.1333359])
end

@testset "Normal LogLink offset with $dmethod" for dmethod in (:cholesky, :qr)
    gm7 = fit(GeneralizedLinearModel, @formula(Postwt ~ 1 + Prewt + Treat), anorexia,
              Normal(), LogLink(); method=dmethod, offset=anorexia.Prewt, rtol=1e-8)
    @test !GLM.cancancel(gm7.rr)
    test_show(gm7)
    @test isapprox(deviance(gm7), 3265.207242977156)
    @test isapprox(nulldeviance(gm7), 507625.1718547432)
    @test isapprox(loglikelihood(gm7), -239.48242060326643)
    @test isapprox(nullloglikelihood(gm7), -421.1535438334255)
    @test isapprox(coef(gm7),
                   [3.99232679, -0.99445269, -0.05069826, 0.05149403])
    @test isapprox(GLM.dispersion(gm7, true), 48.017753573192266)
    @test isapprox(stderror(gm7),
                   [0.157167944, 0.001886286, 0.022584069, 0.023882826],
                   atol=1e-6)
end

@testset "Poisson LogLink offset with $dmethod" for dmethod in (:cholesky, :qr)
    gm7p = fit(GeneralizedLinearModel, @formula(round(Postwt) ~ 1 + Prewt + Treat),
               anorexia,
               Poisson(), LogLink(); method=dmethod, offset=log.(anorexia.Prewt), rtol=1e-8)

    @test GLM.cancancel(gm7p.rr)
    test_show(gm7p)
    @test deviance(gm7p) ≈ 39.686114742427705
    @test nulldeviance(gm7p) ≈ 54.749010639715294
    @test loglikelihood(gm7p) ≈ -245.92639857546905
    @test nullloglikelihood(gm7p) ≈ -253.4578465241127
    @test coef(gm7p) ≈
          [0.61587278, -0.00700535, -0.048518903, 0.05331228]
    @test stderror(gm7p) ≈
          [0.2091138392, 0.0025136984, 0.0297381842, 0.0324618795]
end

@testset "Poisson LogLink offset with weights with $dmethod" for dmethod in (:cholesky, :qr)
    gm7pw = fit(GeneralizedLinearModel, @formula(round(Postwt) ~ 1 + Prewt + Treat),
                anorexia,
                Poisson(), LogLink(); method=dmethod, offset=log.(anorexia.Prewt),
                wts=fweights(repeat(1:4; outer=18)), rtol=1e-8)

    @test GLM.cancancel(gm7pw.rr)
    test_show(gm7pw)
    @test deviance(gm7pw) ≈ 90.17048668870225
    @test nulldeviance(gm7pw) ≈ 139.63782826574652
    @test loglikelihood(gm7pw) ≈ -610.3058020030296
    @test nullloglikelihood(gm7pw) ≈ -635.0394727915523
    @test coef(gm7pw) ≈
          [0.6038154675, -0.0070083965, -0.038390455, 0.0893445315]
    @test stderror(gm7pw) ≈
          [0.1318509718, 0.0015910084, 0.0190289059, 0.0202335849]
end

## Gamma example from McCullagh & Nelder (1989, pp. 300-2)
clotting = DataFrame(; u=log.([5, 10, 15, 20, 30, 40, 60, 80, 100]),
                     lot1=[118, 58, 42, 35, 27, 25, 21, 19, 18])

@testset "Gamma with $dmethod" for dmethod in (:cholesky, :qr)
    gm8 = fit(GeneralizedLinearModel, @formula(lot1 ~ 1 + u), clotting, Gamma();
              method=dmethod)
    @test !GLM.cancancel(gm8.rr)
    @test isa(GLM.Link(gm8), InverseLink)
    test_show(gm8)
    @test dof(gm8) == 3
    @test isapprox(deviance(gm8), 0.016729715178484157)
    @test isapprox(nulldeviance(gm8), 3.5128262638285594)
    @test isapprox(loglikelihood(gm8), -15.994961974777247)
    @test isapprox(nullloglikelihood(gm8), -40.34632899455258)
    @test isapprox(aic(gm8), 37.989923949554495)
    @test isapprox(aicc(gm8), 42.78992394955449)
    @test isapprox(bic(gm8), 38.58159768156315)
    @test isapprox(coef(gm8), [-0.01655438172784895, 0.01534311491072141])
    @test isapprox(GLM.dispersion(gm8, true), 0.002446059333495581, atol=1e-6)
    @test isapprox(stderror(gm8), [0.00092754223, 0.000414957683], atol=1e-6)
end

@testset "InverseGaussian with $dmethod" for dmethod in (:cholesky, :qr)
    gm8a = fit(GeneralizedLinearModel, @formula(lot1 ~ 1 + u), clotting, InverseGaussian();
               method=dmethod)
    @test !GLM.cancancel(gm8a.rr)
    @test isa(GLM.Link(gm8a), InverseSquareLink)
    test_show(gm8a)
    @test dof(gm8a) == 3
    @test isapprox(deviance(gm8a), 0.006931128347234519)
    @test isapprox(nulldeviance(gm8a), 0.08779963125372384)
    @test isapprox(loglikelihood(gm8a), -27.787426008849867)
    @test isapprox(nullloglikelihood(gm8a), -39.213082069623105)
    @test isapprox(aic(gm8a), 61.57485201769973)
    @test isapprox(aicc(gm8a), 66.37485201769974)
    @test isapprox(bic(gm8a), 62.16652574970839)
    @test isapprox(coef(gm8a), [-0.0011079770504295668, 0.0007219138982289362])
    @test isapprox(GLM.dispersion(gm8a, true), 0.0011008719709455776, atol=1e-6)
    @test isapprox(stderror(gm8a), [0.0001675339726910311, 9.468485015919463e-5], atol=1e-6)
end

@testset "Gamma LogLink with $dmethod" for dmethod in (:cholesky, :qr)
    gm9 = fit(GeneralizedLinearModel, @formula(lot1 ~ 1 + u), clotting, Gamma(), LogLink();
              method=dmethod, rtol=1e-8, atol=0.0)
    @test !GLM.cancancel(gm9.rr)
    test_show(gm9)
    @test dof(gm9) == 3
    @test deviance(gm9) ≈ 0.16260829451739
    @test nulldeviance(gm9) ≈ 3.512826263828517
    @test loglikelihood(gm9) ≈ -26.24082810384911
    @test nullloglikelihood(gm9) ≈ -40.34632899455252
    @test aic(gm9) ≈ 58.48165620769822
    @test aicc(gm9) ≈ 63.28165620769822
    @test bic(gm9) ≈ 59.07332993970688
    @test coef(gm9) ≈ [5.50322528458221, -0.60191617825971]
    @test GLM.dispersion(gm9, true) ≈ 0.02435442293561081
    @test stderror(gm9) ≈ [0.19030107482720, 0.05530784660144]
end

@testset "Gamma IdentityLink with $dmethod" for dmethod in (:cholesky, :qr)
    gm10 = fit(GeneralizedLinearModel, @formula(lot1 ~ 1 + u), clotting, Gamma(),
               IdentityLink();
               method=dmethod, rtol=1e-8, atol=0.0)
    @test !GLM.cancancel(gm10.rr)
    test_show(gm10)
    @test dof(gm10) == 3
    @test isapprox(deviance(gm10), 0.60845414895344)
    @test isapprox(nulldeviance(gm10), 3.512826263828517)
    @test isapprox(loglikelihood(gm10), -32.216072437284176)
    @test isapprox(nullloglikelihood(gm10), -40.346328994552515)
    @test isapprox(aic(gm10), 70.43214487456835)
    @test isapprox(aicc(gm10), 75.23214487456835)
    @test isapprox(bic(gm10), 71.02381860657701)
    @test isapprox(coef(gm10), [99.250446880986, -18.374324929002])
    @test isapprox(GLM.dispersion(gm10, true), 0.10417373, atol=1e-6)
    @test isapprox(stderror(gm10), [17.864084, 4.297895], atol=1e-4)
end

# Logistic regression using aggregated data and weights
admit_agr = DataFrame(; count=[28.0, 97, 93, 55, 33, 54, 28, 12],
                      admit=repeat([false, true]; inner=[4]),
                      rank=categorical(repeat(1:4; outer=2)))

@testset "Aggregated Binomial LogitLink" begin
    for distr in (Binomial, Bernoulli)
        gm14 = fit(GeneralizedLinearModel, @formula(admit ~ 1 + rank), admit_agr, distr();
                   wts=fweights(Array(admit_agr.count)))
        @test dof(gm14) == 4
        @test nobs(gm14) == 400
        @test isapprox(deviance(gm14), 474.9667184280627)
        @test isapprox(nulldeviance(gm14), 499.97651755491546)
        @test isapprox(loglikelihood(gm14), -237.48335921403134)
        @test isapprox(nullloglikelihood(gm14), -249.98825877745773)
        @test isapprox(aic(gm14), 482.96671842822883)
        @test isapprox(aicc(gm14), 483.0679842510136)
        @test isapprox(bic(gm14), 498.9325766164946)
        @test isapprox(coef(gm14),
                       [0.164303051291, -0.7500299832, -1.36469792994, -1.68672866457],
                       atol=1e-5)
    end
end

# Logistic regression using aggregated data with proportions of successes and weights
admit_agr2 = DataFrame(Any[[61.0, 151, 121, 67], [33.0, 54, 28, 12], categorical(1:4)],
                       [:count, :admit, :rank])
admit_agr2.p = admit_agr2.admit ./ admit_agr2.count

## The model matrix here is singular so tests like the deviance are just round off error
@testset "Binomial LogitLink aggregated with $dmethod" for dmethod in (:cholesky, :qr)
    gm15 = fit(GeneralizedLinearModel, @formula(p ~ rank), admit_agr2, Binomial();
               wts=fweights(admit_agr2.count))
    test_show(gm15)
    @test dof(gm15) == 4
    @test nobs(gm15) == 400
    @test deviance(gm15) ≈ -2.4424906541753456e-15 atol = 1e-13
    @test nulldeviance(gm15) ≈ 25.009799126861324
    @test loglikelihood(gm15) ≈ -9.50254433604239
    @test nullloglikelihood(gm15) ≈ -22.007443899473067
    @test aic(gm15) ≈ 27.00508867208478
    @test aicc(gm15) ≈ 27.106354494869592
    @test bic(gm15) ≈ 42.970946860516705
    @test coef(gm15) ≈ [0.1643030512912767, -0.7500299832303851, -1.3646980342693287,
                        -1.6867295867357475]
end

# Weighted Gamma example (weights are totally made up)
@testset "Gamma InverseLink Weights with $dmethod" for dmethod in (:cholesky, :qr)
    gm16 = fit(GeneralizedLinearModel, @formula(lot1 ~ 1 + u), clotting, Gamma();
               wts=fweights([1.5, 2.0, 1.1, 4.5, 2.4, 3.5, 5.6, 5.4, 6.7]))
    test_show(gm16)
    @test dof(gm16) == 3
    @test nobs(gm16) == 32.7
    @test isapprox(deviance(gm16), 0.03933389380881689)
    @test isapprox(nulldeviance(gm16), 9.26580653637595)
    @test isapprox(loglikelihood(gm16), -43.35907878769152)
    @test isapprox(nullloglikelihood(gm16), -133.42962325047895)
    @test isapprox(aic(gm16), 92.71815757538305)
    @test isapprox(aicc(gm16), 93.55439450918095)
    @test isapprox(bic(gm16), 97.18028280909267)
    @test isapprox(coef(gm16), [-0.017217012615523237, 0.015649040411276433])
end

# Weighted Poisson example (weights are totally made up)
@testset "Poisson LogLink Weights" begin
    gm17 = fit(GeneralizedLinearModel, @formula(Counts ~ Outcome + Treatment), dobson,
               Poisson();
               wts=fweights([1.5, 2.0, 1.1, 4.5, 2.4, 3.5, 5.6, 5.4, 6.7]))
    test_show(gm17)
    @test dof(gm17) == 5
    @test isapprox(deviance(gm17), 17.699857821414266)
    @test isapprox(nulldeviance(gm17), 47.37955120289139)
    @test isapprox(loglikelihood(gm17), -84.57429468506352)
    @test isapprox(nullloglikelihood(gm17), -99.41414137580216)
    @test isapprox(aic(gm17), 179.14858937012704)
    @test isapprox(aicc(gm17), 181.39578038136298)
    @test isapprox(bic(gm17), 186.5854647596431)
    @test isapprox(coef(gm17),
                   [3.1218557035404793, -0.5270435906931427, -0.40300384148562746,
                    -0.017850203824417415, -0.03507851122782909])
end

# "quine" dataset discussed in Section 7.4 of "Modern Applied Statistics with S"
quine = dataset("MASS", "quine")
@testset "NegativeBinomial LogLink Fixed θ with $dmethod" for dmethod in (:cholesky, :qr)
    gm18 = fit(GeneralizedLinearModel, @formula(Days ~ Eth + Sex + Age + Lrn), quine,
               NegativeBinomial(2.0), LogLink(); method=dmethod)
    @test !GLM.cancancel(gm18.rr)
    test_show(gm18)
    @test dof(gm18) == 8
    @test isapprox(deviance(gm18), 239.11105911824325, rtol=1e-7)
    @test isapprox(nulldeviance(gm18), 280.1806722491237, rtol=1e-7)
    @test isapprox(loglikelihood(gm18), -553.2596040803376, rtol=1e-7)
    @test isapprox(nullloglikelihood(gm18), -573.7944106457778, rtol=1e-7)
    @test isapprox(aic(gm18), 1122.5192081606751)
    @test isapprox(aicc(gm18), 1123.570303051186)
    @test isapprox(bic(gm18), 1146.3880611343418)
    @test isapprox(coef(gm18)[1:7],
                   [2.886448718885344, -0.5675149923412003, 0.08707706381784373,
                    -0.44507646428307207, 0.09279987988262384, 0.35948527963485755,
                    0.29676767190444386])
end

@testset "NegativeBinomial NegativeBinomialLink Fixed θ" begin
    # the default/canonical link is NegativeBinomialLink
    gm19 = fit(GeneralizedLinearModel, @formula(Days ~ Eth + Sex + Age + Lrn),
               quine, NegativeBinomial(2.0))
    @test GLM.cancancel(gm19.rr)
    test_show(gm19)
    @test dof(gm19) == 8
    @test isapprox(deviance(gm19), 239.68562048977307, rtol=1e-7)
    @test isapprox(nulldeviance(gm19), 280.18067224912204, rtol=1e-7)
    @test isapprox(loglikelihood(gm19), -553.5468847661017, rtol=1e-7)
    @test isapprox(nullloglikelihood(gm19), -573.7944106457775, rtol=1e-7)
    @test isapprox(aic(gm19), 1123.0937695322034)
    @test isapprox(aicc(gm19), 1124.1448644227144)
    @test isapprox(bic(gm19), 1146.96262250587)
    @test isapprox(coef(gm19)[1:7],
                   [-0.12737182842213654, -0.055871700989224705, 0.01561618806384601,
                    -0.041113722732799125, 0.024042387142113462, 0.04400234618798099,
                    0.035765875508382027])
end

@testset "NegativeBinomial LogLink, θ to be estimated with Cholesky" begin
    gm20 = negbin(@formula(Days ~ Eth + Sex + Age + Lrn), quine, LogLink())
    test_show(gm20)
    @test dof(gm20) == 8
    @test isapprox(deviance(gm20), 167.9518430624193, rtol=1e-7)
    @test isapprox(nulldeviance(gm20), 195.28668602703388, rtol=1e-7)
    @test isapprox(loglikelihood(gm20), -546.57550938017, rtol=1e-7)
    @test isapprox(nullloglikelihood(gm20), -560.2429308624774, rtol=1e-7)
    @test isapprox(aic(gm20), 1109.15101876034)
    @test isapprox(aicc(gm20), 1110.202113650851)
    @test isapprox(bic(gm20), 1133.0198717340068)
    @test isapprox(coef(gm20)[1:7],
                   [2.894527697811509, -0.5693411448715979,
                    0.08238813087070128, -0.4484636623590206,
                    0.08805060372902418, 0.3569553124412582, 0.2921383118842893])

    @testset "NegativeBinomial Parameter estimation" begin
        # Issue #302
        df = DataFrame(; y=[1, 1, 0, 2, 3, 0, 0, 1, 1, 0, 2, 1, 3, 1, 1, 1, 4])
        for maxiter in [30, 50]
            try
                negbin(@formula(y ~ 1), df; maxiter=maxiter,
                       # set minstepfac to a very small value to avoid an ErrorException
                       # instead of a ConvergenceException
                       minstepfac=1e-20)
            catch err
                if err isa ConvergenceException
                    @test err.iters == maxiter
                else
                    rethrow(err)
                end
            end
        end
    end
    @testset "negbin with contrasts" begin
        gm20b = negbin(@formula(Days ~ Eth + Sex + Age + Lrn), quine, LogLink(),
                       contrasts=Dict(:Sex => EffectsCoding()))
        test_show(gm20b)
        @test dof(gm20b) == 8
        @test isapprox(deviance(gm20b), 167.9518430624193, rtol=1e-7)
        @test isapprox(nulldeviance(gm20b), 195.28668602703388, rtol=1e-7)
        @test isapprox(loglikelihood(gm20b), -546.57550938017, rtol=1e-7)
        @test isapprox(nullloglikelihood(gm20b), -560.2429308624774, rtol=1e-7)
        @test isapprox(aic(gm20b), 1109.15101876034)
        @test isapprox(aicc(gm20b), 1110.202113650851)
        @test isapprox(bic(gm20b), 1133.0198717340068)
        @test isapprox(coef(gm20b)[1:7],
                       [2.9357217632468595, -0.5693411448715979,
                        0.041194065435350515, -0.4484636623590206,
                        0.08805060372902418, 0.3569553124412582, 0.2921383118842893])
    end
end

@testset "Weighted NegativeBinomial LogLink, θ to be estimated with Cholesky" begin
    halfn = round(Int, 0.5 * size(quine, 1))
    wts = vcat(fill(0.8, halfn), fill(1.2, size(quine, 1) - halfn))
    gm20a = negbin(@formula(Days ~ Eth + Sex + Age + Lrn), quine, LogLink();
                   wts=fweights(wts))
    test_show(gm20a)
    @test dof(gm20a) == 8
    @test isapprox(deviance(gm20a), 168.40402933035944, rtol=1e-7)
    @test isapprox(nulldeviance(gm20a), 196.50242701899307, rtol=1e-7)
    @test isapprox(loglikelihood(gm20a), -537.7760823254398, rtol=1e-7)
    @test isapprox(nullloglikelihood(gm20a), -551.8252811697569, rtol=1e-7)
    @test isapprox(aic(gm20a), 1091.5521646508796)
    @test isapprox(aicc(gm20a), 1092.6032595413906)
    @test isapprox(bic(gm20a), 1115.4210176245463)
    @test isapprox(coef(gm20a)[1:7],
                   [2.9531960459074083, -0.5991180517700114,
                    0.09609289230162256, -0.48822247493829657,
                    0.010246721844156351, 0.362004855234784, 0.24470519461989926])
end

@testset "NegativeBinomial LogLink, θ to be estimated with QR" begin
    gm20 = negbin(@formula(Days ~ Eth + Sex + Age + Lrn), quine, LogLink(); method=:qr)
    test_show(gm20)
    @test dof(gm20) == 8
    @test isapprox(deviance(gm20), 167.9518430624193, rtol=1e-7)
    @test isapprox(nulldeviance(gm20), 195.28668602703388, rtol=1e-7)
    @test isapprox(loglikelihood(gm20), -546.57550938017, rtol=1e-7)
    @test isapprox(nullloglikelihood(gm20), -560.2429308624774, rtol=1e-7)
    @test isapprox(aic(gm20), 1109.15101876034)
    @test isapprox(aicc(gm20), 1110.202113650851)
    @test isapprox(bic(gm20), 1133.0198717340068)
    @test isapprox(coef(gm20)[1:7],
                   [2.894527697811509, -0.5693411448715979,
                    0.08238813087070128, -0.4484636623590206,
                    0.08805060372902418, 0.3569553124412582, 0.2921383118842893])
end

@testset "NegativeBinomial NegativeBinomialLink, θ to be estimated with $dmethod" for dmethod in
                                                                                      (:cholesky,
                                                                                       :qr)
    # the default/canonical link is NegativeBinomialLink
    gm21 = negbin(@formula(Days ~ Eth + Sex + Age + Lrn), quine; method=dmethod)
    test_show(gm21)
    @test dof(gm21) == 8
    @test isapprox(deviance(gm21), 168.0465485656672, rtol=1e-7)
    @test isapprox(nulldeviance(gm21), 194.85525025005109, rtol=1e-7)
    @test isapprox(loglikelihood(gm21), -546.8048603957335, rtol=1e-7)
    @test isapprox(nullloglikelihood(gm21), -560.2092112379252, rtol=1e-7)
    @test isapprox(aic(gm21), 1109.609720791467)
    @test isapprox(aicc(gm21), 1110.660815681978)
    @test isapprox(bic(gm21), 1133.4785737651337)
    @test isapprox(coef(gm21)[1:7],
                   [-0.08288628676491684, -0.03697387258037785,
                    0.010284124099280421, -0.027411445371127288,
                    0.01582155341041012, 0.029074956147127032, 0.023628812427424876])
end

@testset "Geometric LogLink with $dmethod" for dmethod in (:cholesky, :qr)
    # the default/canonical link is LogLink
    gm22 = glm(@formula(Days ~ Eth + Sex + Age + Lrn), quine, Geometric();
               method=dmethod)
    test_show(gm22)
    @test dof(gm22) == 8
    @test deviance(gm22) ≈ 137.8781581814965
    @test loglikelihood(gm22) ≈ -548.3711276642073
    @test aic(gm22) ≈ 1112.7422553284146
    @test aicc(gm22) ≈ 1113.7933502189255
    @test bic(gm22) ≈ 1136.6111083020812
    @test coef(gm22)[1:7] ≈ [2.8978546663153897, -0.5701067649409168, 0.08040181505082235,
                             -0.4497584898742737, 0.08622664933901254, 0.3558996662512287,
                             0.29016080736927813]
    @test stderror(gm22) ≈ [0.22754287093719366, 0.15274755092180423, 0.15928431669166637,
                            0.23853372776980591, 0.2354231414867577, 0.24750780320597515,
                            0.18553339017028742]
end

@testset "Geometric is a special case of NegativeBinomial with θ = 1 and $dmethod" for dmethod in
                                                                                       (:cholesky,
                                                                                        :qr)
    gm23 = glm(@formula(Days ~ Eth + Sex + Age + Lrn), quine, Geometric(),
               InverseLink(); method=dmethod)
    gm24 = glm(@formula(Days ~ Eth + Sex + Age + Lrn), quine, NegativeBinomial(1),
               InverseLink(); method=dmethod)
    @test coef(gm23) ≈ coef(gm24)
    @test stderror(gm23) ≈ stderror(gm24)
    @test confint(gm23) ≈ confint(gm24)
    @test dof(gm23) ≈ dof(gm24)
    @test deviance(gm23) ≈ deviance(gm24)
    @test loglikelihood(gm23) ≈ loglikelihood(gm24)
    @test aic(gm23) ≈ aic(gm24)
    @test aicc(gm23) ≈ aicc(gm24)
    @test bic(gm23) ≈ bic(gm24)
    @test predict(gm23) ≈ predict(gm24)
end

@testset "GLM with no intercept with Cholesky" begin
    # Gamma with single numeric predictor
    nointglm1 = fit(GeneralizedLinearModel, @formula(lot1 ~ 0 + u), clotting, Gamma())
    @test !hasintercept(nointglm1)
    @test !GLM.cancancel(nointglm1.rr)
    @test isa(GLM.Link(nointglm1), InverseLink)
    test_show(nointglm1)
    @test dof(nointglm1) == 2
    @test deviance(nointglm1) ≈ 0.6629903395245351
    @test isnan(nulldeviance(nointglm1))
    @test loglikelihood(nointglm1) ≈ -32.60688972888763
    @test_throws DomainError nullloglikelihood(nointglm1)
    @test aic(nointglm1) ≈ 69.21377945777526
    @test aicc(nointglm1) ≈ 71.21377945777526
    @test bic(nointglm1) ≈ 69.6082286124477
    @test coef(nointglm1) ≈ [0.009200201253724151]
    @test GLM.dispersion(nointglm1, true) ≈ 0.10198331431820506
    @test stderror(nointglm1) ≈ [0.000979309363228589]

    # Bernoulli with numeric predictors
    nointglm2 = fit(GeneralizedLinearModel, @formula(admit ~ 0 + gre + gpa), admit,
                    Bernoulli())
    @test !hasintercept(nointglm2)
    @test GLM.cancancel(nointglm2.rr)
    test_show(nointglm2)
    @test dof(nointglm2) == 2
    @test deviance(nointglm2) ≈ 503.5584368354113
    @test nulldeviance(nointglm2) ≈ 554.5177444479574
    @test loglikelihood(nointglm2) ≈ -251.77921841770578
    @test nullloglikelihood(nointglm2) ≈ -277.2588722239787
    @test aic(nointglm2) ≈ 507.55843683541156
    @test aicc(nointglm2) ≈ 507.58866353566344
    @test bic(nointglm2) ≈ 515.5413659296275
    @test coef(nointglm2) ≈ [0.0015622695743609228, -0.4822556276412118]
    @test stderror(nointglm2) ≈ [0.000987218133602179, 0.17522675354523715]

    # Poisson with categorical predictors, weights and offset
    nointglm3 = fit(GeneralizedLinearModel, @formula(round(Postwt) ~ 0 + Prewt + Treat),
                    anorexia,
                    Poisson(), LogLink(); offset=log.(anorexia.Prewt),
                    wts=fweights(repeat(1:4; outer=18)), rtol=1e-8, dropcollinear=false)
    @test !hasintercept(nointglm3)
    @test GLM.cancancel(nointglm3.rr)
    test_show(nointglm3)
    @test deviance(nointglm3) ≈ 90.17048668870225
    @test nulldeviance(nointglm3) ≈ 159.32999067102548
    @test loglikelihood(nointglm3) ≈ -610.3058020030296
    @test nullloglikelihood(nointglm3) ≈ -644.885553994191
    @test aic(nointglm3) ≈ 1228.6116040060592
    @test aicc(nointglm3) ≈ 1228.8401754346307
    @test bic(nointglm3) ≈ 1241.38343140962
    @test coef(nointglm3) ≈
          [-0.007008396492196935, 0.6038154674863438, 0.5654250124481003,
           0.6931599989992452]
    @test stderror(nointglm3) ≈
          [0.0015910084415445974, 0.13185097176418983, 0.13016395889443858,
           0.1336778089431681]
end

@testset "GLM with no intercept with $dmethod" for dmethod in (:cholesky, :qr)
    # Gamma with single numeric predictor
    nointglm1 = glm(@formula(lot1 ~ 0 + u), clotting, Gamma(); method=dmethod)
    @test !hasintercept(nointglm1)
    @test !GLM.cancancel(nointglm1.rr)
    @test isa(GLM.Link(nointglm1), InverseLink)
    test_show(nointglm1)
    @test dof(nointglm1) == 2
    @test deviance(nointglm1) ≈ 0.6629903395245351
    @test isnan(nulldeviance(nointglm1))
    @test loglikelihood(nointglm1) ≈ -32.60688972888763
    @test_throws DomainError nullloglikelihood(nointglm1)
    @test aic(nointglm1) ≈ 69.21377945777526
    @test aicc(nointglm1) ≈ 71.21377945777526
    @test bic(nointglm1) ≈ 69.6082286124477
    @test coef(nointglm1) ≈ [0.009200201253724151]
    @test GLM.dispersion(nointglm1, true) ≈ 0.10198331431820506
    @test stderror(nointglm1) ≈ [0.000979309363228589]

    # Bernoulli with numeric predictors
    nointglm2 = glm(@formula(admit ~ 0 + gre + gpa), admit, Bernoulli(); method=dmethod)
    @test !hasintercept(nointglm2)
    @test GLM.cancancel(nointglm2.rr)
    test_show(nointglm2)
    @test dof(nointglm2) == 2
    @test deviance(nointglm2) ≈ 503.5584368354113
    @test nulldeviance(nointglm2) ≈ 554.5177444479574
    @test loglikelihood(nointglm2) ≈ -251.77921841770578
    @test nullloglikelihood(nointglm2) ≈ -277.2588722239787
    @test aic(nointglm2) ≈ 507.55843683541156
    @test aicc(nointglm2) ≈ 507.58866353566344
    @test bic(nointglm2) ≈ 515.5413659296275
    @test coef(nointglm2) ≈ [0.0015622695743609228, -0.4822556276412118]
    @test stderror(nointglm2) ≈ [0.000987218133602179, 0.17522675354523715]

    # Poisson with categorical predictors, weights and offset
    nointglm3 = fit(GeneralizedLinearModel, @formula(round(Postwt) ~ 0 + Prewt + Treat),
                    anorexia,
                    Poisson(), LogLink(); method=dmethod, offset=log.(anorexia.Prewt),
                    wts=fweights(repeat(1:4; outer=18)), rtol=1e-8, dropcollinear=false)
    @test !hasintercept(nointglm3)
    @test GLM.cancancel(nointglm3.rr)
    test_show(nointglm3)
    @test deviance(nointglm3) ≈ 90.17048668870225
    @test nulldeviance(nointglm3) ≈ 159.32999067102548
    @test loglikelihood(nointglm3) ≈ -610.3058020030296
    @test nullloglikelihood(nointglm3) ≈ -644.885553994191
    @test aic(nointglm3) ≈ 1228.6116040060592
    @test aicc(nointglm3) ≈ 1228.8401754346307
    @test bic(nointglm3) ≈ 1241.38343140962
    @test coef(nointglm3) ≈
          [-0.007008396492196935, 0.6038154674863438, 0.5654250124481003,
           0.6931599989992452]
    @test stderror(nointglm3) ≈
          [0.0015910084415445974, 0.13185097176418983, 0.13016395889443858,
           0.1336778089431681]
end

@testset "Sparse GLM" begin
    rng = StableRNG(1)
    X = sprand(rng, 1000, 10, 0.01)
    β = randn(rng, 10)
    y = Bool[rand(rng) < logistic(x) for x in X * β]
    @test_throws DimensionMismatch fit(GeneralizedLinearModel, Matrix(X)[1:20, :], y,
                                       Binomial(); method=:cholesky)
    @test_throws ArgumentError fit(GeneralizedLinearModel, Matrix(X), y,
                                   Binomial(); method=:chol)
    gmsparse = fit(GeneralizedLinearModel, X, y, Binomial(); method=:cholesky)
    gmdense = fit(GeneralizedLinearModel, Matrix(X), y, Binomial(); method=:cholesky)

    @test isapprox(deviance(gmsparse), deviance(gmdense))
    @test isapprox(coef(gmsparse), coef(gmdense))
    @test isapprox(vcov(gmsparse), vcov(gmdense))
end

@testset "Sparse GLM (rank deficient)" begin
    rng = StableRNG(1)
    X = sprand(rng, 1000, 10, 0.01)
    β = randn(rng, 12)
    X = [X[:, 1:8] X[:, 1:2] X[:, 9:10]]
    y = Bool[rand(rng) < logistic(x) for x in X * β]

    gmsparse = fit(GeneralizedLinearModel, X, y, Binomial(); method=:qr, rtol=1.0e-8)
    gmdense = fit(GeneralizedLinearModel, Matrix(X), y, Binomial(); method=:qr, rtol=1.0e-8)

    @test isapprox(deviance(gmsparse), deviance(gmdense))
    @test isapprox(coef(gmsparse), coef(gmdense))
    inan = isnan.(vcov(gmdense))
    @test isnan.(vcov(gmsparse)) == inan
    @test vcov(gmsparse)[.!inan] ≈ vcov(gmdense)[.!inan]
    se0 = [1.4287165; 1.0703834; 1.2612823; 1.0018692; 1.3699154;
           5.32805; 2.0248812; 0.9454645; 1.3078763; 2.0653020]
    se = stderror(gmsparse)
    @test se[.!isnan.(se)] ≈ se0 atol = 1e-05
end

@testset "Sparse GLM weights (rank deficient)" begin
    rng = StableRNG(1)
    X = sprand(rng, 1000, 10, 0.5)
    β = randn(rng, 12)
    X = [X[:, 1:8] X[:, 1:2] X[:, 9:10]]
    y = Bool[rand(rng) < logistic(x) for x in X * β]
    w = rand(rng, 1000)
    gmsparse = fit(LinearModel, X, y; wts=aweights(w), method=:qr)
    gmdense = fit(LinearModel, Matrix(X), y; wts=aweights(w), method=:qr)
    isnans = isnan.(stderror(gmsparse))
    isnand = isnan.(stderror(gmdense))

    @test isapprox(sort(coef(gmsparse)[.!isnans]), sort(coef(gmdense)[.!isnand]))
    inand = isnan.(vcov(gmdense))
    inans = isnan.(vcov(gmsparse))
    se0 = [0.04834967; 0.04718502; 0.04734963; 0.04692182; 0.04834876; 0.04643505;
           0.04393111; 0.04591312; 0.04518676; 0.04779138]
    se = stderror(gmsparse)
    @test se[.!isnans] ≈ se0 atol = 1e-05
end

@testset "Sparse LM" for method in (:qr, :cholesky)
    rng = StableRNG(1)
    X = sprand(rng, 1000, 10, 0.01)
    β = randn(rng, 10)
    y = Bool[rand(rng) < logistic(x) for x in X * β]
    gmsparsev = [fit(LinearModel, X, y; method),
                 fit(LinearModel, X, sparse(y); method),
                 fit(LinearModel, Matrix(X), sparse(y); method)]
    gmdense = fit(LinearModel, Matrix(X), y; method)

    @test !(gmsparsev[1].pp isa GLM.DensePred)
    @test !(gmsparsev[2].pp isa GLM.DensePred)

    for gmsparse in gmsparsev
        @test isapprox(deviance(gmsparse), deviance(gmdense))
        @test isapprox(coef(gmsparse), coef(gmdense))
        @test isapprox(vcov(gmsparse), vcov(gmdense))
    end
end

@testset "Sparse LM/GLM weights" for dmethod in (:qr, :cholesky)
    rng = StableRNG(1)
    wts = rand(1000)
    X = sprand(rng, 1000, 10, 0.01)
    β = randn(rng, 10)
    y = Bool[rand(rng) < logistic(x) for x in X * β]
    ft_sparse_w = fit(LinearModel, X, y; wts=aweights(wts), method=dmethod)
    ft_dense_w = fit(LinearModel, Matrix(X), y; wts=aweights(wts), method=dmethod)
    @test coef(ft_sparse_w) ≈ coef(ft_dense_w)
    @test vcov(ft_sparse_w) ≈ vcov(ft_dense_w)

    gmsparse = fit(GeneralizedLinearModel, X, y, Binomial(); method=dmethod,
                   wts=aweights(wts))
    gmdense = fit(GeneralizedLinearModel, Matrix(X), y, Binomial(); method=dmethod,
                  wts=aweights(wts))
    @test isapprox(deviance(gmsparse), deviance(gmdense))
    @test isapprox(coef(gmsparse), coef(gmdense))
    @test isapprox(vcov(gmsparse), vcov(gmdense))
    ft_sparse_w = fit(LinearModel, X, y; wts=pweights(wts), method=dmethod)
    ft_dense_w = fit(LinearModel, Matrix(X), y; wts=pweights(wts), method=dmethod)
    @test coef(ft_sparse_w) ≈ coef(ft_dense_w)
    @test vcov(ft_sparse_w) ≈ vcov(ft_dense_w)

    gmsparse = fit(GeneralizedLinearModel, X, y, Binomial(); method=dmethod,
                   wts=pweights(wts))
    gmdense = fit(GeneralizedLinearModel, Matrix(X), y, Binomial(); method=dmethod,
                  wts=pweights(wts))
    @test isapprox(deviance(gmsparse), deviance(gmdense))
    @test isapprox(coef(gmsparse), coef(gmdense))
    @test isapprox(vcov(gmsparse), vcov(gmdense))
end

@testset "Predict" for dmethod in (:cholesky, :qr)
    # Binomial GLM
    rng = StableRNG(123)
    X = rand(rng, 10, 2)
    Y = logistic.(X * [3; -3])

    gm11 = fit(GeneralizedLinearModel, X, Y, Binomial(); method=dmethod)
    @test isapprox(predict(gm11), Y)
    @test predict(gm11) == fitted(gm11)

    newX = rand(rng, 5, 2)
    newY = logistic.(newX * coef(gm11))
    gm11_pred1 = predict(gm11, newX)
    gm11_pred2 = predict(gm11, newX; interval=:confidence, interval_method=:delta)
    gm11_pred3 = predict(gm11, newX; interval=:confidence, interval_method=:transformation)
    @test gm11_pred1 == gm11_pred2.prediction == gm11_pred3.prediction ≈ newY
    J = newX .* getindex.(GLM.inverselink.(LogitLink(), newX * coef(gm11)), 2)
    se_pred = sqrt.(diag(J*vcov(gm11)*J'))
    @test gm11_pred2 isa NamedTuple
    @test gm11_pred2.lower ≈ gm11_pred2.prediction .- quantile(Normal(), 0.975) .* se_pred ≈
          [0.20478201781547786, 0.2894172253195125, 0.17487705636545708,
           0.024943206131575357, 0.41670326978944977]
    @test gm11_pred2.upper ≈ gm11_pred2.prediction .+ quantile(Normal(), 0.975) .* se_pred ≈
          [0.6813754418027714, 0.9516561735593941, 1.0370309285468602, 0.5950732511233356,
           1.192883895763427]

    @test ndims(gm11_pred1) == 1

    @test ndims(gm11_pred2.prediction) == 1
    @test ndims(gm11_pred2.upper) == 1
    @test ndims(gm11_pred2.lower) == 1

    @test ndims(gm11_pred3.prediction) == 1
    @test ndims(gm11_pred3.upper) == 1
    @test ndims(gm11_pred3.lower) == 1

    @test predict!(similar(Y, size(newX, 1)), gm11, newX) == predict(gm11, newX)
    @test predict!((prediction=similar(Y, size(newX, 1)),
                    lower=similar(Y, size(newX, 1)),
                    upper=similar(Y, size(newX, 1))),
                   gm11, newX; interval=:confidence, interval_method=:delta) ==
          predict(gm11, newX; interval=:confidence, interval_method=:delta)
    @test predict!((prediction=similar(Y, size(newX, 1)),
                    lower=similar(Y, size(newX, 1)),
                    upper=similar(Y, size(newX, 1))),
                   gm11, newX; interval=:confidence, interval_method=:transformation) ==
          predict(gm11, newX; interval=:confidence, interval_method=:transformation)
    @test_throws ArgumentError predict!((prediction=similar(Y, size(newX, 1)),
                                         lower=similar(Y, size(newX, 1)),
                                         upper=similar(Y, size(newX, 1))),
                                        gm11,
                                        newX)
    @test_throws ArgumentError predict!(similar(Y, size(newX, 1)), gm11, newX,
                                        interval=:confidence)
    @test_throws DimensionMismatch predict!([1], gm11, newX)
    @test_throws DimensionMismatch predict!((prediction=similar(Y, size(newX, 1)),
                                             lower=similar(Y, size(newX, 1)),
                                             upper=[1]),
                                            gm11, newX, interval=:confidence)

    off = rand(rng, 10)
    newoff = rand(rng, 5)

    @test_throws ArgumentError predict(gm11, newX, offset=newoff)

    gm12 = fit(GeneralizedLinearModel, X, Y, Binomial(); method=dmethod, offset=off)
    @test_throws ArgumentError predict(gm12, newX)
    @test isapprox(predict(gm12, newX; offset=newoff),
                   logistic.(newX * coef(gm12) .+ newoff))

    # Prediction from DataFrames
    d = DataFrame(X, :auto)
    d.y = Y

    gm13 = fit(GeneralizedLinearModel, @formula(y ~ 0 + x1 + x2), d, Binomial();
               method=dmethod)
    @test predict(gm13) ≈ predict(gm13, d[:, [:x1, :x2]]) == predict(gm13, X)
    @test predict(gm13) ≈ predict(gm13, d) == predict(gm13, X)
    @test predict(gm13) ≈ predict(gm11)
    @test predict(gm13, newX; interval=:confidence, interval_method=:delta) ==
          predict(gm11, newX; interval=:confidence, interval_method=:delta)
    @test predict(gm13, newX; interval=:confidence, interval_method=:transformation) ==
          predict(gm11, newX; interval=:confidence, interval_method=:transformation)

    newd = DataFrame(newX, :auto)
    @test predict(gm13, newd) == predict(gm13, newX)
    @test predict(gm13, newd; interval=:confidence, interval_method=:delta) ==
          DataFrame(predict(gm11, newX; interval=:confidence, interval_method=:delta))
    @test predict(gm13, newd; interval=:confidence, interval_method=:transformation) ==
          DataFrame(predict(gm11, newX; interval=:confidence,
                            interval_method=:transformation))

    # Prediction from DataFrames with missing values
    drep = d[[1, 2, 3, 3, 4, 5, 6, 7, 8, 8, 9, 10], :]
    dm = allowmissing(drep)
    dm.x1[3] = missing
    dm.y[9] = missing

    gm13m = fit(GeneralizedLinearModel, @formula(y ~ 0 + x1 + x2), dm, Binomial();
                method=dmethod)
    @test predict(gm13m) == predict(gm13)
    @test predict(gm13m, d) == predict(gm13, d)
    @test isequal(predict(gm13m, dm), predict(gm13, dm))
    gm13m_pred2 = predict(gm13m, dm; interval=:confidence, interval_method=:delta)
    gm13m_pred3 = predict(gm13m, dm; interval=:confidence, interval_method=:transformation)
    expected_pred = allowmissing(predict(gm13m, drep))
    expected_pred[3] = missing
    @test collect(skipmissing(predict(gm13m, dm))) ≈
          collect(skipmissing(predict(gm13, dm))) ≈
          collect(skipmissing(gm13m_pred2.prediction)) ≈
          collect(skipmissing(gm13m_pred3.prediction)) ≈
          collect(skipmissing(expected_pred))
    @test ismissing.(predict(gm13m, dm)) ==
          ismissing.(predict(gm13, dm)) ==
          ismissing.(gm13m_pred2.prediction) ==
          ismissing.(gm13m_pred3.prediction) ==
          ismissing.(expected_pred)
    expected_lower = allowmissing(predict(gm13m, drep;
                                          interval=:confidence,
                                          interval_method=:delta).lower)
    expected_lower[3] = missing
    @test collect(skipmissing(gm13m_pred2.lower)) ≈ collect(skipmissing(expected_lower))
    @test ismissing.(gm13m_pred2.lower) == ismissing.(expected_lower)
    expected_upper = allowmissing(predict(gm13m, drep;
                                          interval=:confidence,
                                          interval_method=:delta).upper)
    expected_upper[3] = missing
    @test collect(skipmissing(gm13m_pred2.upper)) ≈ collect(skipmissing(expected_upper))
    @test ismissing.(gm13m_pred2.upper) == ismissing.(expected_upper)

    # Linear Model
    Ylm = X * [0.8, 1.6] + 0.8randn(rng, 10)
    mm = fit(LinearModel, X, Ylm; method=dmethod)
    pred1 = predict(mm, newX)
    pred2 = predict(mm, newX; interval=:confidence)
    se_pred = sqrt.(diag(newX * vcov(mm) * newX'))

    @test pred2 isa NamedTuple
    @test pred1 == pred2.prediction ≈
          [1.1382137814295972, 1.2097057044789292, 1.7983095679661645,
           1.0139576473310072, 0.9738243263215998]
    @test pred2.lower ≈
          pred2.prediction - quantile(TDist(dof_residual(mm)), 0.975) * se_pred ≈
          [0.5483482828723035, 0.3252331944785751, 0.6367574076909834,
           0.34715818536935505, -0.41478974520958345]
    @test pred2.upper ≈
          pred2.prediction + quantile(TDist(dof_residual(mm)), 0.975) * se_pred ≈
          [1.7280792799868907, 2.0941782144792835,
           2.9598617282413455, 1.6807571092926594, 2.362438397852783]

    @test ndims(pred1) == 1

    @test ndims(pred2.prediction) == 1
    @test ndims(pred2.lower) == 1
    @test ndims(pred2.upper) == 1

    pred3 = predict(mm, newX, interval=:prediction)
    @test pred3 isa NamedTuple
    @test pred1 == pred3.prediction ≈
          [1.1382137814295972, 1.2097057044789292, 1.7983095679661645,
           1.0139576473310072, 0.9738243263215998]
    @test pred3.lower ≈
          pred3.prediction -
          quantile(TDist(dof_residual(mm)), 0.975) *
          sqrt.(diag(newX * vcov(mm) * newX') .+ deviance(mm) / dof_residual(mm)) ≈
          [-1.6524055967145255, -1.6576810549645142, -1.1662846080257512,
           -1.7939306570282658, -2.0868723667435027]
    @test pred3.upper ≈
          pred3.prediction +
          quantile(TDist(dof_residual(mm)), 0.975) *
          sqrt.(diag(newX * vcov(mm) * newX') .+ deviance(mm) / dof_residual(mm)) ≈
          [3.9288331595737196, 4.077092463922373,
           4.762903743958081, 3.82184595169028, 4.034521019386702]

    @test predict!(similar(Y, size(newX, 1)), mm, newX) == predict(mm, newX)
    @test predict!((prediction=similar(Y, size(newX, 1)),
                    lower=similar(Y, size(newX, 1)),
                    upper=similar(Y, size(newX, 1))),
                   mm, newX; interval=:confidence) ==
          predict(mm, newX; interval=:confidence)
    @test predict!((prediction=similar(Y, size(newX, 1)),
                    lower=similar(Y, size(newX, 1)),
                    upper=similar(Y, size(newX, 1))),
                   mm, newX; interval=:prediction) ==
          predict(mm, newX; interval=:prediction)
    @test_throws ArgumentError predict!((prediction=similar(Y, size(newX, 1)),
                                         lower=similar(Y, size(newX, 1)),
                                         upper=similar(Y, size(newX, 1))),
                                        mm,
                                        newX)
    @test_throws ArgumentError predict!(similar(Y, size(newX, 1)), mm, newX,
                                        interval=:confidence)
    @test_throws ArgumentError predict!(similar(Y, size(newX, 1)), mm, newX,
                                        interval=:prediction)
    @test_throws DimensionMismatch predict!([1], mm, newX)
    @test_throws DimensionMismatch predict!((prediction=similar(Y, size(newX, 1)),
                                             lower=similar(Y, size(newX, 1)),
                                             upper=[1]),
                                            mm, newX, interval=:confidence)

    # Prediction from DataFrames
    d = DataFrame(X, :auto)
    d.y = Ylm

    mmd = lm(@formula(y ~ 0 + x1 + x2), d; method=dmethod)
    @test predict(mmd) ≈ predict(mmd, d[:, [:x1, :x2]]) == predict(mm, X)
    @test predict(mmd) ≈ predict(mmd, d) == predict(mm, X)
    @test predict(mmd) ≈ predict(mm)
    @test predict(mmd, newX; interval=:confidence) ==
          predict(mm, newX; interval=:confidence)
    @test predict(mmd, newX; interval=:prediction) ==
          predict(mm, newX; interval=:prediction)

    newd = DataFrame(newX, :auto)
    @test predict(mmd, newd) == predict(mm, newX)
    @test predict(mmd, newd; interval=:confidence) ==
          DataFrame(predict(mm, newX; interval=:confidence))
    @test predict(mmd, newd; interval=:prediction) ==
          DataFrame(predict(mm, newX; interval=:prediction))

    # Prediction from DataFrames with missing values
    drep = d[[1, 2, 3, 3, 4, 5, 6, 7, 8, 8, 9, 10], :]
    dm = allowmissing(drep)
    dm.x1[3] = missing
    dm.y[9] = missing

    mmdm = lm(@formula(y ~ 0 + x1 + x2), dm; method=dmethod)
    @test predict(mmdm) == predict(mmd)
    @test predict(mmdm, d) == predict(mmd, d)
    @test isequal(predict(mmdm, dm), predict(mmd, dm))
    mmdm_pred2 = predict(mmdm, dm; interval=:confidence)
    mmdm_pred3 = predict(mmdm, dm; interval=:prediction)
    expected_pred = allowmissing(predict(mmdm, drep))
    expected_pred[3] = missing
    @test collect(skipmissing(predict(mmdm, dm))) ≈
          collect(skipmissing(predict(mmd, dm))) ≈
          collect(skipmissing(mmdm_pred2.prediction)) ≈
          collect(skipmissing(mmdm_pred3.prediction)) ≈
          collect(skipmissing(expected_pred))
    @test ismissing.(predict(mmdm, dm)) ==
          ismissing.(predict(mmdm, dm)) ==
          ismissing.(mmdm_pred2.prediction) ==
          ismissing.(mmdm_pred3.prediction) ==
          ismissing.(expected_pred)
    expected_lower = allowmissing(predict(mmdm, drep; interval=:confidence).lower)
    expected_lower[3] = missing
    @test collect(skipmissing(mmdm_pred2.lower)) ≈ collect(skipmissing(expected_lower))
    @test ismissing.(mmdm_pred2.lower) == ismissing.(expected_lower)
    expected_upper = allowmissing(predict(mmdm, drep; interval=:confidence).upper)
    expected_upper[3] = missing
    @test collect(skipmissing(mmdm_pred2.upper)) ≈ collect(skipmissing(expected_upper))
    @test ismissing.(mmdm_pred2.upper) == ismissing.(expected_upper)

    # Prediction with dropcollinear (#409)
    x = [1.0 1.0
         1.0 2.0
         1.0 -1.0]
    y = [1.0, 3.0, -2.0]
    m1 = lm(x, y; dropcollinear=true, method=dmethod)
    m2 = lm(x, y; dropcollinear=false, method=dmethod)

    p1 = predict(m1, x; interval=:confidence)
    p2 = predict(m2, x; interval=:confidence)

    @test p1.prediction ≈ p2.prediction
    @test p1.upper ≈ p2.upper
    @test p1.lower ≈ p2.lower

    # Prediction with dropcollinear and complex column permutations (#431)
    x = [1.0 100.0 1.2
         1.0 20000.0 2.3
         1.0 -1000.0 4.6
         1.0 5000 2.4]
    y = [1.0, 3.0, -2.0, 4.5]
    m1 = lm(x, y; dropcollinear=true, method=dmethod)
    m2 = lm(x, y; dropcollinear=false, method=dmethod)

    p1 = predict(m1, x; interval=:confidence)
    p2 = predict(m2, x; interval=:confidence)

    @test p1.prediction ≈ p2.prediction
    @test p1.upper ≈ p2.upper
    @test p1.lower ≈ p2.lower

    # Prediction intervals would give incorrect results when some variables
    # have been dropped due to collinearity (#410)
    x = [1.0 1.0 2.0
         1.0 2.0 3.0
         1.0 -1.0 0.0]
    y = [1.0, 3.0, -2.0]
    m1 = lm(x, y; method=dmethod)
    m2 = lm(x[:, 1:2], y; method=dmethod)

    @test predict(m1) ≈ predict(m2)
    @test_broken predict(m1; interval=:confidence) ≈
                 predict(m2; interval=:confidence)
    @test_broken predict(m1; interval=:prediction) ≈
                 predict(m2; interval=:prediction)
    @test_throws ArgumentError predict(m1, x, interval=:confidence)
    @test_throws ArgumentError predict(m1, x, interval=:prediction)
end

@testset "GLM confidence intervals with $dmethod" for dmethod in (:cholesky, :qr)
    X = [fill(1, 50) range(0, 1; length=50)]
    Y = vec([0 0 0 1 0 1 1 0 0 0 0 0 0 0 1 0 1 1 0 1 1 0 1 0 0 1 1 1 0 1 1 1 1 1 0 1 0 1 1 1 0 1 1 1 1 1 1 1 1 1])
    gm = fit(GeneralizedLinearModel, X, Y, Binomial(); method=dmethod)

    newX = [fill(1, 5) [0.0000000, 0.2405063, 0.4936709, 0.7468354, 1.0000000]]

    ggplot_prediction = [0.1804678, 0.3717731, 0.6262062, 0.8258605, 0.9306787]
    ggplot_lower = [0.05704968, 0.20624382, 0.46235427, 0.63065189, 0.73579237]
    ggplot_upper = [0.4449066, 0.5740713, 0.7654544, 0.9294403, 0.9847846]

    R_glm_se = [0.09748766, 0.09808412, 0.07963897, 0.07495792, 0.05177654]

    preds_transformation = predict(gm, newX; interval=:confidence,
                                   interval_method=:transformation)
    preds_delta = predict(gm, newX; interval=:confidence, interval_method=:delta)

    @test preds_transformation.prediction == preds_delta.prediction
    @test preds_transformation.prediction ≈ ggplot_prediction atol = 1e-3
    @test preds_transformation.lower ≈ ggplot_lower atol = 1e-3
    @test preds_transformation.upper ≈ ggplot_upper atol = 1e-3

    @test preds_delta.upper .- preds_delta.lower ≈ 2 .* 1.96 .* R_glm_se atol = 1e-3
    @test_throws ArgumentError predict(gm, newX, interval=:confidence,
                                       interval_method=:undefined_method)
    @test_throws ArgumentError predict(gm, newX, interval=:undefined)
end

@testset "F test with $dmethod comparing to null model" for dmethod in (:cholesky, :qr)
    d = DataFrame(; Treatment=[1, 1, 1, 2, 2, 2, 1, 1, 1, 2, 2, 2.0],
                  Result=[1.1, 1.2, 1, 2.2, 1.9, 2, 0.9, 1, 1, 2.2, 2, 2],
                  Other=categorical([1, 1, 2, 1, 2, 1, 3, 1, 1, 2, 2, 1]))
    mod = lm(@formula(Result ~ Treatment), d)
    othermod = lm(@formula(Result ~ Other), d)
    nullmod = lm(@formula(Result ~ 1), d)
    bothmod = lm(@formula(Result ~ Other + Treatment), d)
    nointerceptmod = lm(reshape(d.Treatment, :, 1), d.Result)

    ft1 = ftest(mod)
    ft1base = ftest(nullmod, mod)
    @test ft1.nobs == ft1base.nobs
    @test ft1.dof ≈ dof(mod) - dof(nullmod)
    @test ft1.fstat ≈ ft1base.fstat[2]
    @test ft1.pval ≈ ft1base.pval[2]
    @test sprint(show, ft1) == """
        F-test against the null model:
        F-statistic: 241.62 on 12 observations and 1 degrees of freedom, p-value: <1e-07"""

    ft2 = ftest(othermod)
    ft2base = ftest(nullmod, othermod)
    @test ft2.nobs == ft2base.nobs
    @test ft2.dof ≈ dof(othermod) - dof(nullmod)
    @test ft2.fstat ≈ ft2base.fstat[2]
    @test ft2.pval ≈ ft2base.pval[2]
    @test sprint(show, ft2) == """
        F-test against the null model:
        F-statistic: 1.12 on 12 observations and 2 degrees of freedom, p-value: 0.3690"""

    ft3 = ftest(bothmod)
    ft3base = ftest(nullmod, bothmod)
    @test ft3.nobs == ft3base.nobs
    @test ft3.dof ≈ dof(bothmod) - dof(nullmod)
    @test ft3.fstat ≈ ft3base.fstat[2]
    @test ft3.pval ≈ ft3base.pval[2]
    @test sprint(show, ft3) == """
        F-test against the null model:
        F-statistic: 81.97 on 12 observations and 3 degrees of freedom, p-value: <1e-05"""

    @test_throws ArgumentError ftest(nointerceptmod)
end

@testset "F test for model comparison" begin
    d = DataFrame(; Treatment=[1, 1, 1, 2, 2, 2, 1, 1, 1, 2, 2, 2.0],
                  Result=[1.1, 1.2, 1, 2.2, 1.9, 2, 0.9, 1, 1, 2.2, 2, 2],
                  Other=categorical([1, 1, 2, 1, 2, 1, 3, 1, 1, 2, 2, 1]))
    mod = lm(@formula(Result ~ Treatment), d)
    othermod = lm(@formula(Result ~ Other), d)
    nullmod = lm(@formula(Result ~ 1), d)
    bothmod = lm(@formula(Result ~ Other + Treatment), d)
    @test StatsModels.isnested(nullmod, mod)
    @test !StatsModels.isnested(othermod, mod)
    @test StatsModels.isnested(mod, bothmod)
    @test !StatsModels.isnested(bothmod, mod)
    @test StatsModels.isnested(othermod, bothmod)

    d.Sum = d.Treatment + (d.Other .== 1)
    summod = lm(@formula(Result ~ Sum), d)
    @test StatsModels.isnested(summod, bothmod)

    ft1a = ftest(mod, nullmod)
    @test isnan(ft1a.pval[1])
    @test ft1a.pval[2] ≈ 2.481215056713184e-8
    @test sprint(show, ft1a) == """
        F-test: 2 models fitted on 12 observations
        ────────────────────────────────────────────────────────────────
             DOF  ΔDOF     SSR    ΔSSR      R²     ΔR²        F*   p(>F)
        ────────────────────────────────────────────────────────────────
        [1]    3        0.1283          0.9603                          
        [2]    2     1  3.2292  3.1008  0.0000  0.9603  241.6234  <1e-07
        ────────────────────────────────────────────────────────────────"""

    ft1b = ftest(nullmod, mod)
    @test isnan(ft1b.pval[1])
    @test ft1b.pval[2] ≈ 2.481215056713184e-8
    @test sprint(show, ft1b) == """
        F-test: 2 models fitted on 12 observations
        ────────────────────────────────────────────────────────────────
             DOF  ΔDOF     SSR    ΔSSR      R²     ΔR²        F*   p(>F)
        ────────────────────────────────────────────────────────────────
        [1]    2        3.2292          0.0000                          
        [2]    3     1  0.1283  3.1008  0.9603  0.9603  241.6234  <1e-07
        ────────────────────────────────────────────────────────────────"""

    bigmod = lm(@formula(Result ~ Treatment + Other), d)
    ft2a = ftest(nullmod, mod, bigmod)
    @test isnan(ft2a.pval[1])
    @test ft2a.pval[2] ≈ 2.481215056713184e-8
    @test ft2a.pval[3] ≈ 0.3949973540194818
    @test sprint(show, ft2a) == """
        F-test: 3 models fitted on 12 observations
        ────────────────────────────────────────────────────────────────
             DOF  ΔDOF     SSR    ΔSSR      R²     ΔR²        F*   p(>F)
        ────────────────────────────────────────────────────────────────
        [1]    2        3.2292          0.0000                          
        [2]    3     1  0.1283  3.1008  0.9603  0.9603  241.6234  <1e-07
        [3]    5     2  0.1017  0.0266  0.9685  0.0082    1.0456  0.3950
        ────────────────────────────────────────────────────────────────"""

    ft2b = ftest(bigmod, mod, nullmod)
    @test isnan(ft2b.pval[1])
    @test ft2b.pval[2] ≈ 0.3949973540194818
    @test ft2b.pval[3] ≈ 2.481215056713184e-8
    @test sprint(show, ft2b) == """
        F-test: 3 models fitted on 12 observations
        ────────────────────────────────────────────────────────────────
             DOF  ΔDOF     SSR    ΔSSR      R²     ΔR²        F*   p(>F)
        ────────────────────────────────────────────────────────────────
        [1]    5        0.1017          0.9685                          
        [2]    3     2  0.1283  0.0266  0.9603  0.0082    1.0456  0.3950
        [3]    2     1  3.2292  3.1008  0.0000  0.9603  241.6234  <1e-07
        ────────────────────────────────────────────────────────────────"""

    @test_throws ArgumentError ftest(mod, bigmod, nullmod)
    @test_throws ArgumentError ftest(nullmod, bigmod, mod)
    @test_throws ArgumentError ftest(bigmod, nullmod, mod)
    mod2 = lm(@formula(Result ~ Treatment), d[2:end, :])
    @test_throws ArgumentError ftest(mod, mod2)
end

@testset "F test rounding error" begin
    # Data and Regressors
    Y = [8.95554, 10.7601, 11.6401, 6.53665, 9.49828, 10.5173,
         9.34927, 5.95772, 6.87394, 9.56881, 13.0369, 10.1762]
    X = [1.0 1.0 1.0 1.0 1.0 1.0 1.0 1.0 1.0 1.0 1.0 1.0;
         0.0 0.0 0.0 1.0 0.0 0.0 0.0 1.0 1.0 0.0 1.0 0.0]'
    # Correlation matrix
    V = [7.0 0.0 0.0 0.0 0.0 0.0 0.0 0.0 0.0 0.0 0.0 0.0
         0.0 7.0 0.0 0.0 0.0 0.0 0.0 0.0 0.0 0.0 0.0 3.0
         0.0 0.0 7.0 1.056 2.0 1.0 1.0 1.056 1.056 2.0 2.0 0.0
         0.0 0.0 1.056 6.68282 1.112 2.888 1.944 4.68282 5.68282 1.112 1.112 0.0
         0.0 0.0 2.0 1.112 7.0 1.0 1.0 1.112 1.112 5.0 4.004 0.0
         0.0 0.0 1.0 2.888 1.0 7.0 2.0 2.888 2.888 1.0 1.0 0.0
         0.0 0.0 1.0 1.944 1.0 2.0 7.0 1.944 1.944 1.0 1.0 0.0
         0.0 0.0 1.056 4.68282 1.112 2.888 1.944 6.68282 4.68282 1.112 1.112 0.0
         0.0 0.0 1.056 5.68282 1.112 2.888 1.944 4.68282 6.68282 1.112 1.112 0.0
         0.0 0.0 2.0 1.112 5.0 1.0 1.0 1.112 1.112 7.0 4.008 0.0
         0.0 0.0 2.0 1.112 4.004 1.0 1.0 1.112 1.112 4.008 6.99206 0.0
         0.0 3.0 0.0 0.0 0.0 0.0 0.0 0.0 0.0 0.0 0.0 7.0]
    # Cholesky
    RL = cholesky(V).L
    Yc = RL \ Y
    # Fit 1 (intercept)
    Xc1 = RL \ X[:, [1]]
    mod1 = lm(Xc1, Yc)
    # Fit 2 (both)
    Xc2 = RL \ X
    mod2 = lm(Xc2, Yc)
    @test StatsModels.isnested(mod1, mod2)
end

@testset "coeftable" begin
    lm1 = fit(LinearModel, @formula(OptDen ~ Carb), form)
    t = coeftable(lm1)
    @test t.cols[1:3] ==
          [coef(lm1), stderror(lm1), coef(lm1) ./ stderror(lm1)]
    @test t.cols[4] ≈ [0.5515952883836446, 3.409192065429258e-7]
    @test hcat(t.cols[5:6]...) == confint(lm1)
    # TODO: call coeftable(gm1, ...) directly once DataFrameRegressionModel
    # supports keyword arguments
    t = coeftable(lm1; level=0.99)
    @test hcat(t.cols[5:6]...) == confint(lm1; level=0.99)

    gm1 = fit(GeneralizedLinearModel, @formula(Counts ~ 1 + Outcome + Treatment),
              dobson, Poisson())
    t = coeftable(gm1)
    @test t.cols[1:3] ==
          [coef(gm1), stderror(gm1), coef(gm1) ./ stderror(gm1)]
    @test t.cols[4] ≈ [5.4267674619082684e-71, 0.024647114627808674, 0.12848651178787643,
                       0.9999999999999981, 0.9999999999999999]
    @test hcat(t.cols[5:6]...) == confint(gm1)
    t = coeftable(gm1; level=0.99)
    @test hcat(t.cols[5:6]...) == confint(gm1; level=0.99)
end

@testset "Issue 84" begin
    X = [1 1; 2 4; 3 9]
    Xf = [1 1; 2 4; 3 9.0]
    y = [2, 6, 12]
    yf = [2, 6, 12.0]
    @test isapprox(lm(X, y).pp.beta0, ones(2))
    @test isapprox(lm(Xf, y).pp.beta0, ones(2))
    @test isapprox(lm(X, yf).pp.beta0, ones(2))
end

@testset "Issue 117" begin
    data = DataFrame(; x=[1, 2, 3, 4], y=[24, 34, 44, 54])
    @test isapprox(coef(glm(@formula(y ~ x), data, Normal(), IdentityLink())), [14.0, 10])
end

@testset "Issue 118" begin
    @inferred nobs(lm(randn(10, 2), randn(10)))
end

@testset "Issue 153" begin
    X = [ones(10) randn(10)]
    Test.@inferred cholesky(GLM.DensePredQR(X))
end

@testset "Issue 224" begin
    rng = StableRNG(1009)
    # Make X slightly ill conditioned to amplify rounding errors
    X = Matrix(qr(randn(rng, 100, 5)).Q) * Diagonal(10 .^ (-2.0:1.0:2.0)) *
        Matrix(qr(randn(rng, 5, 5)).Q)'
    y = randn(rng, 100)
    @test coef(glm(X, y, Normal(), IdentityLink())) ≈ coef(lm(X, y))
end

@testset "Issue #228" begin
    @test_throws ArgumentError glm(randn(10, 2), rand(1:10, 10), Binomial(10))
end

@testset "Issue #263" for method in (:cholesky, :qr)
    data = dataset("datasets", "iris")
    data.SepalWidth2 = data.SepalWidth
    model1 = lm(@formula(SepalLength ~ SepalWidth), data; method)
    model2 = lm(@formula(SepalLength ~ SepalWidth + SepalWidth2), data; dropcollinear=true,
                method)
    model3 = lm(@formula(SepalLength ~ 0 + SepalWidth), data; method)
    model4 = lm(@formula(SepalLength ~ 0 + SepalWidth + SepalWidth2), data;
                dropcollinear=true, method)
    @test dof(model1) == dof(model2)
    @test dof(model3) == dof(model4)
    @test dof_residual(model1) == dof_residual(model2)
    @test dof_residual(model3) == dof_residual(model4)
end

@testset "Issue #286 (separable data)" begin
    x = rand(1000)
    df = DataFrame(; y=x .> 0.5, x₁=x, x₂=rand(1000))
    @testset "Binomial with $l" for l in (LogitLink(), ProbitLink(), CauchitLink(),
                                          CloglogLink())
        @test deviance(glm(@formula(y ~ x₁ + x₂), df, Binomial(), l; maxiter=40)) < 1e-6
    end
end

@testset "Issue #376 (== and isequal for links)" begin
    @test GLM.LogitLink() == GLM.LogitLink()
    @test NegativeBinomialLink(0.3) == NegativeBinomialLink(0.3)
    @test NegativeBinomialLink(0.31) != NegativeBinomialLink(0.3)

    @test isequal(GLM.LogitLink(), GLM.LogitLink())
    @test isequal(NegativeBinomialLink(0.3), NegativeBinomialLink(0.3))
    @test !isequal(NegativeBinomialLink(0.31), NegativeBinomialLink(0.3))

    @test hash(GLM.LogitLink()) == hash(GLM.LogitLink())
    @test hash(NegativeBinomialLink(0.3)) == hash(NegativeBinomialLink(0.3))
    @test hash(NegativeBinomialLink(0.31)) != hash(NegativeBinomialLink(0.3))
end

@testset "hasintercept" begin
    d = DataFrame(; Treatment=[1, 1, 1, 2, 2, 2, 1, 1, 1, 2, 2, 2.0],
                  Result=[1.1, 1.2, 1, 2.2, 1.9, 2, 0.9, 1, 1, 2.2, 2, 2],
                  Other=categorical([1, 1, 2, 1, 2, 1, 3, 1, 1, 2, 2, 1]))

    mod = lm(@formula(Result ~ Treatment), d)
    @test hasintercept(mod)

    nullmod = lm(@formula(Result ~ 1), d)
    @test hasintercept(nullmod)

    nointerceptmod = lm(reshape(d.Treatment, :, 1), d.Result)
    @test !hasintercept(nointerceptmod)

    nointerceptmod2 = glm(reshape(d.Treatment, :, 1), d.Result, Normal(), IdentityLink())
    @test !hasintercept(nointerceptmod2)

    rng = StableRNG(1234321)
    secondcolinterceptmod = glm([randn(rng, 5) ones(5)], ones(5), Binomial(), LogitLink())
    @test hasintercept(secondcolinterceptmod)
end

@testset "Views with $dmethod method" for dmethod in (:cholesky, :qr)
    @testset "#444" begin
        X = randn(10, 2)
        y = X * ones(2) + randn(10)
        @test coef(glm(X, y, Normal(), IdentityLink(); method=dmethod)) ==
              coef(glm(view(X, 1:10, :), view(y, 1:10), Normal(), IdentityLink();
                       method=dmethod))

        x, y, w = rand(100, 2), rand(100), rand(100)
        lm1 = lm(x, y; method=dmethod)
        lm2 = lm(x, view(y, :); method=dmethod)
        lm3 = lm(view(x, :, :), y; method=dmethod)
        lm4 = lm(view(x, :, :), view(y, :); method=dmethod)
        @test coef(lm1) == coef(lm2) == coef(lm3) == coef(lm4)

        lm5 = lm(x, y; wts=fweights(w), method=dmethod)
        lm6 = lm(x, view(y, :); method=dmethod, wts=fweights(w))
        lm7 = lm(view(x, :, :), y; method=dmethod, wts=fweights(w))
        lm8 = lm(view(x, :, :), view(y, :); method=dmethod, wts=fweights(w))
        lm9 = lm(x, y; method=dmethod, wts=fweights(view(w, :)))
        lm10 = lm(x, view(y, :); method=dmethod, wts=fweights(view(w, :)))
        lm11 = lm(view(x, :, :), y; method=dmethod, wts=fweights(view(w, :)))
        lm12 = lm(view(x, :, :), view(y, :); method=dmethod, wts=fweights(view(w, :)))
        @test coef(lm5) == coef(lm6) == coef(lm7) == coef(lm8) == coef(lm9) == coef(lm10) ==
              coef(lm11) == coef(lm12)

        x, y, w = rand(100, 2), rand(Bool, 100), rand(100)
        glm1 = glm(x, y, Binomial(); method=dmethod)
        glm2 = glm(x, view(y, :), Binomial(); method=dmethod)
        glm3 = glm(view(x, :, :), y, Binomial(); method=dmethod)
        glm4 = glm(view(x, :, :), view(y, :), Binomial(); method=dmethod)
        @test coef(glm1) == coef(glm2) == coef(glm3) == coef(glm4)

        glm5 = glm(x, y, Binomial(); wts=fweights(w))
        glm6 = glm(x, view(y, :), Binomial(); wts=fweights(w))
        glm7 = glm(view(x, :, :), y, Binomial(); wts=fweights(w))
        glm8 = glm(view(x, :, :), view(y, :), Binomial(); wts=fweights(w))
        glm9 = glm(x, y, Binomial(); wts=fweights(view(w, :)))
        glm10 = glm(x, view(y, :), Binomial(); wts=fweights(view(w, :)))
        glm11 = glm(view(x, :, :), y, Binomial(); wts=fweights(view(w, :)))
        glm12 = glm(view(x, :, :), view(y, :), Binomial(); wts=fweights(view(w, :)))
        @test coef(glm5) == coef(glm6) == coef(glm7) == coef(glm8) == coef(glm9) ==
              coef(glm10) ==
              coef(glm11) == coef(glm12)
    end
    @testset "Views: #213, #470" begin
        xs = randn(46, 3)
        ys = randn(46)
        glm_dense = lm(xs, ys; method=dmethod)
        glm_views = lm(@view(xs[1:end, 1:end]), ys; method=dmethod)
        @test coef(glm_dense) == coef(glm_views)
        rows = 1:2:size(xs, 1)
        cols = 1:2:size(xs, 2)
        xs_altcopy = xs[rows, cols]
        xs_altview = @view xs[rows, cols]
        ys_altcopy = ys[rows]
        ys_altview = @view ys[rows]
        glm_dense_alt = lm(xs_altcopy, ys_altcopy; method=dmethod)
        glm_views_alt = lm(xs_altview, ys_altview; method=dmethod)
        # exact equality fails in the final decimal digit for Julia 1.9
        @test coef(glm_dense_alt) ≈ coef(glm_views_alt)
    end
end

@testset "PowerLink with $dmethod" for dmethod in (:cholesky, :qr)
    @testset "Functions related to PowerLink" begin
        @test GLM.linkfun(IdentityLink(), 10) ≈ GLM.linkfun(PowerLink(1), 10)
        @test GLM.linkfun(SqrtLink(), 10) ≈ GLM.linkfun(PowerLink(0.5), 10)
        @test GLM.linkfun(LogLink(), 10) ≈ GLM.linkfun(PowerLink(0), 10)
        @test GLM.linkfun(InverseLink(), 10) ≈ GLM.linkfun(PowerLink(-1), 10)
        @test GLM.linkfun(InverseSquareLink(), 10) ≈ GLM.linkfun(PowerLink(-2), 10)
        @test GLM.linkfun(PowerLink(1 / 3), 10) ≈ 2.154434690031884

        @test GLM.linkinv(IdentityLink(), 10) ≈ GLM.linkinv(PowerLink(1), 10)
        @test GLM.linkinv(SqrtLink(), 10) ≈ GLM.linkinv(PowerLink(0.5), 10)
        @test GLM.linkinv(LogLink(), 10) ≈ GLM.linkinv(PowerLink(0), 10)
        @test GLM.linkinv(InverseLink(), 10) ≈ GLM.linkinv(PowerLink(-1), 10)
        @test GLM.linkinv(InverseSquareLink(), 10) ≈ GLM.linkinv(PowerLink(-2), 10)
        @test GLM.linkinv(PowerLink(1 / 3), 10) ≈ 1000.0
        @test GLM.linkinv(CauchitLink(), 0.0) ≈ 0.5

        @test PowerLink(1 / 3) == PowerLink(1 / 3)
        @test isequal(PowerLink(1 / 3), PowerLink(1 / 3))
        @test !isequal(PowerLink(1 / 3), PowerLink(0.33))
        @test hash(PowerLink(1 / 3)) == hash(PowerLink(1 / 3))
    end
    trees = dataset("datasets", "trees")
    @testset "GLM with PowerLink" begin
        mdl = glm(@formula(Volume ~ Height + Girth), trees, Normal(), PowerLink(1 / 3);
                  method=dmethod, rtol=1.0e-12, atol=1.0e-12)
        @test coef(mdl) ≈ [-0.05132238692134761, 0.01428684676273272, 0.15033126098228242]
        @test stderror(mdl) ≈ [0.224095414423756, 0.003342439119757, 0.005838227761632] atol = 1.0e-8
        @test dof(mdl) == 4
        @test GLM.dispersion(mdl, true) ≈ 6.577062388609384
        @test loglikelihood(mdl) ≈ -71.60507986987612
        @test deviance(mdl) ≈ 184.15774688106
        @test aic(mdl) ≈ 151.21015973975
        @test predict(mdl)[1] ≈ 10.59735275421753
    end
    @testset "Compare PowerLink(0) and LogLink" begin
        mdl1 = glm(@formula(Volume ~ Height + Girth), trees, Normal(), PowerLink(0);
                   method=dmethod)
        mdl2 = glm(@formula(Volume ~ Height + Girth), trees, Normal(), LogLink();
                   method=dmethod)
        @test coef(mdl1) ≈ coef(mdl2)
        @test stderror(mdl1) ≈ stderror(mdl2)
        @test dof(mdl1) == dof(mdl2)
        @test dof_residual(mdl1) == dof_residual(mdl2)
        @test GLM.dispersion(mdl1, true) ≈ GLM.dispersion(mdl2, true)
        @test deviance(mdl1) ≈ deviance(mdl2)
        @test loglikelihood(mdl1) ≈ loglikelihood(mdl2)
        @test confint(mdl1) ≈ confint(mdl2)
        @test aic(mdl1) ≈ aic(mdl2)
        @test predict(mdl1) ≈ predict(mdl2)
    end
    @testset "Compare PowerLink(0.5) and SqrtLink" begin
        mdl1 = glm(@formula(Volume ~ Height + Girth), trees, Normal(), PowerLink(0.5);
                   method=dmethod)
        mdl2 = glm(@formula(Volume ~ Height + Girth), trees, Normal(), SqrtLink();
                   method=dmethod)
        @test coef(mdl1) ≈ coef(mdl2)
        @test stderror(mdl1) ≈ stderror(mdl2)
        @test dof(mdl1) == dof(mdl2)
        @test dof_residual(mdl1) == dof_residual(mdl2)
        @test GLM.dispersion(mdl1, true) ≈ GLM.dispersion(mdl2, true)
        @test deviance(mdl1) ≈ deviance(mdl2)
        @test loglikelihood(mdl1) ≈ loglikelihood(mdl2)
        @test confint(mdl1) ≈ confint(mdl2)
        @test aic(mdl1) ≈ aic(mdl2)
        @test predict(mdl1) ≈ predict(mdl2)
    end
    @testset "Compare PowerLink(1) and IdentityLink" begin
        mdl1 = glm(@formula(Volume ~ Height + Girth), trees, Normal(), PowerLink(1);
                   method=dmethod)
        mdl2 = glm(@formula(Volume ~ Height + Girth), trees, Normal(), IdentityLink();
                   method=dmethod)
        @test coef(mdl1) ≈ coef(mdl2)
        @test stderror(mdl1) ≈ stderror(mdl2)
        @test dof(mdl1) == dof(mdl2)
        @test dof_residual(mdl1) == dof_residual(mdl2)
        @test deviance(mdl1) ≈ deviance(mdl2)
        @test loglikelihood(mdl1) ≈ loglikelihood(mdl2)
        @test GLM.dispersion(mdl1, true) ≈ GLM.dispersion(mdl2, true)
        @test confint(mdl1) ≈ confint(mdl2)
        @test aic(mdl1) ≈ aic(mdl2)
        @test predict(mdl1) ≈ predict(mdl2)
    end
end

@testset "momentmatrix" begin
    @testset "Poisson" begin
        dobson = DataFrame(; Counts=[18.0, 17, 15, 20, 10, 20, 25, 13, 12],
                           Outcome=categorical(repeat(string.('A':'C'); outer=3)),
                           Treatment=categorical(repeat(string.('a':'c'); inner=3)),
                           Weights=[0.3, 0.2, 0.9, 0.8, 0.2, 0.3, 0.4, 0.8, 0.9])

        f = @formula(Counts ~ 1 + Outcome + Treatment)

        gm_pois = fit(GeneralizedLinearModel, f, dobson, Poisson())

        mm0_pois = [-2.9999999792805436 -0.0 -0.0 -0.0 -0.0;
                    3.666666776430482 3.666666776430482 0.0 0.0 0.0;
                    -0.6666666790442577 -0.0 -0.6666666790442577 -0.0 -0.0;
                    -1.0000000123284563 -0.0 -0.0 -1.0000000123284563 -0.0;
                    -3.3333334972350723 -3.3333334972350723 -0.0 -3.3333334972350723 -0.0;
                    4.333333497138949 0.0 4.333333497138949 4.333333497138949 0.0;
                    4.000000005907649 0.0 0.0 0.0 4.000000005907649;
                    -0.33333334610634496 -0.33333334610634496 -0.0 -0.0 -0.33333334610634496;
                    -3.6666667654825043 -0.0 -3.6666667654825043 -0.0 -3.6666667654825043]

        gm_poisw = fit(GeneralizedLinearModel, f, dobson, Poisson();
                       wts=fweights(dobson.Weights))

        mm0_poisw = [-0.9624647521850039 -0.0 -0.0 -0.0 -0.0;
                     0.6901050904949885 0.6901050904949885 0.0 0.0 0.0;
                     0.2723596655008255 0.0 0.2723596655008255 0.0 0.0;
                     -0.9062167634177802 -0.0 -0.0 -0.9062167634177802 -0.0;
                     -0.7002548908882033 -0.7002548908882033 -0.0 -0.7002548908882033 -0.0;
                     1.606471661159352 0.0 1.606471661159352 1.606471661159352 0.0;
                     1.8686815106332157 0.0 0.0 0.0 1.8686815106332157;
                     0.010149793505874801 0.010149793505874801 0.0 0.0 0.010149793505874801;
                     -1.8788313148033928 -0.0 -1.8788313148033928 -0.0 -1.8788313148033928]
        @test mm0_pois ≈ GLM.momentmatrix(gm_pois) atol = 1e-06
        @test mm0_poisw ≈ GLM.momentmatrix(gm_poisw) atol = 1e-06
    end
    @testset "Binomial" begin
        f = @formula(admit ~ 1 + rank)
        gm_bin = fit(GeneralizedLinearModel, f, admit_agr, Binomial(); rtol=1e-8)
        gm_binw = fit(GeneralizedLinearModel, f, admit_agr, Binomial();
                      wts=fweights(admit_agr.count), rtol=1e-08)

        mm0_bin = [-0.5 -0.0 -0.0 -0.0
                   -0.5 -0.5 -0.0 -0.0
                   -0.5 -0.0 -0.5 -0.0
                   -0.5 -0.0 -0.0 -0.5
                   0.5 0.0 0.0 0.0
                   0.5 0.5 0.0 0.0
                   0.5 0.0 0.5 0.0
                   0.5 0.0 0.0 0.5]

        mm0_binw = [-15.1475 -0.0 -0.0 -0.0
                    -34.6887 -34.6887 -0.0 -0.0
                    -21.5207 -0.0 -21.5207 -0.0
                    -9.85075 -0.0 -0.0 -9.85075
                    15.1475 0.0 0.0 0.0
                    34.6887 34.6887 0.0 0.0
                    21.5207 0.0 21.5207 0.0
                    9.85075 0.0 0.0 9.85075]

        @test mm0_bin ≈ GLM.momentmatrix(gm_bin)
        @test mm0_binw ≈ GLM.momentmatrix(gm_binw) atol = 1e-03
    end

    @testset "Binomial ProbitLink" begin
        f = @formula(admit ~ 1 + rank)
        gm_bin = fit(GeneralizedLinearModel, f, admit_agr, Binomial(), ProbitLink())
        gm_binw = fit(GeneralizedLinearModel, f, admit_agr, Binomial(), ProbitLink();
                      wts=fweights(admit_agr.count), rtol=1e-8)

        mm0_bin = [-0.7978846 0.0000000 0.0000000 0.0000000
                   -0.7978846 -0.7978846 0.0000000 0.0000000
                   -0.7978846 0.0000000 -0.7978846 0.0000000
                   -0.7978846 0.0000000 0.0000000 -0.7978846
                   0.7978846 0.0000000 0.0000000 0.0000000
                   0.7978846 0.7978846 0.0000000 0.0000000
                   0.7978846 0.0000000 0.7978846 0.0000000
                   0.7978846 0.0000000 0.0000000 0.7978846]

        mm0_binw = [-24.20695 0.00000 0.00000 0.00000
                    -56.36158 -56.36158 0.00000 0.00000
                    -36.86681 0.00000 -36.86681 0.00000
                    -17.52584 0.00000 0.00000 -17.52584
                    24.20695 0.00000 0.00000 0.00000
                    56.36158 56.36158 0.00000 0.00000
                    36.86681 0.00000 36.86681 0.00000
                    17.52584 0.00000 0.00000 17.52584]

        @test mm0_bin ≈ GLM.momentmatrix(gm_bin) rtol = 1e-06
        @test mm0_binw ≈ GLM.momentmatrix(gm_binw) rtol = 1e-05
    end
end

include("analytic_weights.jl")
include("probability_weights.jl")

@testset "contrasts argument" begin
    # DummyCoding (default)
    m = lm(@formula(y ~ x), (y=1:25, x=repeat(1:5, 5));
           contrasts=Dict(:x => DummyCoding()))
    mcat = lm(@formula(y ~ x), (y=1:25, x=categorical(repeat(1:5, 5))))
    gm = glm(@formula(y ~ x), (y=1:25, x=repeat(1:5, 5)), Normal(), IdentityLink();
             contrasts=Dict(:x => DummyCoding()))
    gmcat = glm(@formula(y ~ x), (y=1:25, x=categorical(repeat(1:5, 5))),
                Normal(), IdentityLink())
    @test coef(m) == coef(mcat) ≈ [11, 1, 2, 3, 4]
    @test coef(gm) == coef(gmcat) ≈ [11, 1, 2, 3, 4]

    m = fit(LinearModel, @formula(y ~ x), (y=1:25, x=repeat(1:5, 5));
            contrasts=Dict(:x => DummyCoding()))
    mcat = fit(LinearModel, @formula(y ~ x), (y=1:25, x=categorical(repeat(1:5, 5))))
    gm = fit(GeneralizedLinearModel, @formula(y ~ x),
             (y=1:25, x=repeat(1:5, 5)), Normal(), IdentityLink();
             contrasts=Dict(:x => DummyCoding()))
    gmcat = fit(GeneralizedLinearModel, @formula(y ~ x),
                (y=1:25, x=categorical(repeat(1:5, 5))),
                Normal(), IdentityLink())
    @test coef(m) == coef(mcat) ≈ [11, 1, 2, 3, 4]
    @test coef(gm) == coef(gmcat) ≈ [11, 1, 2, 3, 4]

    # EffectsCoding
    m = lm(@formula(y ~ x), (y=1:25, x=repeat(1:5, 5));
           contrasts=Dict(:x => EffectsCoding()))
    gm = glm(@formula(y ~ x), (y=1:25, x=repeat(1:5, 5)), Normal(), IdentityLink();
             contrasts=Dict(:x => EffectsCoding()))
    @test coef(m) ≈ coef(gm) ≈ [13, -1, 0, 1, 2]

    m = fit(LinearModel, @formula(y ~ x), (y=1:25, x=repeat(1:5, 5));
            contrasts=Dict(:x => EffectsCoding()))
    gm = fit(GeneralizedLinearModel, @formula(y ~ x),
             (y=1:25, x=repeat(1:5, 5)), Normal(), IdentityLink();
             contrasts=Dict(:x => EffectsCoding()))
    @test coef(m) ≈ coef(gm) ≈ [13, -1, 0, 1, 2]
end

@testset "formula accessor" begin
    m = lm(rand(10, 2), rand(10))
    @test_throws ArgumentError formula(m)

    m = glm(rand(10, 2), rand(10), Normal(), IdentityLink())
    @test_throws ArgumentError formula(m)

    df = DataFrame(; x=["a", "b", "c"], y=[1, 2, 3])
    m = lm(@formula(y ~ x), df)
    @test formula(m)::FormulaTerm === m.formula

    df = DataFrame(; x=["a", "b", "c"], y=[1, 2, 3])
    m = glm(@formula(y ~ x), df, Normal(), IdentityLink())
    @test formula(m)::FormulaTerm === m.formula
end

@testset "dropcollinear in GLM with Cholesky" begin
    data = DataFrame(; x1=[4, 5, 9, 6, 5], x2=[5, 3, 6, 7, 1],
                     x3=[4.2, 4.6, 8.4, 6.2, 4.2], y=[14, 14, 24, 20, 11])

    @testset "Check normal with identity link against equivalent linear model" begin
        mdl1 = lm(@formula(y ~ x1 + x2 + x3), data; dropcollinear=true)
        mdl2 = glm(@formula(y ~ x1 + x2 + x3), data, Normal(), IdentityLink();
                   dropcollinear=true)

        @test coef(mdl1) ≈ coef(mdl2)
        @test stderror(mdl1)[1:3] ≈ stderror(mdl2)[1:3]
        @test isnan(stderror(mdl1)[4])
        @test dof(mdl1) == dof(mdl2)
        @test dof_residual(mdl1) == dof_residual(mdl2)
        @test GLM.dispersion(mdl1, true) ≈ GLM.dispersion(mdl2, true)
        @test deviance(mdl1) ≈ deviance(mdl2)
        @test loglikelihood(mdl1) ≈ loglikelihood(mdl2)
        @test aic(mdl1) ≈ aic(mdl2)
        @test predict(mdl1) ≈ predict(mdl2)
    end
    @testset "Check against equivalent linear model when dropcollinear = false" begin
        mdl1 = lm(@formula(y ~ x1 + x2), data; dropcollinear=false)
        mdl2 = glm(@formula(y ~ x1 + x2), data, Normal(), IdentityLink();
                   dropcollinear=false)

        @test coef(mdl1) ≈ coef(mdl2)
        @test stderror(mdl1) ≈ stderror(mdl2)
        @test dof(mdl1) == dof(mdl2)
        @test dof_residual(mdl1) == dof_residual(mdl2)
        @test GLM.dispersion(mdl1, true) ≈ GLM.dispersion(mdl2, true)
        @test deviance(mdl1) ≈ deviance(mdl2)
        @test loglikelihood(mdl1) ≈ loglikelihood(mdl2)
        @test aic(mdl1) ≈ aic(mdl2)
        @test predict(mdl1) ≈ predict(mdl2)
    end

    @testset "Check normal with identity link against outputs from R" begin
        mdl = glm(@formula(y ~ x1 + x2 + x3), data, Normal(), IdentityLink();
                  dropcollinear=true)
        @test coef(mdl) ≈ [1.350439882697950, 1.740469208211143, 1.171554252199414, 0.0]
        @test stderror(mdl)[1:3] ≈ [0.58371400875263, 0.10681694901238, 0.08531532203251]
        @test dof(mdl) == 4
        @test dof_residual(mdl) == 2
        @test GLM.dispersion(mdl, true) ≈ 0.1341642228738996
        @test deviance(mdl) ≈ 0.2683284457477991
        @test loglikelihood(mdl) ≈ 0.2177608775670037
        @test aic(mdl) ≈ 7.564478244866
        @test predict(mdl) ≈ [14.17008797653959, 13.56744868035191, 24.04398826979472,
                              19.99413489736071, 11.22434017595308]
    end

    num_rows = 100
    dfrm = DataFrame()
    dfrm.x1 = randn(StableRNG(123), num_rows)
    dfrm.x2 = randn(StableRNG(1234), num_rows)
    dfrm.x3 = 2 * dfrm.x1 + 3 * dfrm.x2
    dfrm.y = Int.(randn(StableRNG(12345), num_rows) .> 0)

    @testset "Test Logistic Regression Outputs from R" begin
        mdl = glm(@formula(y ~ x1 + x2 + x3), dfrm, Binomial(), LogitLink();
                  dropcollinear=true)
        @test coef(mdl) ≈ [-0.1402582892604246, 0.1362176272953289, 0, -0.1134751362230204] atol = 1.0E-6
        stderr = stderror(mdl)
        @test isnan(stderr[3]) == true
        @test vcat(stderr[1:2], stderr[4]) ≈
              [0.20652049856206, 0.25292632684716, 0.07496476901643] atol = 1.0E-4
        @test deviance(mdl) ≈ 135.68506068159
        @test loglikelihood(mdl) ≈ -67.8425303407948
        @test dof(mdl) == 3
        @test dof_residual(mdl) == 97
        @test aic(mdl) ≈ 141.68506068159
        @test GLM.dispersion(mdl, true) ≈ 1
        @test predict(mdl)[1:3] ≈
              [0.4241893070433117, 0.3754516361306202, 0.6327877688720133] atol = 1.0E-6
        @test confint(mdl)[1:2,
                           1:2] ≈ [-0.5493329715011036 0.26350316142056085;
                                   -0.3582545657827583 0.64313795309765587] atol = 1.0E-1
    end

    @testset "`rankdeficient` test case of lm in glm" begin
        rng = StableRNG(1234321)
        # an example of rank deficiency caused by a missing cell in a table
        dfrm = DataFrame([categorical(repeat(string.('A':'D'); inner=6)),
                          categorical(repeat(string.('a':'c'); inner=2, outer=4))],
                         [:G, :H])
        f = @formula(0 ~ 1 + G * H)
        X = ModelMatrix(ModelFrame(f, dfrm)).m
        y = X * (1:size(X, 2)) + 0.1 * randn(rng, size(X, 1))
        inds = deleteat!(collect(1:length(y)), 7:8)
        m1 = fit(GeneralizedLinearModel, X, y, Normal())
        @test isapprox(deviance(m1), 0.12160301538297297)
        Xmissingcell = X[inds, :]
        ymissingcell = y[inds]
        @test_throws PosDefException m2 = glm(Xmissingcell, ymissingcell, Normal();
                                              dropcollinear=false, method=:cholesky)
        m2p = glm(Xmissingcell, ymissingcell, Normal(); dropcollinear=true,
                  method=:cholesky)
        @test isa(m2p.pp.chol, CholeskyPivoted)
        @test GLM.linpred_rank(m2p.pp) == 11
        @test isapprox(deviance(m2p), 0.1215758392280204)
        @test isapprox(coef(m2p),
                       [0.9772643585228885, 8.903341608496437, 3.027347397503281,
                        3.9661379199401257, 5.079410103608552, 6.1944618141188625, 0.0,
                        7.930328728005131,
                        8.879994918604757, 2.986388408421915, 10.84972230524356,
                        11.844809275711485])
        @test all(isnan, hcat(coeftable(m2p).cols[2:end]...)[7, :])
    end

    @testset "`rankdeficient` test in GLM with Gamma distribution" begin
        rng = StableRNG(1234321)
        # an example of rank deficiency caused by a missing cell in a table
        dfrm = DataFrame([categorical(repeat(string.('A':'D'); inner=6)),
                          categorical(repeat(string.('a':'c'); inner=2, outer=4))],
                         [:G, :H])
        f = @formula(0 ~ 1 + G * H)
        X = ModelMatrix(ModelFrame(f, dfrm)).m
        y = X * (1:size(X, 2)) + 0.1 * randn(rng, size(X, 1))
        inds = deleteat!(collect(1:length(y)), 7:8)
        m1 = fit(GeneralizedLinearModel, X, y, Gamma())
        @test isapprox(deviance(m1), 0.0407069934950098)
        Xmissingcell = X[inds, :]
        ymissingcell = y[inds]
        @test_throws PosDefException glm(Xmissingcell, ymissingcell, Gamma();
                                         dropcollinear=false, method=:cholesky)
        m2p = glm(Xmissingcell, ymissingcell, Gamma(); dropcollinear=true, method=:cholesky)
        @test isa(m2p.pp.chol, CholeskyPivoted)
        @test rank(m2p.pp.chol) == 11
        @test isapprox(deviance(m2p), 0.04070377141288433)
        @test isapprox(coef(m2p),
                       [1.0232644374837732, -0.0982622592717195, -0.7735523403010212,
                        -0.820974608805111, -0.8581573302333557, -0.8838279927663583, 0.0,
                        0.667219148331652,
                        0.7087696966674913, 0.011287703617517712, 0.6816245514668273,
                        0.7250492032072612])
        @test all(isnan, hcat(coeftable(m2p).cols[2:end]...)[7, :])
    end
end

@testset "Floating point error in Binomial loglik" begin
    @test_throws InexactError GLM._safe_int(1.3)
    @test GLM._safe_int(1) === 1
    # see issue 503
    y, μ, wt = 0.6376811594202898, 0.8492925285671102, 69.0
    # due to floating point:
    # 1. y * wt == 43.99999999999999
    # 2. 44 / y == wt
    # 3. 44 / wt == y
<<<<<<< HEAD
    # The extra parameters (δ, sumwt, n) are not used by Binomial loglik_obs
    @test GLM.loglik_obs(Binomial(), FrequencyWeights, y, μ, wt, NaN, NaN, 0) ≈
          GLM.logpdf(Binomial(Int(wt), μ), 44)
end

@testset "loglik_obs with AnalyticWeights" begin
    # Test Normal distribution with AnalyticWeights
    # loglik_obs formula: ((-log(2π * δ / n) - 1) + log(wt)) / 2
    y, μ, wt = 1.5, 1.2, 2.5
    δ, n = 10.0, 100
    sumwt = 50.0  # not used for Normal with AnalyticWeights
    expected_normal = ((-log(2π * δ / n) - 1) + log(wt)) / 2
    @test GLM.loglik_obs(Normal(), AnalyticWeights, y, μ, wt, δ, sumwt, n) ≈ expected_normal

    # Test Poisson distribution with AnalyticWeights
    # loglik_obs formula: wt * logpdf(Poisson(μ), y)
    y_int, μ_pois, wt_pois = 3, 2.5, 1.8
    expected_poisson = wt_pois * GLM.logpdf(Poisson(μ_pois), y_int)
    @test GLM.loglik_obs(Poisson(), AnalyticWeights, y_int, μ_pois, wt_pois, NaN, NaN, 0) ≈
          expected_poisson
end

@testset "loglikelihood for LmResp with AnalyticWeights" begin
    # Test loglikelihood for LmResp with AnalyticWeights
    # Formula: (n - N * (log(2π * deviance(r) / N) + 1)) / 2
    # where n = sum(log, weights(r)) and N = length(r.y)
    y = [1.0, 2.0, 3.0, 4.0, 5.0]
    wts = aweights([1.5, 2.0, 1.8, 2.2, 1.9])
    X = hcat(ones(5), [1.0, 2.0, 3.0, 4.0, 5.0])
    model = lm(X, y; wts=wts)

    N = length(y)
    n = sum(log, GLM.weights(model))
    dev = deviance(model)
    expected_ll = (n - N * (log(2π * dev / N) + 1)) / 2
    @test loglikelihood(model) ≈ expected_ll
end

@testset "GLM with wrong option value in method argument" begin
    @test_throws ArgumentError lm(@formula(OptDen ~ Carb), form; method=:pr)
    @test_throws ArgumentError glm(@formula(OptDen ~ Carb), form, Normal(); method=:pr)
end

@testset "[G]VIF" begin
    # Reference values from car::vif in R:
    # > library(car)
    # > data(Duncan)
    # > lm1 = lm(prestige ~ 1 + income + education, Duncan)
    # > vif(lm1)
    #    income education
    #    2.1049    2.1049
    # > lm2 = lm(prestige ~ 1 + income + education + type, Duncan)
    # > vif(lm2)
    #               GVIF Df GVIF^(1/(2*Df))
    # income    2.209178  1        1.486330
    # education 5.297584  1        2.301648
    # type      5.098592  2        1.502666
    duncan = RDatasets.dataset("car", "Duncan")
    lm1 = lm(@formula(Prestige ~ 1 + Income + Education), duncan)
    @test termnames(lm1)[2] == coefnames(lm1)
    @test vif(lm1) ≈ gvif(lm1)

    lm1_noform = lm(modelmatrix(lm1), response(lm1))
    @test vif(lm1) ≈ vif(lm1_noform)
    @test_throws ArgumentError("model was fitted without a formula") gvif(lm1_noform)

    lm1log = lm(@formula(Prestige ~ 1 + exp(log(Income)) + exp(log(Education))), duncan)
    @test termnames(lm1log)[2] == coefnames(lm1log) ==
          ["(Intercept)", "exp(log(Income))", "exp(log(Education))"]
    @test vif(lm1) ≈ vif(lm1log)

    gm1 = glm(modelmatrix(lm1), response(lm1), Normal())
    @test vif(lm1) ≈ vif(gm1)

    lm2 = lm(@formula(Prestige ~ 1 + Income + Education + Type), duncan)
    @test termnames(lm2)[2] != coefnames(lm2)
    @test gvif(lm2; scale=true) ≈ [1.486330, 2.301648, 1.502666] atol = 1e-4

    gm2 = glm(@formula(Prestige ~ 1 + Income + Education + Type), duncan, Normal())
    @test termnames(gm2)[2] != coefnames(gm2)
    @test gvif(gm2; scale=true) ≈ [1.486330, 2.301648, 1.502666] atol = 1e-4

    # the VIF definition depends on modelmatrix, vcov and stderror returning valid
    # values. It doesn't care about links, offsets, etc. as long as the model matrix,
    # vcov matrix and stderrors are well defined.
end

@testset "NIST - Filip. Issue 558" begin
    # Since "https://www.itl.nist.gov/div898/strd/lls/data/LINKS/DATA/Filip.dat" seems to block download, we'll use a "mirror"
    fn = Downloads.download("https://gist.githubusercontent.com/andreasnoack/9dadfb922fc45ca52bc7b2659b7c5b67/raw/f1dcdd2179b606ecbb7e23316da1ede971e7ffe8/Filip.dat")
    filip_estimates_df = CSV.read(fn, DataFrame; skipto=31, limit=11,
                                  header=["parameter", "estimate", "se"], delim=" ",
                                  ignorerepeated=true)
    filip_data_df = CSV.read(fn, DataFrame; skipto=61, header=["y", "x"], delim=" ",
                             ignorerepeated=true)
    X = [filip_data_df.x[i]^j for i in 1:length(filip_data_df.x), j in 0:10]

    # No weights
    f1 = lm(X, filip_data_df.y; dropcollinear=false, method=:qr)
    @test coef(f1) ≈ filip_estimates_df.estimate rtol = 1e-7
    @test stderror(f1) ≈ filip_estimates_df.se rtol = 1e-7

    # Weights
    f2 = lm(X, filip_data_df.y; dropcollinear=false,
            method=:qr, wts=uweights(length(filip_data_df.y)))
    @test coef(f2) ≈ filip_estimates_df.estimate rtol = 1e-7
    @test stderror(f2) ≈ filip_estimates_df.se rtol = 1e-7
end

@testset "Non-finite deviance. Issue 417" begin
    X_fn = Downloads.download("https://github.com/JuliaStats/GLM.jl/files/6279630/x.txt")
    y_fn = Downloads.download("https://github.com/JuliaStats/GLM.jl/files/6279632/y.txt")
    X_df = CSV.read(X_fn, DataFrame; header=false)
    y_df = CSV.read(y_fn, DataFrame; header=false)
    df = hcat(y_df, select(X_df, Not("Column1")))
    ft = glm(@formula(Column1 ~ Column2 + Column3 + Column4), df, Gamma(), LogLink())
    @test coef(ft) ≈
          [9.648767705301294, -0.11274823562143056, 0.1907889126252095, -0.8123086879222496]
    @test_throws DomainError glm(@formula(Column1 ~ Column2 + Column3 + Column4),
                                 df, Gamma(), LogLink(), start=fill(NaN, 4))
end

@testset "Test weighting with collinear columns" begin
    form.CarbC = form.Carb
    form.awts = [0.6, 0.3, 0.6, 0.3, 0.6, 0.3]
    form.fwts = [6, 3, 6, 3, 6, 3]
    lm0 = fit(LinearModel, @formula(OptDen ~ Carb), form; wts=aweights(form.awts),
              method=:qr)
    lm1 = fit(LinearModel, @formula(OptDen ~ Carb + CarbC),
              form; wts=aweights(form.awts), method=:qr)
    @test coef(lm0) ≈ coef(lm1)[1:2]
    @test stderror(lm0) ≈ stderror(lm1)[1:2]
    @test isnan(stderror(lm1)[3])
    lm0 = fit(LinearModel, @formula(OptDen ~ Carb), form; wts=pweights(form.awts),
              method=:qr)
    lm1 = fit(LinearModel, @formula(OptDen ~ Carb + CarbC),
              form; wts=pweights(form.awts), method=:qr)
    @test coef(lm0) ≈ coef(lm1)[1:2]
    @test stderror(lm0) ≈ stderror(lm1)[1:2]
    @test isnan(stderror(lm1)[3])
    lm0 = fit(LinearModel, @formula(OptDen ~ Carb), form; wts=fweights(form.fwts),
              method=:qr)
    lm1 = fit(LinearModel, @formula(OptDen ~ Carb + CarbC),
              form; wts=fweights(form.fwts), method=:qr)
    @test coef(lm0) ≈ coef(lm1)[1:2]
    @test stderror(lm0) ≈ stderror(lm1)[1:2]
    @test isnan(stderror(lm1)[3])
end

rng = StableRNG(123)
df = DataFrame(; x_1=randn(rng, 10), x_2=randn(rng, 10), y=randn(rng, 10))
df.xx_1 = df.x_1
df.xx_2 = df.x_2
df.d = rand(rng, 0:1, 10)
df.w = rand(rng, 10)
frm0 = @formula(y ~ x_1 + x_2)
frm1 = @formula(y ~ x_1 + xx_2 + +x_2 + xx_1)
frmp0 = @formula(d ~ x_1 + x_2)
frmp1 = @formula(d ~ x_1 + xx_2 + +x_2 + xx_1)

@testset "Leverage unweighted" for method in (:qr, :cholesky)
    lev0 = [0.2346366962678214; 0.6633984457928059; 0.32460236947851806;
            0.1543698142163501; 0.3762092067703499; 0.4887705577596249;
            0.15170408132550545; 0.15279492673405848; 0.16851296355750492;
            0.28500093809746074]

    lev0_pr = [0.28923503046426724; 0.0006968399611682526;
               0.6040870179390236; 0.222176173808432;
               0.06247295465277078; 0.8226912702704338;
               0.21412449742521156; 0.2160509316358758;
               0.23269115629631995; 0.33577412754649705]

    lm0 = fit(LinearModel, frm0, df; method=method)
    lm1 = fit(LinearModel, frm1, df; method=method)
    @test leverage(lm0) ≈ leverage(lm1)
    @test lev0 ≈ leverage(lm1)
    glm1 = fit(GeneralizedLinearModel, frm1, df, Normal(), IdentityLink(); method=method)
    @test lev0 ≈ leverage(glm1)
    probit0 = glm(frmp0, df, Binomial(), ProbitLink(); method=method)
    probit = glm(frmp1, df, Binomial(), ProbitLink(); method=method)
    @test leverage(probit) ≈ leverage(probit0)
    @test lev0_pr ≈ leverage(probit0) rtol = 1e-03
end

@testset "Leverage weighted" for method in (:qr, :cholesky)
    lm0 = fit(LinearModel, frm0, df; method=method, wts=fweights(df.w))
    lm1 = fit(LinearModel, frm1, df; method=method, wts=fweights(df.w))

    lev0 = [0.4546669409864052, 0.39220506613766826, 0.31067464842874659,
            0.16105201633463462, 0.45458434896240396, 0.43751245519667181,
            0.12193399045053441, 0.12312180988271218, 0.22090225888834489,
            0.32334646473187784]

    lev0_pr = [0.28660353231987495, 2.6405172015486347e-05, 0.62180044570022475,
               0.25772930451725845, 0.058608663568656121, 0.78417628710278586,
               0.16615273053689983, 0.16787702318659792, 0.30440874803670093,
               0.35261685985898611]

    @test leverage(lm0) ≈ leverage(lm1)
    @test lev0 ≈ leverage(lm1)
    glm1 = fit(GeneralizedLinearModel, frm1, df, Normal(),
               IdentityLink(); method=method, wts=fweights(df.w))
    @test lev0 ≈ leverage(glm1)
    probit0 = glm(frmp0, df, Binomial(), ProbitLink(); method=method, wts=aweights(df.w),
                  atol=1e-10, rtol=1e-10, minstepfac=1e-10)
    probit = glm(frmp1, df, Binomial(), ProbitLink(); method=method, wts=aweights(df.w),
                 atol=1e-10, rtol=1e-10, minstepfac=1e-10)
    @test leverage(probit) ≈ leverage(probit0)
    @test cooksdistance(probit0) ≈ [9.548585e-04; 3.483554e-13; 2.982745e-01; 4.166364e-01;
                                    2.100668e-05; 2.648063e+00; 2.165093e-03; 2.321434e-03;
                                    7.665988e-02; 3.416970e-02] rtol = 1e-04
    @test lev0_pr ≈ leverage(probit0) rtol = 1e-03
end

# Tests requested in PR #487 review
@testset "Weight types produce consistent results" begin
    # Test that different weight types with same underlying weights produce same results
    # when appropriate (fweights vs raw vector)
    rng = StableRNG(42)
    n = 50
    X = [ones(n) randn(rng, n)]
    y = X * [1.0, 2.0] + randn(rng, n) * 0.5
    w = rand(rng, 1:10, n)

    # FrequencyWeights should match raw vector (after deprecation warning)
    lm_fweights = lm(X, y; wts=fweights(w))
    lm_raw = @test_logs (:warn, r"Passing weights as vector is deprecated") lm(X, y; wts=w)
    @test coef(lm_fweights) ≈ coef(lm_raw)
    @test stderror(lm_fweights) ≈ stderror(lm_raw)

    # Compare weight types for linear model - coefficients should match (weighted least squares)
    lm_aweights = lm(X, y; wts=aweights(Float64.(w)))
    lm_pweights = lm(X, y; wts=pweights(Float64.(w)))
    @test coef(lm_fweights) ≈ coef(lm_aweights)
    @test coef(lm_fweights) ≈ coef(lm_pweights)

    # Test GLM with different weight types
    y_bin = ifelse.(y .> median(y), 1.0, 0.0)
    glm_fweights = glm(X, y_bin, Binomial(); wts=fweights(w))
    glm_aweights = glm(X, y_bin, Binomial(); wts=aweights(Float64.(w)))

    # Coefficients should match for frequency and analytic weights
    @test coef(glm_fweights) ≈ coef(glm_aweights)
end

@testset "Weight conversion and deprecation" begin
    X = [ones(10) randn(10)]
    y = randn(10)

    # Empty UnitWeights should silently expand to correct size (no warning)
    # This is the internal default for formula-based fit methods
    model = lm(X, y; wts=uweights(0))
    @test GLM.weights(model) == uweights(10)

    # Plain Vector weights should trigger deprecation warning and convert to FrequencyWeights
    w = ones(10)
    @test_logs (:warn, r"Passing weights as vector is deprecated") begin
        model = lm(X, y; wts=w)
        @test GLM.weights(model) isa FrequencyWeights
    end

    # Test whether the same deprecation warnings occur for GLM
    y_count = rand(0:10, 10)

    # Empty UnitWeights should silently expand to correct size (no warning) for GLM
    glm_model = glm(X, y_count, Poisson(); wts=uweights(0))
    @test GLM.weights(glm_model) == uweights(10)

    # Plain Vector weights should trigger deprecation warning and convert to FrequencyWeights for GLM
    @test_logs (:warn, r"Passing weights as vector is deprecated") begin
        glm_model = glm(X, y_count, Poisson(); wts=w)
        @test GLM.weights(glm_model) isa FrequencyWeights
    end
end

@testset "loglikelihood with analytic weights" begin
    # Test loglik_apweights_obs functions for various distributions
    # These are used internally for analytic weights loglikelihood calculations

    # Test Gamma with analytic weights
    clotting = DataFrame(; u=log.([5, 10, 15, 20, 30, 40, 60, 80, 100]),
                         lot1=[118.0, 58, 42, 35, 27, 25, 21, 19, 18],
                         w=[1.5, 2.0, 1.1, 4.5, 2.4, 3.5, 5.6, 5.4, 6.7])

    gm_gamma = glm(@formula(lot1 ~ u), clotting, Gamma(), InverseLink();
                   wts=aweights(clotting.w), atol=1e-09, rtol=1e-09)
    # Should compute without error and return valid loglikelihood
    @test isfinite(loglikelihood(gm_gamma))
    @test loglikelihood(gm_gamma) ≈ -43.359078787690514 rtol = 1e-06

    # Test Geometric with analytic weights (NegativeBinomial(1) is equivalent)
    quine = RDatasets.dataset("MASS", "quine")
    quine.w = log.(3 .+ 3 .* quine.Days)

    gm_geom = glm(@formula(Days ~ Eth + Sex), quine, Geometric(), LogLink();
                  wts=aweights(quine.w), atol=1e-08, rtol=1e-08)
    @test isfinite(loglikelihood(gm_geom))
    # Value verified against R: glm(..., family=negative.binomial(theta=1, link="log"), weights=w)
    @test loglikelihood(gm_geom) ≈ -2055.246 rtol = 1e-05

    # Test InverseGaussian with analytic weights
    gm_ig = glm(@formula(lot1 ~ u), clotting, InverseGaussian(), InverseSquareLink();
                wts=aweights(clotting.w), atol=1e-09, rtol=1e-09)
    @test isfinite(loglikelihood(gm_ig))
    # Value verified against R: glm(..., family=inverse.gaussian(link="1/mu^2"), weights=w)
    @test loglikelihood(gm_ig) ≈ -86.82547 rtol = 1e-05
end

@testset "Weight conversion function" begin
    # Test convert_weights helper function
    w = [1.0, 2.0, 3.0, 4.0, 5.0]
    n = length(w)

    # Vector should be converted to FrequencyWeights (with deprecation warning)
    # Note: Base.depwarn is used internally, which behaves differently from @warn
    converted = GLM.convert_weights(w, n)
    @test converted isa FrequencyWeights
    @test convert(Vector, converted) == w

    # AbstractWeights should pass through unchanged
    aw = aweights(w)
    @test GLM.convert_weights(aw, n) === aw

    fw = fweights(w)
    @test GLM.convert_weights(fw, n) === fw

    pw = pweights(w)
    @test GLM.convert_weights(pw, n) === pw

    uw = uweights(n)
    @test GLM.convert_weights(uw, n) === uw

    # Empty weights should be converted to UnitWeights of size n
    empty_wts = GLM.convert_weights(uweights(0), n)
    @test empty_wts isa UnitWeights
    @test length(empty_wts) == n
end

@testset "isweighted function" begin
    X = [ones(10) randn(10)]
    y = randn(10)

    # Unweighted model
    lm_unweighted = lm(X, y)
    @test !GLM.isweighted(lm_unweighted)
    @test !GLM.isweighted(lm_unweighted.rr)

    # Weighted model
    w = rand(10)
    lm_weighted = lm(X, y; wts=fweights(w))
    @test GLM.isweighted(lm_weighted)
    @test GLM.isweighted(lm_weighted.rr)

    # GLM versions
    y_pos = abs.(y) .+ 1
    glm_unweighted = glm(X, y_pos, Gamma(), LogLink())
    @test !GLM.isweighted(glm_unweighted)

    glm_weighted = glm(X, y_pos, Gamma(), LogLink(); wts=fweights(w))
    @test GLM.isweighted(glm_weighted)
end

@testset "coeftable with test=:t" begin
    x = [5, 6, 2, 4, 6, 3]
    y = [1, 3, 6, 2, 4, 6]
    df = DataFrame(; x, y)
    m1 = glm(@formula(y ~ x), df, Normal())
    @test repr(coeftable(m1, test=:t)) == repr(coeftable(lm(@formula(y ~ x), df)))
    @test_throws ArgumentError coeftable(m1, test=:xx)

    m2 = glm(@formula(y ~ x), df, Gamma())
    @test repr(coeftable(m2, test=:t)) == """
        ─────────────────────────────────────────────────────────────────────────
                         Coef.  Std. Error     t  Pr(>|t|)   Lower 95%  Upper 95%
        ─────────────────────────────────────────────────────────────────────────
        (Intercept)  0.0594162   0.141774   0.42    0.6967  -0.334212    0.453044
        x            0.0552099   0.0384164  1.44    0.2240  -0.0514512   0.161871
        ─────────────────────────────────────────────────────────────────────────"""

    df.y = [1, 0, 1, 0, 1, 1]
    m3 = glm(@formula(y ~ x), df, Bernoulli())
    @test repr(coeftable(m3, test=:t)) == """
        ─────────────────────────────────────────────────────────────────────────
                         Coef.  Std. Error      t  Pr(>|t|)  Lower 95%  Upper 95%
        ─────────────────────────────────────────────────────────────────────────
        (Intercept)   2.96807     3.31891    0.89    0.4217   -6.24669    12.1828
        x            -0.502451    0.675377  -0.74    0.4982   -2.3776      1.3727
        ─────────────────────────────────────────────────────────────────────────"""
=======
    @test GLM.loglik_obs(Binomial(), y, μ, wt, ϕ) ≈ GLM.logpdf(Binomial(Int(wt), μ), 44)
end

berds1 = CSV.read(joinpath(glm_datadir, "rds1.csv"), DataFrame)
berds1.Period = categorical(berds1.Period)
berds1.Subject = categorical(berds1.Subject)

@testset "Tests of Between-Subjects Effects" begin
    # This is not BE model - no subject 
    # Against SPSS 28
    #=
    GLM Var BY Sequence Period Formulation 
  /METHOD=SSTYPE(3) 
  /INTERCEPT=INCLUDE 
  /PRINT PARAMETER 
  /CRITERIA=ALPHA(.05) 
  /DESIGN=Sequence Period Formulation.
    =#
    # Intercept not included in test
    
    # Basic model
    ols  = lm(@formula(Var ~ Sequence+Period+Formulation), berds1)
    tbl = GLM.typeiii(ols)
    @test tbl.cols[2][2] ≈ 1.011001 atol = 1.0E-6
    @test tbl.cols[2][3] ≈ 0.328551 atol = 1.0E-6
    @test tbl.cols[2][4] ≈ 0.106973 atol = 1.0E-6
    @test tbl.cols[3][2] ≈ 0.322206 atol = 1.0E-6
    @test tbl.cols[3][3] ≈ 0.570520 atol = 1.0E-6
    @test tbl.cols[3][4] ≈ 0.745747 atol = 1.0E-6
    #=
    GLM Var BY Sequence Period Formulation 
  /METHOD=SSTYPE(3) 
  /INTERCEPT=EXCLUDE 
  /PRINT PARAMETER 
  /CRITERIA=ALPHA(.05) 
  /DESIGN=Sequence Period Formulation.
    =#

    # Zero intercep
    ols  = lm(@formula(Var ~ 0+Sequence+Period+Formulation), berds1)
    tbl = GLM.typeiii(ols)
    @test tbl.cols[2][1] ≈ 1.011001 atol = 1.0E-6
    @test tbl.cols[2][2] ≈ 0.328551 atol = 1.0E-6
    @test tbl.cols[2][3] ≈ 0.106973 atol = 1.0E-6
    @test tbl.cols[3][1] ≈ 0.322206 atol = 1.0E-6
    @test tbl.cols[3][2] ≈ 0.570520 atol = 1.0E-6
    @test tbl.cols[3][3] ≈ 0.745747 atol = 1.0E-6

    # Crossed factors
    ols  = lm(@formula(Var ~ 1+Sequence&Period), berds1)
    tbl = GLM.typeiii(ols)
    @test tbl.cols[2][2] ≈ 0.482175 atol = 1.0E-6
    @test tbl.cols[3][2] ≈ 0.696996 atol = 1.0E-6

    # Crossed factors (zero - intercept)
    ols  = lm(@formula(Var ~ 0+Sequence&Period), berds1)
    tbl = GLM.typeiii(ols)
    @test tbl.cols[2][1] ≈ 87.103976 atol = 1.0E-6
>>>>>>> ff472193
end<|MERGE_RESOLUTION|>--- conflicted
+++ resolved
@@ -2264,7 +2264,6 @@
     # 1. y * wt == 43.99999999999999
     # 2. 44 / y == wt
     # 3. 44 / wt == y
-<<<<<<< HEAD
     # The extra parameters (δ, sumwt, n) are not used by Binomial loglik_obs
     @test GLM.loglik_obs(Binomial(), FrequencyWeights, y, μ, wt, NaN, NaN, 0) ≈
           GLM.logpdf(Binomial(Int(wt), μ), 44)
@@ -2653,8 +2652,6 @@
         (Intercept)   2.96807     3.31891    0.89    0.4217   -6.24669    12.1828
         x            -0.502451    0.675377  -0.74    0.4982   -2.3776      1.3727
         ─────────────────────────────────────────────────────────────────────────"""
-=======
-    @test GLM.loglik_obs(Binomial(), y, μ, wt, ϕ) ≈ GLM.logpdf(Binomial(Int(wt), μ), 44)
 end
 
 berds1 = CSV.read(joinpath(glm_datadir, "rds1.csv"), DataFrame)
@@ -2712,5 +2709,4 @@
     ols  = lm(@formula(Var ~ 0+Sequence&Period), berds1)
     tbl = GLM.typeiii(ols)
     @test tbl.cols[2][1] ≈ 87.103976 atol = 1.0E-6
->>>>>>> ff472193
 end