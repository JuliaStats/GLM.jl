--- conflicted
+++ resolved
@@ -895,6 +895,18 @@
     @test pred3.upper ≈ pred3.prediction + quantile(TDist(dof_residual(mm)), 0.975)*sqrt.(diag(newX*vcov(mm)*newX') .+ deviance(mm)/dof_residual(mm)) ≈
         [3.9288331595737196, 4.077092463922373, 4.762903743958081, 3.82184595169028, 4.034521019386702]
 
+    mm = fit(LinearModel, @formula(y ~ 0 + x1 + x2),
+             DataFrame(y=Ylm, x1=X[:, 1], x2=X[:, 2]))
+    pred4 = predict(mm, DataFrame(newX), interval=:confidence)
+    @test pred4.prediction == pred2.prediction
+    @test pred4.lower == pred2.lower
+    @test pred4.upper == pred2.upper
+
+    pred5 = predict(mm, DataFrame(newX), interval=:prediction)
+    @test pred5.prediction == pred3.prediction
+    @test pred5.lower == pred3.lower
+    @test pred5.upper == pred3.upper
+
     # Prediction with dropcollinear (#409)
     x = [1.0 1.0
          1.0 2.0
@@ -960,20 +972,6 @@
 
     R_glm_se = [0.09748766, 0.09808412, 0.07963897, 0.07495792, 0.05177654]
 
-<<<<<<< HEAD
-    mm = fit(LinearModel, @formula(y ~ 0 + x1 + x2),
-             DataFrame(y=Ylm, x1=X[:, 1], x2=X[:, 2]))
-    pred4 = predict(mm, DataFrame(newX), interval=:confidence)
-    @test pred4.prediction == pred2.prediction
-    @test pred4.lower == pred2.lower
-    @test pred4.upper == pred2.upper
-
-    pred5 = predict(mm, DataFrame(newX), interval=:prediction)
-    @test pred5.prediction == pred3.prediction
-    @test pred5.lower == pred3.lower
-    @test pred5.upper == pred3.upper
-
-=======
     preds_transformation = predict(gm, newX, interval=:confidence, interval_method=:transformation)
     preds_delta = predict(gm, newX, interval=:confidence, interval_method=:delta)
 
@@ -985,7 +983,6 @@
     @test preds_delta.upper .-  preds_delta.lower ≈ 2 .* 1.96 .* R_glm_se atol=1e-3
     @test_throws ArgumentError predict(gm, newX, interval=:confidence, interval_method=:undefined_method)
     @test_throws ArgumentError predict(gm, newX, interval=:undefined)
->>>>>>> 7299d18a
 end
 
 @testset "F test comparing to null model" begin
