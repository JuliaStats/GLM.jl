--- conflicted
+++ resolved
@@ -124,14 +124,11 @@
     @test isapprox(loglikelihood(lm_model), -4353.946729075838)
     @test isapprox(loglikelihood(glm_model), -4353.946729075838)
     @test isapprox(nullloglikelihood(lm_model), -4984.892139711452)
-<<<<<<< HEAD
     @test isapprox(mean(residuals(lm_model)), -5.412966629787718) 
 
     # this should be elementwise true (which is a stronger condition than
     # vectors being approximately equal) the so we test elementwise
     @test all(residuals(glm_model, type = :working) .≈ residuals(lm_model))
-=======
-    @test isapprox(mean(residuals(lm_model)), -5.412966629787718)
 end
 
 @testset "Linear model with dropcollinearity and $dmethod" for dmethod in (:cholesky, :qr)
@@ -151,7 +148,6 @@
     @test aicc(lm1) ≈ aicc(lm2)
     @test bic(lm1) ≈ bic(lm2)
     @test GLM.dispersion(lm1) ≈ GLM.dispersion(lm2)
->>>>>>> c13577ea
 end
 
 @testset "Linear model with $dmethod and rankdeficieny" for dmethod in (:cholesky, :qr)
@@ -413,21 +409,7 @@
 admit.rank = categorical(admit.rank)
 
 @testset "$distr with LogitLink" for distr in (Binomial, Bernoulli)
-<<<<<<< HEAD
     gm2 = fit(GeneralizedLinearModel, @formula(admit ~ 1 + gre + gpa + rank), admit, distr())
-    @test GLM.cancancel(gm2.rr)
-    test_show(gm2)
-    @test dof(gm2) == 6
-    @test deviance(gm2) ≈ 458.5174924758994
-    @test nulldeviance(gm2) ≈ 499.9765175549154
-    @test loglikelihood(gm2) ≈ -229.25874623794968
-    @test nullloglikelihood(gm2) ≈ -249.9882587774585
-    @test isapprox(aic(gm2), 470.51749247589936)
-    @test isapprox(aicc(gm2), 470.7312329339146)
-    @test isapprox(bic(gm2), 494.4662797585473)
-    @test isapprox(coef(gm2),
-        [-3.9899786606380756, 0.0022644256521549004, 0.804037453515578,
-         -0.6754428594116578, -1.340203811748108, -1.5514636444657495])
     res = residuals(gm2; type=:deviance)
     # values from R
     @test isapprox(res[1:10],
@@ -456,7 +438,6 @@
     @test isapprox(residuals(gm2; type=:working)[1:10],
                    [-1.208644, 3.422607, 1.354264, 5.605865, -1.134242,
                     2.702922, 2.385234, -1.277145, 4.981688, -2.074122]; atol=1e-5)
-=======
     for dmethod in (:cholesky, :qr)
         gm2 = fit(GeneralizedLinearModel, @formula(admit ~ 1 + gre + gpa + rank), admit, distr();
                 method=dmethod)
@@ -474,7 +455,6 @@
             [-3.9899786606380756, 0.0022644256521549004, 0.804037453515578,
              -0.6754428594116578, -1.340203811748108, -1.5514636444657495])
     end
->>>>>>> c13577ea
 end
 
 @testset "Bernoulli ProbitLink with $dmethod" for dmethod in (:cholesky, :qr)
