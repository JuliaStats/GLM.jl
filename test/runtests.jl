--- conflicted
+++ resolved
@@ -131,7 +131,6 @@
     @test isapprox(loglikelihood(lm_model), -4353.946729075838)
     @test isapprox(loglikelihood(glm_model), -4353.946729075838)
     @test isapprox(nullloglikelihood(lm_model), -4984.892139711452)
-<<<<<<< HEAD
     @test isapprox(mean(residuals(lm_model, type=:response)), -5.412966629787718)
 
     # this should be elementwise true (which is a stronger condition than
@@ -140,13 +139,6 @@
     @test all(residuals(glm_model, type=:response) .≈ residuals(lm_model, type=:response))
     @test all(residuals(glm_model, type=:deviance) .≈ residuals(lm_model, type=:deviance))
     @test all(residuals(glm_model, type=:pearson) .≈ residuals(lm_model, type=:pearson))
-=======
-    @test isapprox(mean(residuals(lm_model)), -5.412966629787718) 
-
-    # this should be elementwise true (which is a stronger condition than
-    # vectors being approximately equal) the so we test elementwise
-    @test all(residuals(glm_model, type = :working) .≈ residuals(lm_model))
->>>>>>> c3fbc4a4
 end
 
 @testset "Linear model with dropcollinearity and $dmethod" for dmethod in (:cholesky, :qr)
@@ -406,7 +398,6 @@
         [3.044522437723423,-0.45425527227759555,-0.29298712468147375])
 
     @test isapprox(residuals(gm1; type=:deviance),
-<<<<<<< HEAD
         [-0.6712492, 0.9627236, -0.1696466, -0.2199851, -0.9555235,
           1.049386, 0.8471537, -0.09167147, -0.9665637];
          atol=1e-6)
@@ -422,24 +413,7 @@
         [-0.1428571, 0.275, -0.04255319, -0.04761905,
          -0.25, 0.2765957, 0.1904762, -0.025, -0.2340426];
          atol=1e-6)
-=======
-                   [-0.6712492, 0.9627236, -0.1696466, -0.2199851, -0.9555235,
-                     1.049386, 0.8471537, -0.09167147, -0.9665637];
-                   atol=1e-6)
-    @test isapprox(residuals(gm1; type=:pearson),
-                   [-0.6546537, 1.004158, -0.1684304, -0.2182179,
-                    -0.9128709, 1.094797, 0.8728716, -0.09128709, -0.9263671];
-                   atol=1e-6)
-    @test isapprox(residuals(gm1; type=:response),
-                   [-3, 3.666667, -0.6666667, -1, -3.333333,
-                    4.333333, 4, -0.3333333, -3.666667];
-                   atol=1e-6)
-    @test isapprox(residuals(gm1; type=:working),
-                   [-0.1428571, 0.275, -0.04255319, -0.04761905,
-                    -0.25, 0.2765957, 0.1904762, -0.025, -0.2340426];
-                   atol=1e-6)
->>>>>>> c3fbc4a4
-
+        
     # Deprecated methods
     @test gm1.model === gm1
     @test gm1.mf.f == formula(gm1)
@@ -767,7 +741,6 @@
     @test isapprox(stderror(gm8), [0.00092754223, 0.000414957683], atol=1e-6)
 
     @test isapprox(residuals(gm8; type=:response),
-<<<<<<< HEAD
         [-4.859041, 4.736111, 1.992869, 0.9973619, -1.065779,
          0.02779383, -0.614323, -0.7318223, -0.4831699]; atol=1e-6)
     @test isapprox(residuals(gm8; type=:working),
@@ -779,22 +752,6 @@
     @test isapprox(residuals(gm8; type=:pearson),
         [-0.03954973, 0.08891786, 0.04981284, 0.0293319,
          -0.03797433, 0.001112991, -0.02842204, -0.03708843, -0.02614107]; atol=1e-5)
-=======
-                   [-4.859041, 4.736111, 1.992869, 0.9973619, -1.065779,
-                    0.02779383, -0.614323, -0.7318223, -0.4831699]; atol=1e-6)
-    @test isapprox(residuals(gm8; type=:working),
-                   [0.0003219114, -0.001669384, -0.001245099, -0.0008626359,
-                    0.001353047, -4.456918e-05, 0.001314963, 0.001879625, 0.001414318];
-                   atol=1e-6)
-    @test isapprox(residuals(gm8; type=:deviance),
-                   [-0.04008349, 0.08641118, 0.04900896, 0.02904992,
-                    -0.03846595, 0.001112578, -0.02869586, -0.03755713, -0.0263724];
-                   atol=1e-6)
-    @test isapprox(residuals(gm8; type=:pearson),
-                   [-0.03954973, 0.08891786, 0.04981284, 0.0293319,
-                    -0.03797433, 0.001112991, -0.02842204, -0.03708843, -0.02614107];
-                   atol=1e-5)
->>>>>>> c3fbc4a4
 end
 
 @testset "InverseGaussian with $dmethod" for dmethod in (:cholesky, :qr)
@@ -816,7 +773,6 @@
     @test isapprox(stderror(gm8a), [0.0001675339726910311,9.468485015919463e-5], atol=1e-6)
 
     @test isapprox(residuals(gm8a; type=:response),
-<<<<<<< HEAD
         [-18.21078, 15.52523, 7.639634, 4.20793, -0.2428536,
          -0.3585344, -2.263445, -3.056904, -3.240284]; atol=1e-5)
     @test isapprox(residuals(gm8a; type=:working),
@@ -828,21 +784,6 @@
     @test isapprox(residuals(gm8a; type=:pearson),
         [-0.01145543, 0.05608432, 0.03793027, 0.02462693, -0.001707913,
          -0.00280766, -0.02017246, -0.02950971, -0.03310111]; atol=1e-6)
-=======
-                   [-18.21078, 15.52523, 7.639634, 4.20793, -0.2428536,
-                    -0.3585344, -2.263445, -3.056904, -3.240284]; atol=1e-5)
-    @test isapprox(residuals(gm8a; type=:working),
-                   [1.441199e-05, -0.0004052051, -0.0003766424, -0.0002882584, 2.402242e-05,
-                    4.397323e-05, 0.0003595653, 0.0005697418, 0.0006762887];
-                   atol=1e-6)
-    @test isapprox(residuals(gm8a; type=:deviance),
-                   [-0.01230767, 0.04799467, 0.03430759, 0.02309913, -0.001715577,
-                    -0.002827721, -0.02123177, -0.03179512, -0.0359572];
-                   atol=1e-6)
-    @test isapprox(residuals(gm8a; type=:pearson),
-                   [-0.01145543, 0.05608432, 0.03793027, 0.02462693, -0.001707913,
-                    -0.00280766, -0.02017246, -0.02950971, -0.03310111]; atol=1e-6)
->>>>>>> c3fbc4a4
 end
 
 @testset "Gamma LogLink with $dmethod" for dmethod in (:cholesky, :qr)
@@ -1185,79 +1126,10 @@
     @test aicc(gm23) ≈ aicc(gm24)
     @test bic(gm23) ≈ bic(gm24)
     @test predict(gm23) ≈ predict(gm24)
-<<<<<<< HEAD
-=======
-
-    @test isapprox(residuals(gm23; type=:deviance)[1:10],
-                   [-1.691255, -0.706297, -0.519149, -0.961134, -0.961134, 
-                    -0.234178, 0.17945, 0.279821, -0.803948, -0.803948];
-                   atol=1e-6)
-    @test isapprox(residuals(gm23; type=:pearson)[1:10],
-                   [-0.902477, -0.550709, -0.433453, -0.680948, -0.680948, 
-                    -0.216258, 0.190345, 0.306518, -0.604398, -0.604398];
-                   atol=1e-5)
-    @test isapprox(residuals(gm23; type=:response)[1:10],
-                   [-23.089885, -14.089885, -11.089885, -11.723055, -11.723055, 
-                    -3.723055, 3.276945, 5.276945, -9.919, -9.919];
-                   atol=1e-5)
-    @test isapprox(residuals(gm23; type=:working)[1:10],
-                   [0.03668, 0.022383, 0.017617, 0.041919, 0.041919, 
-                    0.013313, -0.011718, -0.018869, 0.039141, 0.039141];
-                   atol=1e-6)
 
     for rtype in GLM._RESIDUAL_TYPES
         @test isapprox(residuals.([gm23, gm24]; type=rtype)...; atol=1e-6)
     end
-end
-
-@testset "GLM with no intercept with Cholesky" begin
-    # Gamma with single numeric predictor
-    nointglm1 = fit(GeneralizedLinearModel, @formula(lot1 ~ 0 + u), clotting, Gamma())
-    @test !hasintercept(nointglm1)
-    @test !GLM.cancancel(nointglm1.rr)
-    @test isa(GLM.Link(nointglm1), InverseLink)
-    test_show(nointglm1)
-    @test dof(nointglm1) == 2
-    @test deviance(nointglm1) ≈ 0.6629903395245351
-    @test isnan(nulldeviance(nointglm1))
-    @test loglikelihood(nointglm1) ≈ -32.60688972888763
-    @test_throws DomainError nullloglikelihood(nointglm1)
-    @test aic(nointglm1) ≈ 69.21377945777526
-    @test aicc(nointglm1) ≈ 71.21377945777526
-    @test bic(nointglm1) ≈ 69.6082286124477
-    @test coef(nointglm1) ≈ [0.009200201253724151]
-    @test GLM.dispersion(nointglm1, true) ≈ 0.10198331431820506
-    @test stderror(nointglm1) ≈ [0.000979309363228589]
-
-    # Bernoulli with numeric predictors
-    nointglm2 = fit(GeneralizedLinearModel, @formula(admit ~ 0 + gre + gpa), admit, Bernoulli())
-    @test !hasintercept(nointglm2)
-    @test GLM.cancancel(nointglm2.rr)
-    test_show(nointglm2)
-    @test dof(nointglm2) == 2
-    @test deviance(nointglm2) ≈ 503.5584368354113
-    @test nulldeviance(nointglm2) ≈ 554.5177444479574
-    @test loglikelihood(nointglm2) ≈ -251.77921841770578
-    @test nullloglikelihood(nointglm2) ≈ -277.2588722239787
-    @test aic(nointglm2) ≈ 507.55843683541156
-    @test aicc(nointglm2) ≈ 507.58866353566344
-    @test bic(nointglm2) ≈ 515.5413659296275
-    @test coef(nointglm2) ≈ [0.0015622695743609228, -0.4822556276412118]
-    @test stderror(nointglm2) ≈ [0.000987218133602179, 0.17522675354523715]
->>>>>>> c3fbc4a4
-
-    @test isapprox(residuals(gm23; type=:deviance)[1:10],
-        [-1.691255, -0.706297, -0.519149, -0.961134, -0.961134, 
-         -0.234178, 0.17945, 0.279821, -0.803948, -0.803948]; atol=1e-6)
-    @test isapprox(residuals(gm23; type=:pearson)[1:10],
-        [-0.902477, -0.550709, -0.433453, -0.680948, -0.680948, 
-         -0.216258, 0.190345, 0.306518, -0.604398, -0.604398]; atol=1e-5)
-    @test isapprox(residuals(gm23; type=:response)[1:10],
-        [-23.089885, -14.089885, -11.089885, -11.723055, -11.723055, 
-         -3.723055, 3.276945, 5.276945, -9.919, -9.919]; atol=1e-5)
-    @test isapprox(residuals(gm23; type=:working)[1:10],
-        [0.03668, 0.022383, 0.017617, 0.041919, 0.041919, 
-         0.013313, -0.011718, -0.018869, 0.039141, 0.039141]; atol=1e-6)
 end
 
 @testset "GLM with no intercept with $dmethod" for dmethod in (:cholesky, :qr)
