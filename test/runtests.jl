using CategoricalArrays, CSV, DataFrames, LinearAlgebra, SparseArrays, StableRNGs,
      Statistics, StatsBase, Test, RDatasets
using GLM
using StatsFuns: logistic
using Distributions: TDist

test_show(x) = show(IOBuffer(), x)

const glm_datadir = joinpath(dirname(@__FILE__), "..", "data")

## Formaldehyde data from the R Datasets package
form = DataFrame([[0.1,0.3,0.5,0.6,0.7,0.9],[0.086,0.269,0.446,0.538,0.626,0.782]],
    [:Carb, :OptDen])

function simplemm(x::AbstractVecOrMat)
    n = size(x, 2)
    mat = fill(one(float(eltype(x))), length(x), n + 1)
    copyto!(view(mat, :, 2:(n + 1)), x)
    mat
end

linreg(x::AbstractVecOrMat, y::AbstractVector) = qr!(simplemm(x)) \ y

@testset "lm" begin
    lm1 = fit(LinearModel, @formula(OptDen ~ Carb), form)
    test_show(lm1)
    @test isapprox(coef(lm1), linreg(form.Carb, form.OptDen))
    Σ = [6.136653061224592e-05 -9.464489795918525e-05
        -9.464489795918525e-05 1.831836734693908e-04]
    @test isapprox(vcov(lm1), Σ)
    @test isapprox(cor(lm1), Diagonal(diag(Σ))^(-1/2)*Σ*Diagonal(diag(Σ))^(-1/2))
    @test dof(lm1) == 3
    @test isapprox(deviance(lm1), 0.0002992000000000012)
    @test isapprox(loglikelihood(lm1), 21.204842144047973)
    @test isapprox(nulldeviance(lm1), 0.3138488333333334)
    @test isapprox(nullloglikelihood(lm1), 0.33817870295676444)
    @test r²(lm1) == r2(lm1)
    @test isapprox(r²(lm1), 0.9990466748057584)
    @test adjr²(lm1) == adjr2(lm1)
    @test isapprox(adjr²(lm1), 0.998808343507198)
    @test isapprox(aic(lm1), -36.409684288095946)
    @test isapprox(aicc(lm1), -24.409684288095946)
    @test isapprox(bic(lm1), -37.03440588041178)
    lm2 = fit(LinearModel, hcat(ones(6), 10form.Carb), form.OptDen, true)
    @test isa(lm2.pp.chol, CholeskyPivoted)
    @test lm2.pp.chol.piv == [2, 1]
    @test isapprox(coef(lm1), coef(lm2) .* [1., 10.])
    # Deprecated method
    @test lm1.model === lm1
end

@testset "Linear Model Cook's Distance" begin
    st_df = DataFrame( 
        Y=[6.4, 7.4, 10.4, 15.1, 12.3 , 11.4],
        XA=[1.5, 6.5, 11.5, 19.9, 17.0, 15.5],
        XB=[1.8, 7.8, 11.8, 20.5, 17.3, 15.8], 
        XC=[3., 13., 23., 39.8, 34., 31.],
        # values from SAS proc reg
        CooksD_base=[1.4068501943, 0.176809102, 0.0026655177, 1.0704009915, 0.0875726457, 0.1331183932], 
        CooksD_noint=[0.0076891801, 0.0302993877, 0.0410262965, 0.0294348488, 0.0691589296, 0.0273045538], 
        CooksD_multi=[1.7122291956, 18.983407026, 0.000118078, 0.8470797843, 0.0715921999, 0.1105843157],
        )

    # linear regression
    t_lm_base = lm(@formula(Y ~ XA), st_df)
    @test isapprox(st_df.CooksD_base, cooksdistance(t_lm_base))

    # linear regression, no intercept 
    t_lm_noint = lm(@formula(Y ~ XA +0), st_df)
    @test isapprox(st_df.CooksD_noint, cooksdistance(t_lm_noint))

    # linear regression, two collinear variables (Variance inflation factor ≊ 250)
    t_lm_multi = lm(@formula(Y ~ XA + XB), st_df)
    @test isapprox(st_df.CooksD_multi, cooksdistance(t_lm_multi))

    # linear regression, two full collinear variables (XC = 2 XA) hence should get the same results as the original
    # after pivoting
    t_lm_colli = lm(@formula(Y ~ XA + XC), st_df, dropcollinear=true)
    # Currently fails as the collinear variable is not dropped from `modelmatrix(obj)`
    @test_throws ArgumentError isapprox(st_df.CooksD_base, cooksdistance(t_lm_colli))

end

@testset "linear model with weights" begin 
    df = dataset("quantreg", "engel")
    N = nrow(df)
    df.weights = repeat(1:5, Int(N/5))
    f = @formula(FoodExp ~ Income)
    lm_model = lm(f, df, wts = df.weights)
    glm_model = glm(f, df, Normal(), wts = df.weights)
    @test isapprox(coef(lm_model), [154.35104595140706, 0.4836896390157505])
    @test isapprox(coef(glm_model), [154.35104595140706, 0.4836896390157505])
    @test isapprox(stderror(lm_model), [9.382302620120193, 0.00816741377772968])
    @test isapprox(r2(lm_model), 0.8330258148644486)
    @test isapprox(adjr2(lm_model), 0.832788298242634)
    @test isapprox(vcov(lm_model), [88.02760245551447 -0.06772589439264813; 
                                    -0.06772589439264813 6.670664781664879e-5])
    @test isapprox(first(predict(lm_model)), 357.57694841780994)
    @test isapprox(loglikelihood(lm_model), -4353.946729075838)
    @test isapprox(loglikelihood(glm_model), -4353.946729075838)
    @test isapprox(nullloglikelihood(lm_model), -4984.892139711452)
    @test isapprox(mean(residuals(lm_model)), -5.412966629787718) 
end

@testset "rankdeficient" begin
    rng = StableRNG(1234321)
    # an example of rank deficiency caused by a missing cell in a table
    dfrm = DataFrame([categorical(repeat(string.('A':'D'), inner = 6)),
                     categorical(repeat(string.('a':'c'), inner = 2, outer = 4))],
                     [:G, :H])
    f = @formula(0 ~ 1 + G*H)
    X = ModelMatrix(ModelFrame(f, dfrm)).m
    y = X * (1:size(X, 2)) + 0.1 * randn(rng, size(X, 1))
    inds = deleteat!(collect(1:length(y)), 7:8)
    m1 = fit(LinearModel, X, y)
    @test isapprox(deviance(m1), 0.12160301538297297)
    Xmissingcell = X[inds, :]
    ymissingcell = y[inds]
    @test_throws PosDefException m2 = fit(LinearModel, Xmissingcell, ymissingcell; dropcollinear=false)
    m2p = fit(LinearModel, Xmissingcell, ymissingcell)
    @test isa(m2p.pp.chol, CholeskyPivoted)
    @test rank(m2p.pp.chol) == 11
    @test isapprox(deviance(m2p), 0.1215758392280204)
    @test isapprox(coef(m2p), [0.9772643585228885, 8.903341608496437, 3.027347397503281,
        3.9661379199401257, 5.079410103608552, 6.1944618141188625, 0.0, 7.930328728005131,
        8.879994918604757, 2.986388408421915, 10.84972230524356, 11.844809275711485])
    @test all(isnan, hcat(coeftable(m2p).cols[2:end]...)[7,:])

    m2p_dep_pos = fit(LinearModel, Xmissingcell, ymissingcell, true)
    @test_logs (:warn, "Positional argument `allowrankdeficient` is deprecated, use keyword " *
                "argument `dropcollinear` instead. Proceeding with positional argument value: true") fit(LinearModel, Xmissingcell, ymissingcell, true)
    @test isa(m2p_dep_pos.pp.chol, CholeskyPivoted)
    @test rank(m2p_dep_pos.pp.chol) == rank(m2p.pp.chol)
    @test isapprox(deviance(m2p_dep_pos), deviance(m2p))
    @test isapprox(coef(m2p_dep_pos), coef(m2p))

    m2p_dep_pos_kw = fit(LinearModel, Xmissingcell, ymissingcell, true; dropcollinear = false)
    @test isa(m2p_dep_pos_kw.pp.chol, CholeskyPivoted)
    @test rank(m2p_dep_pos_kw.pp.chol) == rank(m2p.pp.chol)
    @test isapprox(deviance(m2p_dep_pos_kw), deviance(m2p))
    @test isapprox(coef(m2p_dep_pos_kw), coef(m2p))
end

@testset "saturated linear model" begin
    df = DataFrame(x=["a", "b", "c"], y=[1, 2, 3])
    model = lm(@formula(y ~ x), df)
    ct = coeftable(model)
    @test dof_residual(model) == 0
    @test dof(model) == 4
    @test isinf(GLM.dispersion(model))
    @test coef(model) ≈ [1, 1, 2]
    @test isequal(hcat(ct.cols[2:end]...),
                  [Inf 0.0 1.0 -Inf Inf
                   Inf 0.0 1.0 -Inf Inf
                   Inf 0.0 1.0 -Inf Inf])

    model = lm(@formula(y ~ 0 + x), df)
    ct = coeftable(model)
    @test dof_residual(model) == 0
    @test dof(model) == 4
    @test isinf(GLM.dispersion(model))
    @test coef(model) ≈ [1, 2, 3]
    @test isequal(hcat(ct.cols[2:end]...),
                  [Inf 0.0 1.0 -Inf Inf
                   Inf 0.0 1.0 -Inf Inf
                   Inf 0.0 1.0 -Inf Inf])

    model = glm(@formula(y ~ x), df, Normal(), IdentityLink())
    ct = coeftable(model)
    @test dof_residual(model) == 0
    @test dof(model) == 4
    @test isinf(GLM.dispersion(model))
    @test coef(model) ≈ [1, 1, 2]
    @test isequal(hcat(ct.cols[2:end]...),
                  [Inf 0.0 1.0 -Inf Inf
                   Inf 0.0 1.0 -Inf Inf
                   Inf 0.0 1.0 -Inf Inf])

    model = glm(@formula(y ~ 0 + x), df, Normal(), IdentityLink())
    ct = coeftable(model)
    @test dof_residual(model) == 0
    @test dof(model) == 4
    @test isinf(GLM.dispersion(model))
    @test coef(model) ≈ [1, 2, 3]
    @test isequal(hcat(ct.cols[2:end]...),
                  [Inf 0.0 1.0 -Inf Inf
                   Inf 0.0 1.0 -Inf Inf
                   Inf 0.0 1.0 -Inf Inf])

    # Saturated and rank-deficient model
    df = DataFrame(x1=["a", "b", "c"], x2=["a", "b", "c"], y=[1, 2, 3])
    model = lm(@formula(y ~ x1 + x2), df)
    ct = coeftable(model)
    @test dof_residual(model) == 0
    @test dof(model) == 4
    @test isinf(GLM.dispersion(model))
    @test coef(model) ≈ [1, 1, 2, 0, 0]
    @test isequal(hcat(ct.cols[2:end]...),
                  [Inf 0.0 1.0 -Inf Inf
                   Inf 0.0 1.0 -Inf Inf
                   Inf 0.0 1.0 -Inf Inf
                   NaN NaN NaN  NaN NaN
                   NaN NaN NaN  NaN NaN])

    # TODO: add tests similar to the one above once this model can be fitted
    @test_broken glm(@formula(y ~ x1 + x2), df, Normal(), IdentityLink())
end

@testset "Linear model with no intercept" begin
    @testset "Test with NoInt1 Dataset" begin
        # test case to test r2 for no intercept model
        # https://www.itl.nist.gov/div898/strd/lls/data/LINKS/DATA/NoInt1.dat

        data = DataFrame(x = 60:70, y = 130:140)
        mdl = lm(@formula(y ~ 0 + x), data)
        @test coef(mdl) ≈ [2.07438016528926]
        @test stderror(mdl) ≈ [0.165289256198347E-01]
        @test GLM.dispersion(mdl) ≈ 3.56753034006338
        @test dof(mdl) == 2
        @test dof_residual(mdl) == 10
        @test r2(mdl) ≈ 0.999365492298663
        @test adjr2(mdl) ≈ 0.9993020415285
        @test nulldeviance(mdl) ≈ 200585.00000000000
        @test deviance(mdl) ≈ 127.2727272727272
        @test aic(mdl) ≈ 62.149454400575
        @test loglikelihood(mdl) ≈ -29.07472720028775
        @test nullloglikelihood(mdl) ≈ -69.56936343308669
        @test predict(mdl) ≈ [124.4628099173554, 126.5371900826446, 128.6115702479339,
                              130.6859504132231, 132.7603305785124, 134.8347107438017,
                              136.9090909090909, 138.9834710743802, 141.0578512396694,
                              143.1322314049587, 145.2066115702479]
    end
    @testset "Test with NoInt2 Dataset" begin
        # test case to test r2 for no intercept model
        # https://www.itl.nist.gov/div898/strd/lls/data/LINKS/DATA/NoInt2.dat

        data = DataFrame(x = [4, 5, 6], y = [3, 4, 4])
        mdl = lm(@formula(y ~ 0 + x), data)
        @test coef(mdl) ≈ [0.727272727272727]
        @test stderror(mdl) ≈ [0.420827318078432E-01]
        @test GLM.dispersion(mdl) ≈ 0.369274472937998
        @test dof(mdl) == 2
        @test dof_residual(mdl) == 2
        @test r2(mdl) ≈ 0.993348115299335
        @test adjr2(mdl) ≈ 0.990022172949
        @test nulldeviance(mdl) ≈ 41.00000000000000
        @test deviance(mdl) ≈ 0.27272727272727
        @test aic(mdl) ≈ 5.3199453808329
        @test loglikelihood(mdl) ≈ -0.6599726904164597
        @test nullloglikelihood(mdl) ≈ -8.179255266668315
        @test predict(mdl) ≈ [2.909090909090908, 3.636363636363635, 4.363636363636362]
    end
    @testset "Test with without formula" begin
        X = [4 5 6]'
        y = [3, 4, 4]

        data = DataFrame(x = [4, 5, 6], y = [3, 4, 4])
        mdl1 = lm(@formula(y ~ 0 + x), data)
        mdl2 = lm(X, y)

        @test coef(mdl1) ≈ coef(mdl2)
        @test stderror(mdl1) ≈ stderror(mdl2)
        @test GLM.dispersion(mdl1) ≈ GLM.dispersion(mdl2)
        @test dof(mdl1) ≈ dof(mdl2)
        @test dof_residual(mdl1) ≈ dof_residual(mdl2)
        @test r2(mdl1) ≈ r2(mdl2)
        @test adjr2(mdl1) ≈ adjr2(mdl2)
        @test nulldeviance(mdl1) ≈ nulldeviance(mdl2)
        @test deviance(mdl1) ≈ deviance(mdl2)
        @test aic(mdl1) ≈ aic(mdl2)
        @test loglikelihood(mdl1) ≈ loglikelihood(mdl2)
        @test nullloglikelihood(mdl1) ≈ nullloglikelihood(mdl2)
        @test predict(mdl1) ≈ predict(mdl2)
    end
end

dobson = DataFrame(Counts = [18.,17,15,20,10,20,25,13,12],
    Outcome = categorical(repeat(string.('A':'C'), outer = 3)),
    Treatment = categorical(repeat(string.('a':'c'), inner = 3)))

@testset "Poisson GLM" begin
    gm1 = fit(GeneralizedLinearModel, @formula(Counts ~ 1 + Outcome + Treatment),
              dobson, Poisson())
    @test GLM.cancancel(gm1.rr)
    test_show(gm1)
    @test dof(gm1) == 5
    @test isapprox(deviance(gm1), 5.12914107700115, rtol = 1e-7)
    @test isapprox(nulldeviance(gm1), 10.581445863750867, rtol = 1e-7)
    @test isapprox(loglikelihood(gm1), -23.380659200978837, rtol = 1e-7)
    @test isapprox(nullloglikelihood(gm1), -26.10681159435372, rtol = 1e-7)
    @test isapprox(aic(gm1), 56.76131840195767)
    @test isapprox(aicc(gm1), 76.76131840195768)
    @test isapprox(bic(gm1), 57.74744128863877)
    @test isapprox(coef(gm1)[1:3],
        [3.044522437723423,-0.45425527227759555,-0.29298712468147375])
    # Deprecated method
    @test gm1.model === gm1
end

## Example from http://www.ats.ucla.edu/stat/r/dae/logit.htm
admit = CSV.read(joinpath(glm_datadir, "admit.csv"), DataFrame)
admit.rank = categorical(admit.rank)

@testset "$distr with LogitLink" for distr in (Binomial, Bernoulli)
    gm2 = fit(GeneralizedLinearModel, @formula(admit ~ 1 + gre + gpa + rank), admit, distr())
    @test GLM.cancancel(gm2.rr)
    test_show(gm2)
    @test dof(gm2) == 6
    @test deviance(gm2) ≈ 458.5174924758994
    @test nulldeviance(gm2) ≈ 499.9765175549154
    @test loglikelihood(gm2) ≈ -229.25874623794968
    @test nullloglikelihood(gm2) ≈ -249.9882587774585
    @test isapprox(aic(gm2), 470.51749247589936)
    @test isapprox(aicc(gm2), 470.7312329339146)
    @test isapprox(bic(gm2), 494.4662797585473)
    @test isapprox(coef(gm2),
        [-3.9899786606380756, 0.0022644256521549004, 0.804037453515578,
         -0.6754428594116578, -1.340203811748108, -1.5514636444657495])
end

@testset "Bernoulli ProbitLink" begin
    gm3 = fit(GeneralizedLinearModel, @formula(admit ~ 1 + gre + gpa + rank), admit,
              Binomial(), ProbitLink())
    test_show(gm3)
    @test !GLM.cancancel(gm3.rr)
    @test dof(gm3) == 6
    @test isapprox(deviance(gm3), 458.4131713833386)
    @test isapprox(nulldeviance(gm3), 499.9765175549236)
    @test isapprox(loglikelihood(gm3), -229.20658569166932)
    @test isapprox(nullloglikelihood(gm3), -249.9882587774585)
    @test isapprox(aic(gm3), 470.41317138333864)
    @test isapprox(aicc(gm3), 470.6269118413539)
    @test isapprox(bic(gm3), 494.36195866598655)
    @test isapprox(coef(gm3),
        [-2.3867922998680777, 0.0013755394922972401, 0.47772908362646926,
        -0.4154125854823675, -0.8121458010130354, -0.9359047862425297])
end

@testset "Bernoulli CauchitLink" begin
    gm4 = fit(GeneralizedLinearModel, @formula(admit ~ gre + gpa + rank), admit,
              Binomial(), CauchitLink())
    @test !GLM.cancancel(gm4.rr)
    test_show(gm4)
    @test dof(gm4) == 6
    @test isapprox(deviance(gm4), 459.3401112751141)
    @test isapprox(nulldeviance(gm4), 499.9765175549311)
    @test isapprox(loglikelihood(gm4), -229.6700556375571)
    @test isapprox(nullloglikelihood(gm4), -249.9882587774585)
    @test isapprox(aic(gm4), 471.3401112751142)
    @test isapprox(aicc(gm4), 471.5538517331295)
    @test isapprox(bic(gm4), 495.28889855776214)
end

@testset "Bernoulli CloglogLink" begin
    gm5 = fit(GeneralizedLinearModel, @formula(admit ~ gre + gpa + rank), admit,
              Binomial(), CloglogLink())
    @test !GLM.cancancel(gm5.rr)
    test_show(gm5)
    @test dof(gm5) == 6
    @test isapprox(deviance(gm5), 458.89439629612616)
    @test isapprox(nulldeviance(gm5), 499.97651755491677)
    @test isapprox(loglikelihood(gm5), -229.44719814806314)
    @test isapprox(nullloglikelihood(gm5), -249.9882587774585)
    @test isapprox(aic(gm5), 470.8943962961263)
    @test isapprox(aicc(gm5), 471.1081367541415)
    @test isapprox(bic(gm5), 494.8431835787742)

    # When data are almost separated, the calculations are prone to underflow which can cause
    # NaN in wrkwt and/or wrkres. The example here used to fail but works with the "clamping"
    # introduced in #187
    @testset "separated data" begin
        n   = 100
        rng = StableRNG(127)

        X = [ones(n) randn(rng, n)]
        y = logistic.(X*ones(2) + 1/10*randn(rng, n)) .> 1/2
        @test coeftable(glm(X, y, Binomial(), CloglogLink())).cols[4][2] < 0.05
    end
end

## Example with offsets from Venables & Ripley (2002, p.189)
anorexia = CSV.read(joinpath(glm_datadir, "anorexia.csv"), DataFrame)

@testset "Normal offset" begin
    gm6 = fit(GeneralizedLinearModel, @formula(Postwt ~ 1 + Prewt + Treat), anorexia,
              Normal(), IdentityLink(), offset=Array{Float64}(anorexia.Prewt))
<<<<<<< HEAD
    @test GLM.cancancel(gm6.rr)
=======

    @test GLM.cancancel(gm6.model.rr)
>>>>>>> 7299d18a
    test_show(gm6)
    @test dof(gm6) == 5
    @test isapprox(deviance(gm6), 3311.262619919613)
    @test isapprox(nulldeviance(gm6), 4525.386111111112)
    @test isapprox(loglikelihood(gm6), -239.9866487711122)
    @test isapprox(nullloglikelihood(gm6), -251.2320886191385)
    @test isapprox(aic(gm6), 489.9732975422244)
    @test isapprox(aicc(gm6), 490.8823884513153)
    @test isapprox(bic(gm6), 501.35662813730465)
    @test isapprox(coef(gm6),
        [49.7711090, -0.5655388, -4.0970655, 4.5630627])
    @test isapprox(GLM.dispersion(gm6, true), 48.6950385282296)
    @test isapprox(stderror(gm6),
        [13.3909581, 0.1611824, 1.8934926, 2.1333359])
end

@testset "Normal LogLink offset" begin
    gm7 = fit(GeneralizedLinearModel, @formula(Postwt ~ 1 + Prewt + Treat), anorexia,
<<<<<<< HEAD
              Normal(), LogLink(), offset=Array{Float64}(anorexia.Prewt), rtol=1e-8)
    @test !GLM.cancancel(gm7.rr)
=======
              Normal(), LogLink(), offset=anorexia.Prewt, rtol=1e-8)

    @test !GLM.cancancel(gm7.model.rr)
>>>>>>> 7299d18a
    test_show(gm7)
    @test isapprox(deviance(gm7), 3265.207242977156)
    @test isapprox(nulldeviance(gm7), 507625.1718547432)
    @test isapprox(loglikelihood(gm7), -239.48242060326643)
    @test isapprox(nullloglikelihood(gm7), -421.1535438334255)
    @test isapprox(coef(gm7),
        [3.99232679, -0.99445269, -0.05069826, 0.05149403])
    @test isapprox(GLM.dispersion(gm7, true), 48.017753573192266)
    @test isapprox(stderror(gm7),
        [0.157167944, 0.001886286, 0.022584069, 0.023882826],
        atol=1e-6)
end

@testset "Poisson LogLink offset" begin
    gm7p = fit(GeneralizedLinearModel, @formula(round(Postwt) ~ 1 + Prewt + Treat), anorexia,
               Poisson(), LogLink(), offset=log.(anorexia.Prewt), rtol=1e-8)

    @test GLM.cancancel(gm7p.model.rr)
    test_show(gm7p)
    @test deviance(gm7p) ≈ 39.686114742427705
    @test nulldeviance(gm7p) ≈ 54.749010639715294
    @test loglikelihood(gm7p) ≈ -245.92639857546905
    @test nullloglikelihood(gm7p) ≈ -253.4578465241127
    @test coef(gm7p) ≈
        [0.61587278, -0.00700535, -0.048518903, 0.05331228]
    @test stderror(gm7p) ≈
        [0.2091138392, 0.0025136984, 0.0297381842, 0.0324618795]
end

@testset "Poisson LogLink offset with weights" begin
    gm7pw = fit(GeneralizedLinearModel, @formula(round(Postwt) ~ 1 + Prewt + Treat), anorexia,
                Poisson(), LogLink(), offset=log.(anorexia.Prewt),
                wts=repeat(1:4, outer=18), rtol=1e-8)

    @test GLM.cancancel(gm7pw.model.rr)
    test_show(gm7pw)
    @test deviance(gm7pw) ≈ 90.17048668870225
    @test nulldeviance(gm7pw) ≈ 139.63782826574652
    @test loglikelihood(gm7pw) ≈ -610.3058020030296
    @test nullloglikelihood(gm7pw) ≈ -635.0394727915523
    @test coef(gm7pw) ≈
        [0.6038154675, -0.0070083965, -0.038390455, 0.0893445315]
    @test stderror(gm7pw) ≈
        [0.1318509718, 0.0015910084, 0.0190289059, 0.0202335849]
end

## Gamma example from McCullagh & Nelder (1989, pp. 300-2)
clotting = DataFrame(u = log.([5,10,15,20,30,40,60,80,100]),
                     lot1 = [118,58,42,35,27,25,21,19,18])

@testset "Gamma" begin
    gm8 = fit(GeneralizedLinearModel, @formula(lot1 ~ 1 + u), clotting, Gamma())
    @test !GLM.cancancel(gm8.rr)
    @test isa(GLM.Link(gm8), InverseLink)
    test_show(gm8)
    @test dof(gm8) == 3
    @test isapprox(deviance(gm8), 0.016729715178484157)
    @test isapprox(nulldeviance(gm8), 3.5128262638285594)
    @test isapprox(loglikelihood(gm8), -15.994961974777247)
    @test isapprox(nullloglikelihood(gm8), -40.34632899455258)
    @test isapprox(aic(gm8), 37.989923949554495)
    @test isapprox(aicc(gm8), 42.78992394955449)
    @test isapprox(bic(gm8), 38.58159768156315)
    @test isapprox(coef(gm8), [-0.01655438172784895,0.01534311491072141])
    @test isapprox(GLM.dispersion(gm8, true), 0.002446059333495581, atol=1e-6)
    @test isapprox(stderror(gm8), [0.00092754223, 0.000414957683], atol=1e-6)
end

@testset "InverseGaussian" begin
    gm8a = fit(GeneralizedLinearModel, @formula(lot1 ~ 1 + u), clotting, InverseGaussian())
    @test !GLM.cancancel(gm8a.rr)
    @test isa(GLM.Link(gm8a), InverseSquareLink)
    test_show(gm8a)
    @test dof(gm8a) == 3
    @test isapprox(deviance(gm8a), 0.006931128347234519)
    @test isapprox(nulldeviance(gm8a), 0.08779963125372384)
    @test isapprox(loglikelihood(gm8a), -27.787426008849867)
    @test isapprox(nullloglikelihood(gm8a), -39.213082069623105)
    @test isapprox(aic(gm8a), 61.57485201769973)
    @test isapprox(aicc(gm8a), 66.37485201769974)
    @test isapprox(bic(gm8a), 62.16652574970839)
    @test isapprox(coef(gm8a), [-0.0011079770504295668,0.0007219138982289362])
    @test isapprox(GLM.dispersion(gm8a, true), 0.0011008719709455776, atol=1e-6)
    @test isapprox(stderror(gm8a), [0.0001675339726910311,9.468485015919463e-5], atol=1e-6)
end

@testset "Gamma LogLink" begin
    gm9 = fit(GeneralizedLinearModel, @formula(lot1 ~ 1 + u), clotting, Gamma(), LogLink(),
              rtol=1e-8, atol=0.0)
    @test !GLM.cancancel(gm9.rr)
    test_show(gm9)
    @test dof(gm9) == 3
    @test deviance(gm9) ≈ 0.16260829451739
    @test nulldeviance(gm9) ≈ 3.512826263828517
    @test loglikelihood(gm9) ≈ -26.24082810384911
    @test nullloglikelihood(gm9) ≈ -40.34632899455252
    @test aic(gm9) ≈ 58.48165620769822
    @test aicc(gm9) ≈ 63.28165620769822
    @test bic(gm9) ≈ 59.07332993970688
    @test coef(gm9) ≈ [5.50322528458221, -0.60191617825971]
    @test GLM.dispersion(gm9, true) ≈ 0.02435442293561081
    @test stderror(gm9) ≈ [0.19030107482720, 0.05530784660144]
end

@testset "Gamma IdentityLink" begin
    gm10 = fit(GeneralizedLinearModel, @formula(lot1 ~ 1 + u), clotting, Gamma(), IdentityLink(),
               rtol=1e-8, atol=0.0)
    @test !GLM.cancancel(gm10.rr)
    test_show(gm10)
    @test dof(gm10) == 3
    @test isapprox(deviance(gm10), 0.60845414895344)
    @test isapprox(nulldeviance(gm10), 3.512826263828517)
    @test isapprox(loglikelihood(gm10), -32.216072437284176)
    @test isapprox(nullloglikelihood(gm10), -40.346328994552515)
    @test isapprox(aic(gm10), 70.43214487456835)
    @test isapprox(aicc(gm10), 75.23214487456835)
    @test isapprox(bic(gm10), 71.02381860657701)
    @test isapprox(coef(gm10), [99.250446880986, -18.374324929002])
    @test isapprox(GLM.dispersion(gm10, true), 0.10417373, atol=1e-6)
    @test isapprox(stderror(gm10), [17.864084, 4.297895], atol=1e-4)
end

# Logistic regression using aggregated data and weights
admit_agr = DataFrame(count = [28., 97, 93, 55, 33, 54, 28, 12],
                      admit = repeat([false, true], inner=[4]),
                      rank = categorical(repeat(1:4, outer=2)))

@testset "Aggregated Binomial LogitLink" begin
    for distr in (Binomial, Bernoulli)
        gm14 = fit(GeneralizedLinearModel, @formula(admit ~ 1 + rank), admit_agr, distr(),
                   wts=Array(admit_agr.count))
        @test dof(gm14) == 4
        @test nobs(gm14) == 400
        @test isapprox(deviance(gm14), 474.9667184280627)
        @test isapprox(nulldeviance(gm14), 499.97651755491546)
        @test isapprox(loglikelihood(gm14), -237.48335921403134)
        @test isapprox(nullloglikelihood(gm14), -249.98825877745773)
        @test isapprox(aic(gm14), 482.96671842822883)
        @test isapprox(aicc(gm14), 483.0679842510136)
        @test isapprox(bic(gm14), 498.9325766164946)
        @test isapprox(coef(gm14),
            [0.164303051291, -0.7500299832, -1.36469792994, -1.68672866457], atol=1e-5)
    end
end

# Logistic regression using aggregated data with proportions of successes and weights
admit_agr2 = DataFrame(Any[[61., 151, 121, 67], [33., 54, 28, 12], categorical(1:4)],
    [:count, :admit, :rank])
admit_agr2.p = admit_agr2.admit ./ admit_agr2.count

## The model matrix here is singular so tests like the deviance are just round off error
@testset "Binomial LogitLink aggregated" begin
    gm15 = fit(GeneralizedLinearModel, @formula(p ~ rank), admit_agr2, Binomial(),
               wts=admit_agr2.count)
    test_show(gm15)
    @test dof(gm15) == 4
    @test nobs(gm15) == 400
    @test deviance(gm15) ≈ -2.4424906541753456e-15 atol = 1e-13
    @test nulldeviance(gm15) ≈ 25.009799126861324
    @test loglikelihood(gm15) ≈ -9.50254433604239
    @test nullloglikelihood(gm15) ≈ -22.007443899473067
    @test aic(gm15) ≈ 27.00508867208478
    @test aicc(gm15) ≈ 27.106354494869592
    @test bic(gm15) ≈ 42.970946860516705
    @test coef(gm15) ≈ [0.1643030512912767, -0.7500299832303851, -1.3646980342693287, -1.6867295867357475]
end

# Weighted Gamma example (weights are totally made up)
@testset "Gamma InverseLink Weights" begin
    gm16 = fit(GeneralizedLinearModel, @formula(lot1 ~ 1 + u), clotting, Gamma(),
               wts=[1.5,2.0,1.1,4.5,2.4,3.5,5.6,5.4,6.7])
    test_show(gm16)
    @test dof(gm16) == 3
    @test nobs(gm16) == 32.7
    @test isapprox(deviance(gm16), 0.03933389380881689)
    @test isapprox(nulldeviance(gm16), 9.26580653637595)
    @test isapprox(loglikelihood(gm16), -43.35907878769152)
    @test isapprox(nullloglikelihood(gm16), -133.42962325047895)
    @test isapprox(aic(gm16), 92.71815757538305)
    @test isapprox(aicc(gm16), 93.55439450918095)
    @test isapprox(bic(gm16), 97.18028280909267)
    @test isapprox(coef(gm16), [-0.017217012615523237, 0.015649040411276433])
end

# Weighted Poisson example (weights are totally made up)
@testset "Poisson LogLink Weights" begin
    gm17 = fit(GeneralizedLinearModel, @formula(Counts ~ Outcome + Treatment), dobson, Poisson(),
        wts = [1.5,2.0,1.1,4.5,2.4,3.5,5.6,5.4,6.7])
    test_show(gm17)
    @test dof(gm17) == 5
    @test isapprox(deviance(gm17), 17.699857821414266)
    @test isapprox(nulldeviance(gm17), 47.37955120289139)
    @test isapprox(loglikelihood(gm17), -84.57429468506352)
    @test isapprox(nullloglikelihood(gm17), -99.41414137580216)
    @test isapprox(aic(gm17), 179.14858937012704)
    @test isapprox(aicc(gm17), 181.39578038136298)
    @test isapprox(bic(gm17), 186.5854647596431)
    @test isapprox(coef(gm17), [3.1218557035404793, -0.5270435906931427,-0.40300384148562746,
                           -0.017850203824417415,-0.03507851122782909])
end

# "quine" dataset discussed in Section 7.4 of "Modern Applied Statistics with S"
quine = dataset("MASS", "quine")
@testset "NegativeBinomial LogLink Fixed θ" begin
    gm18 = fit(GeneralizedLinearModel, @formula(Days ~ Eth+Sex+Age+Lrn), quine, NegativeBinomial(2.0), LogLink())
    @test !GLM.cancancel(gm18.rr)
    test_show(gm18)
    @test dof(gm18) == 8
    @test isapprox(deviance(gm18), 239.11105911824325, rtol = 1e-7)
    @test isapprox(nulldeviance(gm18), 280.1806722491237, rtol = 1e-7)
    @test isapprox(loglikelihood(gm18), -553.2596040803376, rtol = 1e-7)
    @test isapprox(nullloglikelihood(gm18), -573.7944106457778, rtol = 1e-7)
    @test isapprox(aic(gm18), 1122.5192081606751)
    @test isapprox(aicc(gm18), 1123.570303051186)
    @test isapprox(bic(gm18), 1146.3880611343418)
    @test isapprox(coef(gm18)[1:7],
        [2.886448718885344, -0.5675149923412003, 0.08707706381784373,
        -0.44507646428307207, 0.09279987988262384, 0.35948527963485755, 0.29676767190444386])
end

@testset "NegativeBinomial NegativeBinomialLink Fixed θ" begin
    # the default/canonical link is NegativeBinomialLink
    gm19 = fit(GeneralizedLinearModel, @formula(Days ~ Eth+Sex+Age+Lrn), quine, NegativeBinomial(2.0))
    @test GLM.cancancel(gm19.rr)
    test_show(gm19)
    @test dof(gm19) == 8
    @test isapprox(deviance(gm19), 239.68562048977307, rtol = 1e-7)
    @test isapprox(nulldeviance(gm19), 280.18067224912204, rtol = 1e-7)
    @test isapprox(loglikelihood(gm19), -553.5468847661017, rtol = 1e-7)
    @test isapprox(nullloglikelihood(gm19), -573.7944106457775, rtol = 1e-7)
    @test isapprox(aic(gm19), 1123.0937695322034)
    @test isapprox(aicc(gm19), 1124.1448644227144)
    @test isapprox(bic(gm19), 1146.96262250587)
    @test isapprox(coef(gm19)[1:7],
        [-0.12737182842213654, -0.055871700989224705, 0.01561618806384601,
        -0.041113722732799125, 0.024042387142113462, 0.04400234618798099, 0.035765875508382027,
])
end

@testset "NegativeBinomial LogLink, θ to be estimated" begin
    gm20 = negbin(@formula(Days ~ Eth+Sex+Age+Lrn), quine, LogLink())
    test_show(gm20)
    @test dof(gm20) == 8
    @test isapprox(deviance(gm20), 167.9518430624193, rtol = 1e-7)
    @test isapprox(nulldeviance(gm20), 195.28668602703388, rtol = 1e-7)
    @test isapprox(loglikelihood(gm20), -546.57550938017, rtol = 1e-7)
    @test isapprox(nullloglikelihood(gm20), -560.2429308624774, rtol = 1e-7)
    @test isapprox(aic(gm20), 1109.15101876034)
    @test isapprox(aicc(gm20), 1110.202113650851)
    @test isapprox(bic(gm20), 1133.0198717340068)
    @test isapprox(coef(gm20)[1:7],
        [2.894527697811509, -0.5693411448715979, 0.08238813087070128, -0.4484636623590206,
         0.08805060372902418, 0.3569553124412582, 0.2921383118842893])

    @testset "NegativeBinomial Parameter estimation" begin
        # Issue #302
        df = DataFrame(y = [1, 1, 0, 2, 3, 0, 0, 1, 1, 0, 2, 1, 3, 1, 1, 1, 4])
        for maxiter in [30, 50]
            try
                negbin(@formula(y ~ 1), df, maxiter = maxiter,
                    # set minstepfac to a very small value to avoid an ErrorException
                    # instead of a ConvergenceException
                    minstepfac=1e-20)
            catch err
                if err isa ConvergenceException
                    @test err.iters == maxiter
                else
                    rethrow(err)
                end
            end
        end
    end
end

@testset "NegativeBinomial NegativeBinomialLink, θ to be estimated" begin
    # the default/canonical link is NegativeBinomialLink
    gm21 = negbin(@formula(Days ~ Eth+Sex+Age+Lrn), quine)
    test_show(gm21)
    @test dof(gm21) == 8
    @test isapprox(deviance(gm21), 168.0465485656672, rtol = 1e-7)
    @test isapprox(nulldeviance(gm21), 194.85525025005109, rtol = 1e-7)
    @test isapprox(loglikelihood(gm21), -546.8048603957335, rtol = 1e-7)
    @test isapprox(nullloglikelihood(gm21), -560.2092112379252, rtol = 1e-7)
    @test isapprox(aic(gm21), 1109.609720791467)
    @test isapprox(aicc(gm21), 1110.660815681978)
    @test isapprox(bic(gm21), 1133.4785737651337)
    @test isapprox(coef(gm21)[1:7],
        [-0.08288628676491684, -0.03697387258037785, 0.010284124099280421, -0.027411445371127288,
         0.01582155341041012, 0.029074956147127032, 0.023628812427424876])
end

@testset "Geometric LogLink" begin
    # the default/canonical link is LogLink
    gm22 = fit(GeneralizedLinearModel, @formula(Days ~ Eth + Sex + Age + Lrn), quine, Geometric())
    test_show(gm22)
    @test dof(gm22) == 8
    @test deviance(gm22) ≈ 137.8781581814965
    @test loglikelihood(gm22) ≈ -548.3711276642073
    @test aic(gm22) ≈ 1112.7422553284146
    @test aicc(gm22) ≈ 1113.7933502189255
    @test bic(gm22) ≈ 1136.6111083020812
    @test coef(gm22)[1:7] ≈ [2.8978546663153897, -0.5701067649409168, 0.08040181505082235, 
                            -0.4497584898742737, 0.08622664933901254, 0.3558996662512287, 
                             0.29016080736927813]
    @test stderror(gm22) ≈ [0.22754287093719366, 0.15274755092180423, 0.15928431669166637,
                            0.23853372776980591, 0.2354231414867577, 0.24750780320597515,
                            0.18553339017028742]
end

@testset "Geometric is a special case of NegativeBinomial with θ = 1" begin
    gm23 = glm(@formula(Days ~ Eth + Sex + Age + Lrn), quine, Geometric(), InverseLink())
    gm24 = glm(@formula(Days ~ Eth + Sex + Age + Lrn), quine, NegativeBinomial(1), InverseLink())
    @test coef(gm23) ≈ coef(gm24)
    @test stderror(gm23) ≈ stderror(gm24)
    @test confint(gm23) ≈ confint(gm24)
    @test dof(gm23) ≈ dof(gm24)
    @test deviance(gm23) ≈ deviance(gm24)
    @test loglikelihood(gm23) ≈ loglikelihood(gm24)
    @test aic(gm23) ≈ aic(gm24)
    @test aicc(gm23) ≈ aicc(gm24)
    @test bic(gm23) ≈ bic(gm24)
    @test predict(gm23) ≈ predict(gm24)
end

@testset "GLM with no intercept" begin
    # Gamma with single numeric predictor
    nointglm1 = fit(GeneralizedLinearModel, @formula(lot1 ~ 0 + u), clotting, Gamma())
    @test !hasintercept(nointglm1.model)
    @test !GLM.cancancel(nointglm1.model.rr)
    @test isa(GLM.Link(nointglm1.model), InverseLink)
    test_show(nointglm1)
    @test dof(nointglm1) == 2
    @test deviance(nointglm1) ≈ 0.6629903395245351
    @test isnan(nulldeviance(nointglm1))
    @test loglikelihood(nointglm1) ≈ -32.60688972888763
    @test_throws DomainError nullloglikelihood(nointglm1)
    @test aic(nointglm1) ≈ 69.21377945777526
    @test aicc(nointglm1) ≈ 71.21377945777526
    @test bic(nointglm1) ≈ 69.6082286124477
    @test coef(nointglm1) ≈ [0.009200201253724151]
    @test GLM.dispersion(nointglm1.model, true) ≈ 0.10198331431820506
    @test stderror(nointglm1) ≈ [0.000979309363228589]

    # Bernoulli with numeric predictors
    nointglm2 = fit(GeneralizedLinearModel, @formula(admit ~ 0 + gre + gpa), admit, Bernoulli())
    @test !hasintercept(nointglm2.model)
    @test GLM.cancancel(nointglm2.model.rr)
    test_show(nointglm2)
    @test dof(nointglm2) == 2
    @test deviance(nointglm2) ≈ 503.5584368354113
    @test nulldeviance(nointglm2) ≈ 554.5177444479574
    @test loglikelihood(nointglm2) ≈ -251.77921841770578
    @test nullloglikelihood(nointglm2) ≈ -277.2588722239787
    @test aic(nointglm2) ≈ 507.55843683541156
    @test aicc(nointglm2) ≈ 507.58866353566344
    @test bic(nointglm2) ≈ 515.5413659296275
    @test coef(nointglm2) ≈ [0.0015622695743609228, -0.4822556276412118]
    @test stderror(nointglm2) ≈ [0.000987218133602179, 0.17522675354523715]

    # Poisson with categorical predictors, weights and offset
    nointglm3 = fit(GeneralizedLinearModel, @formula(round(Postwt) ~ 0 + Prewt + Treat), anorexia,
                    Poisson(), LogLink(), offset=log.(anorexia.Prewt),
                    wts=repeat(1:4, outer=18), rtol=1e-8)
    @test !hasintercept(nointglm3.model)
    @test GLM.cancancel(nointglm3.model.rr)
    test_show(nointglm3)
    @test deviance(nointglm3) ≈ 90.17048668870225
    @test nulldeviance(nointglm3) ≈ 159.32999067102548
    @test loglikelihood(nointglm3) ≈ -610.3058020030296
    @test nullloglikelihood(nointglm3) ≈ -644.885553994191
    @test aic(nointglm3) ≈ 1228.6116040060592
    @test aicc(nointglm3) ≈ 1228.8401754346307
    @test bic(nointglm3) ≈ 1241.38343140962
    @test coef(nointglm3) ≈
        [-0.007008396492196935, 0.6038154674863438, 0.5654250124481003, 0.6931599989992452]
    @test stderror(nointglm3) ≈
        [0.0015910084415445974, 0.13185097176418983, 0.13016395889443858, 0.1336778089431681]
end

@testset "Sparse GLM" begin
    rng = StableRNG(1)
    X = sprand(rng, 1000, 10, 0.01)
    β = randn(rng, 10)
    y = Bool[rand(rng) < logistic(x) for x in X * β]
    gmsparse = fit(GeneralizedLinearModel, X, y, Binomial())
    gmdense = fit(GeneralizedLinearModel, Matrix(X), y, Binomial())

    @test isapprox(deviance(gmsparse), deviance(gmdense))
    @test isapprox(coef(gmsparse), coef(gmdense))
    @test isapprox(vcov(gmsparse), vcov(gmdense))
end

@testset "Sparse LM" begin
    rng = StableRNG(1)
    X = sprand(rng, 1000, 10, 0.01)
    β = randn(rng, 10)
    y = Bool[rand(rng) < logistic(x) for x in X * β]
    gmsparsev = [fit(LinearModel, X, y),
                 fit(LinearModel, X, sparse(y)),
                 fit(LinearModel, Matrix(X), sparse(y))]
    gmdense = fit(LinearModel, Matrix(X), y)

    for gmsparse in gmsparsev
        @test isapprox(deviance(gmsparse), deviance(gmdense))
        @test isapprox(coef(gmsparse), coef(gmdense))
        @test isapprox(vcov(gmsparse), vcov(gmdense))
    end
end

@testset "Predict" begin
    # Binomial GLM
    rng = StableRNG(123)
    X = rand(rng, 10, 2)
    Y = logistic.(X * [3; -3])

    gm11 = fit(GeneralizedLinearModel, X, Y, Binomial())
    @test isapprox(predict(gm11), Y)
    @test predict(gm11) == fitted(gm11)

    newX = rand(rng, 5, 2)
    newY = logistic.(newX * coef(gm11))
    gm11_pred1 = predict(gm11, newX)
    gm11_pred2 = predict(gm11, newX; interval=:confidence, interval_method=:delta)
    gm11_pred3 = predict(gm11, newX; interval=:confidence, interval_method=:transformation)
    @test gm11_pred1 == gm11_pred2.prediction == gm11_pred3.prediction≈ newY
    J = newX.*last.(GLM.inverselink.(LogitLink(), newX*coef(gm11)))
    se_pred = sqrt.(diag(J*vcov(gm11)*J'))
    @test gm11_pred2.lower ≈ gm11_pred2.prediction .- quantile(Normal(), 0.975).*se_pred ≈
        [0.20478201781547786, 0.2894172253195125, 0.17487705636545708, 0.024943206131575357, 0.41670326978944977]
    @test gm11_pred2.upper ≈ gm11_pred2.prediction .+ quantile(Normal(), 0.975).*se_pred ≈
        [0.6813754418027714, 0.9516561735593941, 1.0370309285468602, 0.5950732511233356, 1.192883895763427]

    @test ndims(gm11_pred1) == 1

    @test ndims(gm11_pred2.prediction) == 1
    @test ndims(gm11_pred2.upper) == 1
    @test ndims(gm11_pred2.lower) == 1

    @test ndims(gm11_pred3.prediction) == 1
    @test ndims(gm11_pred3.upper) == 1
    @test ndims(gm11_pred3.lower) == 1

    @test predict!(similar(Y, size(newX, 1)), gm11, newX) == predict(gm11, newX)
    @test predict!((prediction=similar(Y, size(newX, 1)),
                    lower=similar(Y, size(newX, 1)),
                    upper=similar(Y, size(newX, 1))),
                   gm11, newX, interval=:confidence, interval_method=:delta) ==
        predict(gm11, newX, interval=:confidence, interval_method=:delta)
   @test predict!((prediction=similar(Y, size(newX, 1)),
                   lower=similar(Y, size(newX, 1)),
                   upper=similar(Y, size(newX, 1))),
                   gm11, newX, interval=:confidence, interval_method=:transformation) ==
        predict(gm11, newX, interval=:confidence, interval_method=:transformation)
    @test_throws ArgumentError predict!((prediction=similar(Y, size(newX, 1)),
                                         lower=similar(Y, size(newX, 1)),
                                         upper=similar(Y, size(newX, 1))), gm11, newX)
    @test_throws ArgumentError predict!(similar(Y, size(newX, 1)), gm11, newX,
                                        interval=:confidence)
    @test_throws DimensionMismatch predict!([1], gm11, newX)
    @test_throws DimensionMismatch predict!((prediction=similar(Y, size(newX, 1)),
                                             lower=similar(Y, size(newX, 1)),
                                             upper=[1]),
                                             gm11, newX, interval=:confidence)

    off = rand(rng, 10)
    newoff = rand(rng, 5)

    @test_throws ArgumentError predict(gm11, newX, offset=newoff)

    gm12 = fit(GeneralizedLinearModel, X, Y, Binomial(), offset=off)
    @test_throws ArgumentError predict(gm12, newX)
    @test isapprox(predict(gm12, newX, offset=newoff),
        logistic.(newX * coef(gm12) .+ newoff))


    # Prediction from DataFrames
    d = DataFrame(X, :auto)
    d.y = Y

    gm13 = fit(GeneralizedLinearModel, @formula(y ~ 0 + x1 + x2), d, Binomial())
    @test predict(gm13) ≈ predict(gm13, d[:,[:x1, :x2]]) == predict(gm13, X)
    @test predict(gm13) ≈ predict(gm13, d) == predict(gm13, X)
    @test predict(gm13) ≈ predict(gm11)
    @test predict(gm13, newX; interval=:confidence, interval_method=:delta) ==
        predict(gm11, newX; interval=:confidence, interval_method=:delta)
    @test predict(gm13, newX; interval=:confidence, interval_method=:transformation) ==
        predict(gm11, newX; interval=:confidence, interval_method=:transformation)

    newd = DataFrame(newX, :auto)
    @test predict(gm13, newd) == predict(gm13, newX)
    @test predict(gm13, newX; interval=:confidence, interval_method=:delta) ==
        predict(gm11, newX; interval=:confidence, interval_method=:delta)
    @test predict(gm13, newd; interval=:confidence, interval_method=:transformation) ==
        predict(gm11, newX; interval=:confidence, interval_method=:transformation)


    # Prediction from DataFrames with missing values
    drep = d[[1, 2, 3, 3, 4, 5, 6, 7, 8, 8, 9, 10], :]
    dm = allowmissing(drep)
    dm.x1[3] = missing
    dm.y[9] = missing

    gm13m = fit(GeneralizedLinearModel, @formula(y ~ 0 + x1 + x2), dm, Binomial())
    @test predict(gm13m) == predict(gm13)
    @test predict(gm13m, d) == predict(gm13, d)
    @test isequal(predict(gm13m, dm), predict(gm13, dm))
    gm13m_pred2 = predict(gm13m, dm; interval=:confidence, interval_method=:delta)
    gm13m_pred3 = predict(gm13m, dm; interval=:confidence, interval_method=:transformation)
    expected_pred = allowmissing(predict(gm13m, drep))
    expected_pred[3] = missing
    @test collect(skipmissing(predict(gm13m, dm))) ≈
        collect(skipmissing(predict(gm13, dm))) ≈
        collect(skipmissing(gm13m_pred2.prediction)) ==
        collect(skipmissing(gm13m_pred3.prediction)) ==
        collect(skipmissing(expected_pred))
    @test ismissing.(predict(gm13m, dm)) ==
        ismissing.(predict(gm13, dm)) ==
        ismissing.(gm13m_pred2.prediction) ==
        ismissing.(gm13m_pred3.prediction) ==
        ismissing.(expected_pred)
    expected_lower =
        allowmissing(predict(gm13m, drep;
                             interval=:confidence, interval_method=:delta).lower)
    expected_lower[3] = missing
    @test collect(skipmissing(gm13m_pred2.lower)) == collect(skipmissing(expected_lower))
    @test ismissing.(gm13m_pred2.lower) == ismissing.(expected_lower)
    expected_upper =
        allowmissing(predict(gm13m, drep;
                             interval=:confidence, interval_method=:delta).upper)
    expected_upper[3] = missing
    @test collect(skipmissing(gm13m_pred2.upper)) == collect(skipmissing(expected_upper))
    @test ismissing.(gm13m_pred2.upper) == ismissing.(expected_upper)


    # Linear Model
    Ylm = X * [0.8, 1.6] + 0.8randn(rng, 10)
    mm = fit(LinearModel, X, Ylm)
    pred1 = predict(mm, newX)
    pred2 = predict(mm, newX, interval=:confidence)
    se_pred = sqrt.(diag(newX*vcov(mm)*newX'))

    @test pred1 == pred2.prediction ≈
        [1.1382137814295972, 1.2097057044789292, 1.7983095679661645, 1.0139576473310072, 0.9738243263215998]
    @test pred2.lower ≈ pred2.prediction - quantile(TDist(dof_residual(mm)), 0.975)*se_pred ≈
        [0.5483482828723035, 0.3252331944785751, 0.6367574076909834, 0.34715818536935505, -0.41478974520958345]
    @test pred2.upper ≈ pred2.prediction + quantile(TDist(dof_residual(mm)), 0.975)*se_pred ≈
        [1.7280792799868907, 2.0941782144792835, 2.9598617282413455, 1.6807571092926594, 2.362438397852783]

    @test ndims(pred1) == 1

    @test ndims(pred2.prediction) == 1
    @test ndims(pred2.lower) == 1
    @test ndims(pred2.upper) == 1

    pred3 = predict(mm, newX, interval=:prediction)
    @test pred1 == pred3.prediction ≈
        [1.1382137814295972, 1.2097057044789292, 1.7983095679661645, 1.0139576473310072, 0.9738243263215998]
    @test pred3.lower ≈ pred3.prediction - quantile(TDist(dof_residual(mm)), 0.975)*sqrt.(diag(newX*vcov(mm)*newX') .+ deviance(mm)/dof_residual(mm)) ≈
        [-1.6524055967145255, -1.6576810549645142, -1.1662846080257512, -1.7939306570282658, -2.0868723667435027]
    @test pred3.upper ≈ pred3.prediction + quantile(TDist(dof_residual(mm)), 0.975)*sqrt.(diag(newX*vcov(mm)*newX') .+ deviance(mm)/dof_residual(mm)) ≈
        [3.9288331595737196, 4.077092463922373, 4.762903743958081, 3.82184595169028, 4.034521019386702]

    @test predict!(similar(Y, size(newX, 1)), mm, newX) == predict(mm, newX)
    @test predict!((prediction=similar(Y, size(newX, 1)),
                    lower=similar(Y, size(newX, 1)),
                    upper=similar(Y, size(newX, 1))),
                    mm, newX, interval=:confidence) ==
        predict(mm, newX, interval=:confidence)
   @test predict!((prediction=similar(Y, size(newX, 1)),
                   lower=similar(Y, size(newX, 1)),
                   upper=similar(Y, size(newX, 1))),
                   mm, newX, interval=:prediction) ==
        predict(mm, newX, interval=:prediction)
    @test_throws ArgumentError predict!((prediction=similar(Y, size(newX, 1)),
                                         lower=similar(Y, size(newX, 1)),
                                         upper=similar(Y, size(newX, 1))), mm, newX)
    @test_throws ArgumentError predict!(similar(Y, size(newX, 1)), mm, newX,
                                        interval=:confidence)
    @test_throws ArgumentError predict!(similar(Y, size(newX, 1)), mm, newX,
                                        interval=:prediction)
    @test_throws DimensionMismatch predict!([1], mm, newX)
    @test_throws DimensionMismatch predict!((prediction=similar(Y, size(newX, 1)),
                                             lower=similar(Y, size(newX, 1)),
                                             upper=[1]),
                                             mm, newX, interval=:confidence)


    # Prediction from DataFrames
    d = DataFrame(X, :auto)
    d.y = Ylm

    mmd = lm(@formula(y ~ 0 + x1 + x2), d)
    @test predict(mmd) ≈ predict(mmd, d[:,[:x1, :x2]]) == predict(mm, X)
    @test predict(mmd) ≈ predict(mmd, d) == predict(mm, X)
    @test predict(mmd) ≈ predict(mm)
    @test predict(mmd, newX; interval=:confidence) ==
        predict(mm, newX; interval=:confidence)
    @test predict(mmd, newX; interval=:prediction) ==
        predict(mm, newX; interval=:prediction)

    newd = DataFrame(newX, :auto)
    @test predict(mmd, newd) == predict(mm, newX)
    @test predict(mmd, newd; interval=:confidence) ==
        predict(mm, newX; interval=:confidence)
    @test predict(mmd, newd; interval=:prediction) ==
        predict(mm, newX; interval=:prediction)


    # Prediction from DataFrames with missing values
    drep = d[[1, 2, 3, 3, 4, 5, 6, 7, 8, 8, 9, 10], :]
    dm = allowmissing(drep)
    dm.x1[3] = missing
    dm.y[9] = missing

    mmdm = lm(@formula(y ~ 0 + x1 + x2), dm)
    @test predict(mmdm) == predict(mmd)
    @test predict(mmdm, d) == predict(mmd, d)
    @test isequal(predict(mmdm, dm), predict(mmd, dm))
    mmdm_pred2 = predict(mmdm, dm; interval=:confidence)
    mmdm_pred3 = predict(mmdm, dm; interval=:prediction)
    expected_pred = allowmissing(predict(mmdm, drep))
    expected_pred[3] = missing
    @test collect(skipmissing(predict(mmdm, dm))) ≈
        collect(skipmissing(predict(mmd, dm))) ≈
        collect(skipmissing(mmdm_pred2.prediction)) ==
        collect(skipmissing(mmdm_pred3.prediction)) ==
        collect(skipmissing(expected_pred))
    @test ismissing.(predict(mmdm, dm)) ==
        ismissing.(predict(mmdm, dm)) ==
        ismissing.(mmdm_pred2.prediction) ==
        ismissing.(mmdm_pred3.prediction) ==
        ismissing.(expected_pred)
    expected_lower =
        allowmissing(predict(mmdm, drep; interval=:confidence).lower)
    expected_lower[3] = missing
    @test collect(skipmissing(mmdm_pred2.lower)) == collect(skipmissing(expected_lower))
    @test ismissing.(mmdm_pred2.lower) == ismissing.(expected_lower)
    expected_upper =
        allowmissing(predict(mmdm, drep; interval=:confidence).upper)
    expected_upper[3] = missing
    @test collect(skipmissing(mmdm_pred2.upper)) == collect(skipmissing(expected_upper))
    @test ismissing.(mmdm_pred2.upper) == ismissing.(expected_upper)


    # Prediction with dropcollinear (#409)
    x = [1.0 1.0
         1.0 2.0
         1.0 -1.0]
    y = [1.0, 3.0, -2.0]
    m1 = lm(x, y, dropcollinear=true)
    m2 = lm(x, y, dropcollinear=false)

    p1 = predict(m1, x, interval=:confidence)
    p2 = predict(m2, x, interval=:confidence)

    @test p1.prediction ≈ p2.prediction
    @test p1.upper ≈ p2.upper
    @test p1.lower ≈ p2.lower

    # Prediction with dropcollinear and complex column permutations (#431)
    x = [1.0 100.0 1.2
         1.0 20000.0 2.3
         1.0 -1000.0 4.6
         1.0 5000 2.4]
    y = [1.0, 3.0, -2.0, 4.5]
    m1 = lm(x, y, dropcollinear=true)
    m2 = lm(x, y, dropcollinear=false)

    p1 = predict(m1, x, interval=:confidence)
    p2 = predict(m2, x, interval=:confidence)

    @test p1.prediction ≈ p2.prediction
    @test p1.upper ≈ p2.upper
    @test p1.lower ≈ p2.lower

    # Deprecated argument value
    @test predict(m1, x, interval=:confint) == p1

    # Prediction intervals would give incorrect results when some variables
    # have been dropped due to collinearity (#410)
    x = [1.0 1.0 2.0
         1.0 2.0 3.0
         1.0 -1.0 0.0]
    y = [1.0, 3.0, -2.0]
    m1 = lm(x, y)
    m2 = lm(x[:, 1:2], y)

    @test predict(m1) ≈ predict(m2)
    @test_broken predict(m1, interval=:confidence) ≈
        predict(m2, interval=:confidence)
    @test_broken predict(m1, interval=:prediction) ≈
        predict(m2, interval=:prediction)
    @test_throws ArgumentError predict(m1, x, interval=:confidence)
    @test_throws ArgumentError predict(m1, x, interval=:prediction)
end

@testset "GLM confidence intervals" begin
    X = [fill(1,50) range(0,1, length=50)]
    Y = vec([0 0 0 1 0 1 1 0 0 0 0 0 0 0 1 0 1 1 0 1 1 0 1 0 0 1 1 1 0 1 1 1 1 1 0 1 0 1 1 1 0 1 1 1 1 1 1 1 1 1])
    gm = fit(GeneralizedLinearModel, X, Y, Binomial())

    newX = [fill(1,5) [0.0000000, 0.2405063, 0.4936709, 0.7468354, 1.0000000]]

    ggplot_prediction = [0.1804678, 0.3717731, 0.6262062, 0.8258605, 0.9306787]
    ggplot_lower = [0.05704968, 0.20624382, 0.46235427, 0.63065189, 0.73579237]
    ggplot_upper = [0.4449066, 0.5740713, 0.7654544, 0.9294403, 0.9847846]

    R_glm_se = [0.09748766, 0.09808412, 0.07963897, 0.07495792, 0.05177654]

    preds_transformation = predict(gm, newX, interval=:confidence, interval_method=:transformation)
    preds_delta = predict(gm, newX, interval=:confidence, interval_method=:delta)

    @test preds_transformation.prediction == preds_delta.prediction
    @test preds_transformation.prediction ≈ ggplot_prediction atol=1e-3
    @test preds_transformation.lower ≈ ggplot_lower atol=1e-3
    @test preds_transformation.upper ≈ ggplot_upper atol=1e-3

    @test preds_delta.upper .-  preds_delta.lower ≈ 2 .* 1.96 .* R_glm_se atol=1e-3
    @test_throws ArgumentError predict(gm, newX, interval=:confidence, interval_method=:undefined_method)
    @test_throws ArgumentError predict(gm, newX, interval=:undefined)
end

@testset "F test comparing to null model" begin
    d = DataFrame(Treatment=[1, 1, 1, 2, 2, 2, 1, 1, 1, 2, 2, 2.],
                  Result=[1.1, 1.2, 1, 2.2, 1.9, 2, .9, 1, 1, 2.2, 2, 2],
                  Other=categorical([1, 1, 2, 1, 2, 1, 3, 1, 1, 2, 2, 1]))
    mod = lm(@formula(Result~Treatment), d)
    othermod = lm(@formula(Result~Other), d)
    nullmod = lm(@formula(Result~1), d)
    bothmod = lm(@formula(Result~Other+Treatment), d)
    nointerceptmod = lm(reshape(d.Treatment, :, 1), d.Result)

    ft1 = ftest(mod)
    ft1base = ftest(nullmod, mod)
    @test ft1.nobs == ft1base.nobs
    @test ft1.dof ≈ dof(mod) - dof(nullmod)
    @test ft1.fstat ≈ ft1base.fstat[2]
    @test ft1.pval ≈ ft1base.pval[2]
    if VERSION >= v"1.6.0"
        @test sprint(show, ft1) == """
            F-test against the null model:
            F-statistic: 241.62 on 12 observations and 1 degrees of freedom, p-value: <1e-07"""
    else
        @test sprint(show, ft1) == """
            F-test against the null model:
            F-statistic: 241.62 on 12 observations and 1 degrees of freedom, p-value: <1e-7"""
    end

    ft2 = ftest(othermod)
    ft2base = ftest(nullmod, othermod)
    @test ft2.nobs == ft2base.nobs
    @test ft2.dof ≈ dof(othermod) - dof(nullmod)
    @test ft2.fstat ≈ ft2base.fstat[2]
    @test ft2.pval ≈ ft2base.pval[2]
    @test sprint(show, ft2) == """
        F-test against the null model:
        F-statistic: 1.12 on 12 observations and 2 degrees of freedom, p-value: 0.3690"""

    ft3 = ftest(bothmod)
    ft3base = ftest(nullmod, bothmod)
    @test ft3.nobs == ft3base.nobs
    @test ft3.dof ≈ dof(bothmod) - dof(nullmod)
    @test ft3.fstat ≈ ft3base.fstat[2]
    @test ft3.pval ≈ ft3base.pval[2]
    if VERSION >= v"1.6.0"
        @test sprint(show, ft3) == """
            F-test against the null model:
            F-statistic: 81.97 on 12 observations and 3 degrees of freedom, p-value: <1e-05"""
    else
        @test sprint(show, ft3) == """
            F-test against the null model:
            F-statistic: 81.97 on 12 observations and 3 degrees of freedom, p-value: <1e-5"""
    end

    @test_throws ArgumentError ftest(nointerceptmod)
end

@testset "F test for model comparison" begin
    d = DataFrame(Treatment=[1, 1, 1, 2, 2, 2, 1, 1, 1, 2, 2, 2.],
                  Result=[1.1, 1.2, 1, 2.2, 1.9, 2, .9, 1, 1, 2.2, 2, 2],
                  Other=categorical([1, 1, 2, 1, 2, 1, 3, 1, 1, 2, 2, 1]))
    mod = lm(@formula(Result~Treatment), d)
    othermod = lm(@formula(Result~Other), d)
    nullmod = lm(@formula(Result~1), d)
    bothmod = lm(@formula(Result~Other+Treatment), d)
    @test StatsModels.isnested(nullmod, mod)
    @test !StatsModels.isnested(othermod, mod)
    @test StatsModels.isnested(mod, bothmod)
    @test !StatsModels.isnested(bothmod, mod)
    @test StatsModels.isnested(othermod, bothmod)

    d.Sum = d.Treatment + (d.Other .== 1)
    summod = lm(@formula(Result~Sum), d)
    @test StatsModels.isnested(summod, bothmod)

    ft1a = ftest(mod, nullmod)
    @test isnan(ft1a.pval[1])
    @test ft1a.pval[2] ≈ 2.481215056713184e-8
    if VERSION >= v"1.6.0"
        @test sprint(show, ft1a) == """
            F-test: 2 models fitted on 12 observations
            ──────────────────────────────────────────────────────────────────
                 DOF  ΔDOF     SSR    ΔSSR       R²      ΔR²        F*   p(>F)
            ──────────────────────────────────────────────────────────────────
            [1]    3        0.1283           0.9603                           
            [2]    2    -1  3.2292  3.1008  -0.0000  -0.9603  241.6234  <1e-07
            ──────────────────────────────────────────────────────────────────"""
    else
        @test sprint(show, ft1a) == """
            F-test: 2 models fitted on 12 observations
            ─────────────────────────────────────────────────────────────────
                 DOF  ΔDOF     SSR    ΔSSR       R²      ΔR²        F*  p(>F)
            ─────────────────────────────────────────────────────────────────
            [1]    3        0.1283           0.9603                          
            [2]    2    -1  3.2292  3.1008  -0.0000  -0.9603  241.6234  <1e-7
            ─────────────────────────────────────────────────────────────────"""
    end

    ft1b = ftest(nullmod, mod)
    @test isnan(ft1b.pval[1])
    @test ft1b.pval[2] ≈ 2.481215056713184e-8
    if VERSION >= v"1.6.0"
        @test sprint(show, ft1b) == """
            F-test: 2 models fitted on 12 observations
            ──────────────────────────────────────────────────────────────────
                 DOF  ΔDOF     SSR     ΔSSR       R²     ΔR²        F*   p(>F)
            ──────────────────────────────────────────────────────────────────
            [1]    2        3.2292           -0.0000                          
            [2]    3     1  0.1283  -3.1008   0.9603  0.9603  241.6234  <1e-07
            ──────────────────────────────────────────────────────────────────"""
    else
        @test sprint(show, ft1b) == """
            F-test: 2 models fitted on 12 observations
            ─────────────────────────────────────────────────────────────────
                 DOF  ΔDOF     SSR     ΔSSR       R²     ΔR²        F*  p(>F)
            ─────────────────────────────────────────────────────────────────
            [1]    2        3.2292           -0.0000                         
            [2]    3     1  0.1283  -3.1008   0.9603  0.9603  241.6234  <1e-7
            ─────────────────────────────────────────────────────────────────"""
    end

    bigmod = lm(@formula(Result~Treatment+Other), d)
    ft2a = ftest(nullmod, mod, bigmod)
    @test isnan(ft2a.pval[1])
    @test ft2a.pval[2] ≈ 2.481215056713184e-8
    @test ft2a.pval[3] ≈ 0.3949973540194818
    if VERSION >= v"1.6.0"
        @test sprint(show, ft2a) == """
            F-test: 3 models fitted on 12 observations
            ──────────────────────────────────────────────────────────────────
                 DOF  ΔDOF     SSR     ΔSSR       R²     ΔR²        F*   p(>F)
            ──────────────────────────────────────────────────────────────────
            [1]    2        3.2292           -0.0000                          
            [2]    3     1  0.1283  -3.1008   0.9603  0.9603  241.6234  <1e-07
            [3]    5     2  0.1017  -0.0266   0.9685  0.0082    1.0456  0.3950
            ──────────────────────────────────────────────────────────────────"""
    else
        @test sprint(show, ft2a) == """
            F-test: 3 models fitted on 12 observations
            ──────────────────────────────────────────────────────────────────
                 DOF  ΔDOF     SSR     ΔSSR       R²     ΔR²        F*   p(>F)
            ──────────────────────────────────────────────────────────────────
            [1]    2        3.2292           -0.0000                          
            [2]    3     1  0.1283  -3.1008   0.9603  0.9603  241.6234   <1e-7
            [3]    5     2  0.1017  -0.0266   0.9685  0.0082    1.0456  0.3950
            ──────────────────────────────────────────────────────────────────"""
    end

    ft2b = ftest(bigmod, mod, nullmod)
    @test isnan(ft2b.pval[1])
    @test ft2b.pval[2] ≈ 0.3949973540194818
    @test ft2b.pval[3] ≈ 2.481215056713184e-8
    if VERSION >= v"1.6.0"
        @test sprint(show, ft2b) == """
            F-test: 3 models fitted on 12 observations
            ──────────────────────────────────────────────────────────────────
                 DOF  ΔDOF     SSR    ΔSSR       R²      ΔR²        F*   p(>F)
            ──────────────────────────────────────────────────────────────────
            [1]    5        0.1017           0.9685                           
            [2]    3    -2  0.1283  0.0266   0.9603  -0.0082    1.0456  0.3950
            [3]    2    -1  3.2292  3.1008  -0.0000  -0.9603  241.6234  <1e-07
            ──────────────────────────────────────────────────────────────────"""
    else
        @test sprint(show, ft2b) == """
            F-test: 3 models fitted on 12 observations
            ──────────────────────────────────────────────────────────────────
                 DOF  ΔDOF     SSR    ΔSSR       R²      ΔR²        F*   p(>F)
            ──────────────────────────────────────────────────────────────────
            [1]    5        0.1017           0.9685                           
            [2]    3    -2  0.1283  0.0266   0.9603  -0.0082    1.0456  0.3950
            [3]    2    -1  3.2292  3.1008  -0.0000  -0.9603  241.6234   <1e-7
            ──────────────────────────────────────────────────────────────────"""
    end

    @test_throws ArgumentError ftest(mod, bigmod, nullmod)
    @test_throws ArgumentError ftest(nullmod, bigmod, mod)
    @test_throws ArgumentError ftest(bigmod, nullmod, mod)
    mod2 = lm(@formula(Result~Treatment), d[2:end, :])
    @test_throws ArgumentError ftest(mod, mod2)
end

@testset "F test rounding error" begin
    # Data and Regressors
    Y = [8.95554, 10.7601, 11.6401, 6.53665, 9.49828, 10.5173, 9.34927, 5.95772, 6.87394, 9.56881, 13.0369, 10.1762]
    X = [1.0 1.0 1.0 1.0 1.0 1.0 1.0 1.0 1.0 1.0 1.0 1.0;
         0.0 0.0 0.0 1.0 0.0 0.0 0.0 1.0 1.0 0.0 1.0 0.0]'
    # Correlation matrix
    V = [7.0  0.0  0.0    0.0      0.0    0.0    0.0    0.0      0.0      0.0    0.0      0.0
         0.0  7.0  0.0    0.0      0.0    0.0    0.0    0.0      0.0      0.0    0.0      3.0
         0.0  0.0  7.0    1.056    2.0    1.0    1.0    1.056    1.056    2.0    2.0      0.0
         0.0  0.0  1.056  6.68282  1.112  2.888  1.944  4.68282  5.68282  1.112  1.112    0.0
         0.0  0.0  2.0    1.112    7.0    1.0    1.0    1.112    1.112    5.0    4.004    0.0
         0.0  0.0  1.0    2.888    1.0    7.0    2.0    2.888    2.888    1.0    1.0      0.0
         0.0  0.0  1.0    1.944    1.0    2.0    7.0    1.944    1.944    1.0    1.0      0.0
         0.0  0.0  1.056  4.68282  1.112  2.888  1.944  6.68282  4.68282  1.112  1.112    0.0
         0.0  0.0  1.056  5.68282  1.112  2.888  1.944  4.68282  6.68282  1.112  1.112    0.0
         0.0  0.0  2.0    1.112    5.0    1.0    1.0    1.112    1.112    7.0    4.008    0.0
         0.0  0.0  2.0    1.112    4.004  1.0    1.0    1.112    1.112    4.008  6.99206  0.0
         0.0  3.0  0.0    0.0      0.0    0.0    0.0    0.0      0.0      0.0    0.0      7.0]
    # Cholesky
    RL = cholesky(V).L
    Yc = RL\Y
    # Fit 1 (intercept)
    Xc1 = RL\X[:,[1]]
    mod1 = lm(Xc1, Yc)
    # Fit 2 (both)
    Xc2 = RL\X
    mod2 = lm(Xc2, Yc)
    @test StatsModels.isnested(mod1, mod2)
end

@testset "coeftable" begin
    lm1 = fit(LinearModel, @formula(OptDen ~ Carb), form)
    t = coeftable(lm1)
    @test t.cols[1:3] ==
        [coef(lm1), stderror(lm1), coef(lm1)./stderror(lm1)]
    @test t.cols[4] ≈ [0.5515952883836446, 3.409192065429258e-7]
    @test hcat(t.cols[5:6]...) == confint(lm1)
    # TODO: call coeftable(gm1, ...) directly once DataFrameRegressionModel
    # supports keyword arguments
    t = coeftable(lm1, level=0.99)
    @test hcat(t.cols[5:6]...) == confint(lm1, level=0.99)

    gm1 = fit(GeneralizedLinearModel, @formula(Counts ~ 1 + Outcome + Treatment),
              dobson, Poisson())
    t = coeftable(gm1)
    @test t.cols[1:3] ==
        [coef(gm1), stderror(gm1), coef(gm1)./stderror(gm1)]
    @test t.cols[4] ≈ [5.4267674619082684e-71, 0.024647114627808674, 0.12848651178787643,
                       0.9999999999999981, 0.9999999999999999]
    @test hcat(t.cols[5:6]...) == confint(gm1)
    t = coeftable(gm1, level=0.99)
    @test hcat(t.cols[5:6]...) == confint(gm1, level=0.99)
end

@testset "Issue 84" begin
    X = [1 1; 2 4; 3 9]
    Xf = [1 1; 2 4; 3 9.]
    y = [2, 6, 12]
    yf = [2, 6, 12.]
    @test isapprox(lm(X, y).pp.beta0, ones(2))
    @test isapprox(lm(Xf, y).pp.beta0, ones(2))
    @test isapprox(lm(X, yf).pp.beta0, ones(2))
end

@testset "Issue 117" begin
    data = DataFrame(x = [1,2,3,4], y = [24,34,44,54])
    @test isapprox(coef(glm(@formula(y ~ x), data, Normal(), IdentityLink())), [14., 10])
end

@testset "Issue 118" begin
    @inferred nobs(lm(randn(10, 2), randn(10)))
end

@testset "Issue 153" begin
    X = [ones(10) randn(10)]
    Test.@inferred cholesky(GLM.DensePredQR{Float64}(X))
end

@testset "Issue 224" begin
    rng = StableRNG(1009)
    # Make X slightly ill conditioned to amplify rounding errors
    X = Matrix(qr(randn(rng, 100, 5)).Q)*Diagonal(10 .^ (-2.0:1.0:2.0))*Matrix(qr(randn(rng, 5, 5)).Q)'
    y = randn(rng, 100)
    @test coef(glm(X, y, Normal(), IdentityLink())) ≈ coef(lm(X, y))
end

@testset "Issue #228" begin
    @test_throws ArgumentError glm(randn(10, 2), rand(1:10, 10), Binomial(10))
end

@testset "Issue #263" begin
    data = dataset("datasets", "iris")
    data.SepalWidth2 = data.SepalWidth
    model1 = lm(@formula(SepalLength ~ SepalWidth), data)
    model2 = lm(@formula(SepalLength ~ SepalWidth + SepalWidth2), data, true)
    model3 = lm(@formula(SepalLength ~ 0 + SepalWidth), data)
    model4 = lm(@formula(SepalLength ~ 0 + SepalWidth + SepalWidth2), data, true)
    @test dof(model1) == dof(model2)
    @test dof(model3) == dof(model4)
    @test dof_residual(model1) == dof_residual(model2)
    @test dof_residual(model3) == dof_residual(model4)
end

@testset "Issue #286 (separable data)" begin
    x  = rand(1000)
    df = DataFrame(y = x .> 0.5, x₁ = x, x₂ = rand(1000))
    @testset "Binomial with $l" for l in (LogitLink(), ProbitLink(), CauchitLink(), CloglogLink())
        @test deviance(glm(@formula(y ~ x₁ + x₂), df, Binomial(), l, maxiter=40)) < 1e-6
    end
end

@testset "Issue #376 (== and isequal for links)" begin
    @test GLM.LogitLink() == GLM.LogitLink()
    @test NegativeBinomialLink(0.3) == NegativeBinomialLink(0.3)
    @test NegativeBinomialLink(0.31) != NegativeBinomialLink(0.3)

    @test isequal(GLM.LogitLink(), GLM.LogitLink())
    @test isequal(NegativeBinomialLink(0.3), NegativeBinomialLink(0.3))
    @test !isequal(NegativeBinomialLink(0.31), NegativeBinomialLink(0.3))

    @test hash(GLM.LogitLink()) == hash(GLM.LogitLink())
    @test hash(NegativeBinomialLink(0.3)) == hash(NegativeBinomialLink(0.3))
    @test hash(NegativeBinomialLink(0.31)) != hash(NegativeBinomialLink(0.3))
end

@testset "hasintercept" begin
    d = DataFrame(Treatment=[1, 1, 1, 2, 2, 2, 1, 1, 1, 2, 2, 2.],
                  Result=[1.1, 1.2, 1, 2.2, 1.9, 2, .9, 1, 1, 2.2, 2, 2],
                  Other=categorical([1, 1, 2, 1, 2, 1, 3, 1, 1, 2, 2, 1]))

    mod = lm(@formula(Result~Treatment), d)
    @test hasintercept(mod)

    nullmod = lm(@formula(Result~1), d)
    @test hasintercept(nullmod)

    nointerceptmod = lm(reshape(d.Treatment, :, 1), d.Result)
    @test !hasintercept(nointerceptmod)

    nointerceptmod2 = glm(reshape(d.Treatment, :, 1), d.Result, Normal(), IdentityLink())
    @test !hasintercept(nointerceptmod2)

    rng = StableRNG(1234321)
    secondcolinterceptmod = glm([randn(rng, 5) ones(5)], ones(5), Binomial(), LogitLink())
    @test hasintercept(secondcolinterceptmod)
end

@testset "Views" begin
    @testset "#444" begin
        X = randn(10, 2)
        y = X*ones(2) + randn(10)
        @test coef(glm(X, y, Normal(), IdentityLink())) ==
            coef(glm(view(X, 1:10, :), view(y, 1:10), Normal(), IdentityLink()))

        x, y, w = rand(100, 2), rand(100), rand(100)
        lm1 = lm(x, y)
        lm2 = lm(x, view(y, :))
        lm3 = lm(view(x, :, :), y)
        lm4 = lm(view(x, :, :), view(y, :))
        @test coef(lm1) == coef(lm2) == coef(lm3) == coef(lm4)

        lm5 = lm(x, y, wts=w)
        lm6 = lm(x, view(y, :), wts=w)
        lm7 = lm(view(x, :, :), y, wts=w)
        lm8 = lm(view(x, :, :), view(y, :), wts=w)
        lm9 = lm(x, y, wts=view(w, :))
        lm10 = lm(x, view(y, :), wts=view(w, :))
        lm11 = lm(view(x, :, :), y, wts=view(w, :))
        lm12 = lm(view(x, :, :), view(y, :), wts=view(w, :))
        @test coef(lm5) == coef(lm6) == coef(lm7) == coef(lm8) == coef(lm9) == coef(lm10) ==
            coef(lm11) == coef(lm12)

        x, y, w = rand(100, 2), rand(Bool, 100), rand(100)
        glm1 = glm(x, y, Binomial())
        glm2 = glm(x, view(y, :), Binomial())
        glm3 = glm(view(x, :, :), y, Binomial())
        glm4 = glm(view(x, :, :), view(y, :), Binomial())
        @test coef(glm1) == coef(glm2) == coef(glm3) == coef(glm4)

        glm5 = glm(x, y, Binomial(), wts=w)
        glm6 = glm(x, view(y, :), Binomial(), wts=w)
        glm7 = glm(view(x, :, :), y, Binomial(), wts=w)
        glm8 = glm(view(x, :, :), view(y, :), Binomial(), wts=w)
        glm9 = glm(x, y, Binomial(), wts=view(w, :))
        glm10 = glm(x, view(y, :), Binomial(), wts=view(w, :))
        glm11 = glm(view(x, :, :), y, Binomial(), wts=view(w, :))
        glm12 = glm(view(x, :, :), view(y, :), Binomial(), wts=view(w, :))
        @test coef(glm5) == coef(glm6) == coef(glm7) == coef(glm8) == coef(glm9) == coef(glm10) ==
            coef(glm11) == coef(glm12)
    end
    @testset "Views: #213, #470" begin
        xs = randn(46, 3)
        ys = randn(46)
        glm_dense = lm(xs, ys)
        glm_views = lm(@view(xs[1:end, 1:end]), ys)
        @test coef(glm_dense) == coef(glm_views)
        rows = 1:2:size(xs,1)
        cols = 1:2:size(xs,2)
        xs_altcopy = xs[rows, cols]
        xs_altview = @view xs[rows, cols]
        ys_altcopy = ys[rows]
        ys_altview = @view ys[rows]
        glm_dense_alt = lm(xs_altcopy, ys_altcopy)
        glm_views_alt = lm(xs_altview, ys_altview)
        # exact equality fails in the final decimal digit for Julia 1.9
        @test coef(glm_dense_alt) ≈ coef(glm_views_alt)
    end
end

@testset "PowerLink" begin
    @testset "Functions related to PowerLink" begin
        @test GLM.linkfun(IdentityLink(), 10) ≈ GLM.linkfun(PowerLink(1), 10)
        @test GLM.linkfun(SqrtLink(), 10) ≈ GLM.linkfun(PowerLink(0.5), 10)
        @test GLM.linkfun(LogLink(), 10) ≈ GLM.linkfun(PowerLink(0), 10)
        @test GLM.linkfun(InverseLink(), 10) ≈ GLM.linkfun(PowerLink(-1), 10)
        @test GLM.linkfun(InverseSquareLink(), 10) ≈ GLM.linkfun(PowerLink(-2), 10)
        @test GLM.linkfun(PowerLink(1 / 3), 10) ≈ 2.154434690031884

        @test GLM.linkinv(IdentityLink(), 10) ≈ GLM.linkinv(PowerLink(1), 10)
        @test GLM.linkinv(SqrtLink(), 10) ≈ GLM.linkinv(PowerLink(0.5), 10)
        @test GLM.linkinv(LogLink(), 10) ≈ GLM.linkinv(PowerLink(0), 10)
        @test GLM.linkinv(InverseLink(), 10) ≈ GLM.linkinv(PowerLink(-1), 10)
        @test GLM.linkinv(InverseSquareLink(), 10) ≈ GLM.linkinv(PowerLink(-2), 10)
        @test GLM.linkinv(PowerLink(1 / 3), 10) ≈ 1000.0

        @test GLM.mueta(IdentityLink(), 10) ≈ GLM.mueta(PowerLink(1), 10)
        @test GLM.mueta(SqrtLink(), 10) ≈ GLM.mueta(PowerLink(0.5), 10)
        @test GLM.mueta(LogLink(), 10) ≈ GLM.mueta(PowerLink(0), 10)
        @test GLM.mueta(InverseLink(), 10) ≈ GLM.mueta(PowerLink(-1), 10)
        @test GLM.mueta(InverseSquareLink(), 10) == GLM.mueta(PowerLink(-2), 10)
        @test GLM.mueta(PowerLink(1 / 3), 10) ≈ 300.0

        @test PowerLink(1 / 3) == PowerLink(1 / 3)
        @test isequal(PowerLink(1 / 3), PowerLink(1 / 3))
        @test !isequal(PowerLink(1 / 3), PowerLink(0.33))
        @test hash(PowerLink(1 / 3)) == hash(PowerLink(1 / 3))
    end
    trees = dataset("datasets", "trees")
    @testset "GLM with PowerLink" begin
        mdl = glm(@formula(Volume ~ Height + Girth), trees, Normal(), PowerLink(1 / 3);  rtol=1.0e-12, atol=1.0e-12)
        @test coef(mdl) ≈ [-0.05132238692134761, 0.01428684676273272, 0.15033126098228242]
        @test stderror(mdl) ≈ [0.224095414423756, 0.003342439119757, 0.005838227761632] atol=1.0e-8
        @test dof(mdl) == 4
        @test GLM.dispersion(mdl, true) ≈ 6.577062388609384
        @test loglikelihood(mdl) ≈ -71.60507986987612
        @test deviance(mdl) ≈ 184.15774688106
        @test aic(mdl) ≈ 151.21015973975
        @test predict(mdl)[1] ≈ 10.59735275421753
    end
    @testset "Compare PowerLink(0) and LogLink" begin
        mdl1 = glm(@formula(Volume ~ Height + Girth), trees, Normal(), PowerLink(0))
        mdl2 = glm(@formula(Volume ~ Height + Girth), trees, Normal(), LogLink())
        @test coef(mdl1) ≈ coef(mdl2)
        @test stderror(mdl1) ≈ stderror(mdl2)
        @test dof(mdl1) == dof(mdl2)
        @test dof_residual(mdl1) == dof_residual(mdl2)
        @test GLM.dispersion(mdl1, true) ≈ GLM.dispersion(mdl2,true)
        @test deviance(mdl1) ≈ deviance(mdl2)
        @test loglikelihood(mdl1) ≈ loglikelihood(mdl2)
        @test confint(mdl1) ≈ confint(mdl2)
        @test aic(mdl1) ≈ aic(mdl2)
        @test predict(mdl1) ≈ predict(mdl2)
    end
    @testset "Compare PowerLink(0.5) and SqrtLink" begin
        mdl1 = glm(@formula(Volume ~ Height + Girth), trees, Normal(), PowerLink(0.5))
        mdl2 = glm(@formula(Volume ~ Height + Girth), trees, Normal(), SqrtLink())
        @test coef(mdl1) ≈ coef(mdl2)
        @test stderror(mdl1) ≈ stderror(mdl2)
        @test dof(mdl1) == dof(mdl2)
        @test dof_residual(mdl1) == dof_residual(mdl2)
        @test GLM.dispersion(mdl1, true) ≈ GLM.dispersion(mdl2,true)
        @test deviance(mdl1) ≈ deviance(mdl2)
        @test loglikelihood(mdl1) ≈ loglikelihood(mdl2)
        @test confint(mdl1) ≈ confint(mdl2)
        @test aic(mdl1) ≈ aic(mdl2)
        @test predict(mdl1) ≈ predict(mdl2)
    end
    @testset "Compare PowerLink(1) and IdentityLink" begin
        mdl1 = glm(@formula(Volume ~ Height + Girth), trees, Normal(), PowerLink(1))
        mdl2 = glm(@formula(Volume ~ Height + Girth), trees, Normal(), IdentityLink())
        @test coef(mdl1) ≈ coef(mdl2)
        @test stderror(mdl1) ≈ stderror(mdl2)
        @test dof(mdl1) == dof(mdl2)
        @test dof_residual(mdl1) == dof_residual(mdl2)
        @test deviance(mdl1) ≈ deviance(mdl2)
        @test loglikelihood(mdl1) ≈ loglikelihood(mdl2)
        @test GLM.dispersion(mdl1, true) ≈ GLM.dispersion(mdl2,true)
        @test confint(mdl1) ≈ confint(mdl2)
        @test aic(mdl1) ≈ aic(mdl2)
        @test predict(mdl1) ≈ predict(mdl2)
    end
end

@testset "contrasts argument" begin
    m = lm(@formula(y~x), (y=1:25, x=repeat(1:5, 5)),
           contrasts=Dict(:x=>DummyCoding()))
    mcat = lm(@formula(y~x), (y=1:25, x=categorical(repeat(1:5, 5))))
    gm = glm(@formula(y~x), (y=1:25, x=repeat(1:5, 5)), Normal(), IdentityLink(),
             contrasts=Dict(:x=>DummyCoding()))
    gmcat = glm(@formula(y~x), (y=1:25, x=categorical(repeat(1:5, 5))),
                Normal(), IdentityLink())
    @test coef(m) == coef(mcat) ≈ [11, 1, 2, 3, 4]
    @test coef(gm) == coef(gmcat) ≈ [11, 1, 2, 3, 4]

    m = fit(LinearModel, @formula(y~x), (y=1:25, x=repeat(1:5, 5)),
           contrasts=Dict(:x=>DummyCoding()))
    mcat = fit(LinearModel, @formula(y~x), (y=1:25, x=categorical(repeat(1:5, 5))))
    gm = fit(GeneralizedLinearModel, @formula(y~x),
             (y=1:25, x=repeat(1:5, 5)), Normal(), IdentityLink(),
             contrasts=Dict(:x=>DummyCoding()))
    gmcat = fit(GeneralizedLinearModel, @formula(y~x),
                (y=1:25, x=categorical(repeat(1:5, 5))),
                Normal(), IdentityLink())
    @test coef(m) == coef(mcat) ≈ [11, 1, 2, 3, 4]
    @test coef(gm) == coef(gmcat) ≈ [11, 1, 2, 3, 4]
end

@testset "formula accessor" begin
    m = lm(rand(10, 2), rand(10))
    @test_throws ArgumentError formula(m)

    m = glm(rand(10, 2), rand(10), Normal(), IdentityLink())
    @test_throws ArgumentError formula(m)

    df = DataFrame(x=["a", "b", "c"], y=[1, 2, 3])
    m = lm(@formula(y ~ x), df)
    @test formula(m)::FormulaTerm === m.formula

    df = DataFrame(x=["a", "b", "c"], y=[1, 2, 3])
    m = glm(@formula(y ~ x), df, Normal(), IdentityLink())
    @test formula(m)::FormulaTerm === m.formula
end<|MERGE_RESOLUTION|>--- conflicted
+++ resolved
@@ -384,12 +384,7 @@
 @testset "Normal offset" begin
     gm6 = fit(GeneralizedLinearModel, @formula(Postwt ~ 1 + Prewt + Treat), anorexia,
               Normal(), IdentityLink(), offset=Array{Float64}(anorexia.Prewt))
-<<<<<<< HEAD
     @test GLM.cancancel(gm6.rr)
-=======
-
-    @test GLM.cancancel(gm6.model.rr)
->>>>>>> 7299d18a
     test_show(gm6)
     @test dof(gm6) == 5
     @test isapprox(deviance(gm6), 3311.262619919613)
@@ -408,14 +403,8 @@
 
 @testset "Normal LogLink offset" begin
     gm7 = fit(GeneralizedLinearModel, @formula(Postwt ~ 1 + Prewt + Treat), anorexia,
-<<<<<<< HEAD
-              Normal(), LogLink(), offset=Array{Float64}(anorexia.Prewt), rtol=1e-8)
+              Normal(), LogLink(), offset=anorexia.Prewt, rtol=1e-8)
     @test !GLM.cancancel(gm7.rr)
-=======
-              Normal(), LogLink(), offset=anorexia.Prewt, rtol=1e-8)
-
-    @test !GLM.cancancel(gm7.model.rr)
->>>>>>> 7299d18a
     test_show(gm7)
     @test isapprox(deviance(gm7), 3265.207242977156)
     @test isapprox(nulldeviance(gm7), 507625.1718547432)
