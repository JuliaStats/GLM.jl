--- conflicted
+++ resolved
@@ -142,7 +142,6 @@
     @test isapprox(coef(m2p_dep_pos_kw), coef(m2p))
 end
 
-<<<<<<< HEAD
 @testset "collinearity and weights" begin
     rng = StableRNG(1234321)
     x1 = randn(100)
@@ -158,8 +157,9 @@
     coef_naive = (X'W*X)\X'W*y
     @test lm_model.model.pp.chol isa CholeskyPivoted
     @test rank(lm_model.model.pp.chol) == 3
-    @test isapprox(filter(!=(0.0), coef(lm_model)), coef_naive)
-=======
+    @test filter(!=(0.0), coef(lm_model)) ≈ coef_naive atol=1e-6
+end
+
 @testset "saturated linear model" begin
     df = DataFrame(x=["a", "b", "c"], y=[1, 2, 3])
     model = lm(@formula(y ~ x), df)
@@ -291,7 +291,6 @@
         @test nullloglikelihood(mdl1) ≈ nullloglikelihood(mdl2)
         @test predict(mdl1) ≈ predict(mdl2)
     end
->>>>>>> 7299d18a
 end
 
 dobson = DataFrame(Counts = [18.,17,15,20,10,20,25,13,12],
