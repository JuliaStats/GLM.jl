--- conflicted
+++ resolved
@@ -697,7 +697,39 @@
          0.01582155341041012, 0.029074956147127032, 0.023628812427424876])
 end
 
-<<<<<<< HEAD
+@testset "Geometric LogLink" begin
+    # the default/canonical link is LogLink
+    gm22 = fit(GeneralizedLinearModel, @formula(Days ~ Eth + Sex + Age + Lrn), quine, Geometric())
+    test_show(gm22)
+    @test dof(gm22) == 8
+    @test deviance(gm22) ≈ 137.8781581814965
+    @test loglikelihood(gm22) ≈ -548.3711276642073
+    @test aic(gm22) ≈ 1112.7422553284146
+    @test aicc(gm22) ≈ 1113.7933502189255
+    @test bic(gm22) ≈ 1136.6111083020812
+    @test coef(gm22)[1:7] ≈ [2.8978546663153897, -0.5701067649409168, 0.08040181505082235, 
+                            -0.4497584898742737, 0.08622664933901254, 0.3558996662512287, 
+                             0.29016080736927813]
+    @test stderror(gm22) ≈ [0.22754287093719366, 0.15274755092180423, 0.15928431669166637,
+                            0.23853372776980591, 0.2354231414867577, 0.24750780320597515,
+                            0.18553339017028742]
+end
+
+@testset "Geometric is a special case of NegativeBinomial with θ = 1" begin
+    gm23 = glm(@formula(Days ~ Eth + Sex + Age + Lrn), quine, Geometric(), InverseLink())
+    gm24 = glm(@formula(Days ~ Eth + Sex + Age + Lrn), quine, NegativeBinomial(1), InverseLink())
+    @test coef(gm23) ≈ coef(gm24)
+    @test stderror(gm23) ≈ stderror(gm24)
+    @test confint(gm23) ≈ confint(gm24)
+    @test dof(gm23) ≈ dof(gm24)
+    @test deviance(gm23) ≈ deviance(gm24)
+    @test loglikelihood(gm23) ≈ loglikelihood(gm24)
+    @test aic(gm23) ≈ aic(gm24)
+    @test aicc(gm23) ≈ aicc(gm24)
+    @test bic(gm23) ≈ bic(gm24)
+    @test predict(gm23) ≈ predict(gm24)
+end
+
 @testset "GLM with no intercept" begin
     # Gamma with single numeric predictor
     nointglm1 = fit(GeneralizedLinearModel, @formula(lot1 ~ 0 + u), clotting, Gamma())
@@ -748,39 +780,6 @@
         [-0.007008396492196935, 0.6038154674863438, 0.5654250124481003, 0.6931599989992452]
     @test stderror(nointglm3) ≈
         [0.0015910084415445974, 0.13185097176418983, 0.13016395889443858, 0.1336778089431681]
-=======
-@testset "Geometric LogLink" begin
-    # the default/canonical link is LogLink
-    gm22 = fit(GeneralizedLinearModel, @formula(Days ~ Eth + Sex + Age + Lrn), quine, Geometric())
-    test_show(gm22)
-    @test dof(gm22) == 8
-    @test deviance(gm22) ≈ 137.8781581814965
-    @test loglikelihood(gm22) ≈ -548.3711276642073
-    @test aic(gm22) ≈ 1112.7422553284146
-    @test aicc(gm22) ≈ 1113.7933502189255
-    @test bic(gm22) ≈ 1136.6111083020812
-    @test coef(gm22)[1:7] ≈ [2.8978546663153897, -0.5701067649409168, 0.08040181505082235, 
-                            -0.4497584898742737, 0.08622664933901254, 0.3558996662512287, 
-                             0.29016080736927813]
-    @test stderror(gm22) ≈ [0.22754287093719366, 0.15274755092180423, 0.15928431669166637,
-                            0.23853372776980591, 0.2354231414867577, 0.24750780320597515,
-                            0.18553339017028742]
-end
-
-@testset "Geometric is a special case of NegativeBinomial with θ = 1" begin
-    gm23 = glm(@formula(Days ~ Eth + Sex + Age + Lrn), quine, Geometric(), InverseLink())
-    gm24 = glm(@formula(Days ~ Eth + Sex + Age + Lrn), quine, NegativeBinomial(1), InverseLink())
-    @test coef(gm23) ≈ coef(gm24)
-    @test stderror(gm23) ≈ stderror(gm24)
-    @test confint(gm23) ≈ confint(gm24)
-    @test dof(gm23) ≈ dof(gm24)
-    @test deviance(gm23) ≈ deviance(gm24)
-    @test loglikelihood(gm23) ≈ loglikelihood(gm24)
-    @test aic(gm23) ≈ aic(gm24)
-    @test aicc(gm23) ≈ aicc(gm24)
-    @test bic(gm23) ≈ bic(gm24)
-    @test predict(gm23) ≈ predict(gm24)
->>>>>>> f149f2be
 end
 
 @testset "Sparse GLM" begin
