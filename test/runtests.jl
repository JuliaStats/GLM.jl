--- conflicted
+++ resolved
@@ -1599,7 +1599,6 @@
     end
 end
 
-<<<<<<< HEAD
 @testset "contrasts argument" begin
     # DummyCoding (default)
     m = lm(@formula(y~x), (y=1:25, x=repeat(1:5, 5)),
@@ -1679,7 +1678,8 @@
     df = DataFrame(x=["a", "b", "c"], y=[1, 2, 3])
     m = glm(@formula(y ~ x), df, Normal(), IdentityLink())
     @test formula(m)::FormulaTerm === m.formula
-=======
+end
+
 @testset "dropcollinear with GLMs" begin
     data = DataFrame(x1=[4, 5, 9, 6, 5], x2=[5, 3, 6, 7, 1], 
                      x3=[4.2, 4.6, 8.4, 6.2, 4.2], y=[14, 14, 24, 20, 11])
@@ -1780,7 +1780,7 @@
             3.9661379199401257, 5.079410103608552, 6.1944618141188625, 0.0, 7.930328728005131,
             8.879994918604757, 2.986388408421915, 10.84972230524356, 11.844809275711485])
         @test all(isnan, hcat(coeftable(m2p).cols[2:end]...)[7,:])
-    
+
         m2p_dep_pos = glm(Xmissingcell, ymissingcell, Normal())
         @test_logs (:warn, "Positional argument `allowrankdeficient` is deprecated, use keyword " *
                     "argument `dropcollinear` instead. Proceeding with positional argument value: true") fit(LinearModel, Xmissingcell, ymissingcell, true)
@@ -1813,7 +1813,7 @@
             -0.820974608805111, -0.8581573302333557, -0.8838279927663583, 0.0, 0.667219148331652,
             0.7087696966674913, 0.011287703617517712, 0.6816245514668273, 0.7250492032072612])
         @test all(isnan, hcat(coeftable(m2p).cols[2:end]...)[7,:])
-    
+
         m2p_dep_pos = fit(GeneralizedLinearModel, Xmissingcell, ymissingcell, Gamma())
         @test_logs (:warn, "Positional argument `allowrankdeficient` is deprecated, use keyword " *
                     "argument `dropcollinear` instead. Proceeding with positional argument value: true") fit(LinearModel, Xmissingcell, ymissingcell, true)
@@ -1824,7 +1824,6 @@
     end
 end
 
-    
 @testset "Floating point error in Binomial loglik" begin
     @test_throws InexactError GLM._safe_int(1.3)
     @test GLM._safe_int(1) === 1
@@ -1835,5 +1834,4 @@
     # 2. 44 / y == wt
     # 3. 44 / wt == y
     @test GLM.loglik_obs(Binomial(), y, μ, wt, ϕ) ≈ GLM.logpdf(Binomial(Int(wt), μ), 44)
->>>>>>> 9dc4d6b2
 end