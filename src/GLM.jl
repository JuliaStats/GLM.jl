--- conflicted
+++ resolved
@@ -10,23 +10,16 @@
     import Base: (\), convert, show, size
     import LinearAlgebra: cholesky, cholesky!
     import Statistics: cor
-<<<<<<< HEAD
-    import StatsBase: coef, coeftable, confint, deviance, nulldeviance, dof, dof_residual,
-                      loglikelihood, nullloglikelihood, nobs, stderror, vcov, residuals, predict,
+    import StatsBase: coef, coeftable, coefnames, confint, deviance, nulldeviance, dof, dof_residual,
+                      loglikelihood, nullloglikelihood, nobs, stderror, vcov, residuals, predict, predict!,
                       fitted, fit, model_response, response, modelmatrix, r2, r², adjr2, adjr², 
                       PValue, weights, leverage
-=======
-    import StatsBase: coef, coeftable, coefnames, confint, deviance, nulldeviance, dof, dof_residual,
-                      loglikelihood, nullloglikelihood, nobs, stderror, vcov,
-                      residuals, predict, predict!,
-                      fitted, fit, model_response, response, modelmatrix, r2, r², adjr2, adjr², PValue
->>>>>>> b7289178
     import StatsFuns: xlogy
     import SpecialFunctions: erfc, erfcinv, digamma, trigamma
     import StatsModels: hasintercept
     import Tables
     export coef, coeftable, confint, deviance, nulldeviance, dof, dof_residual,
-           loglikelihood, nullloglikelihood, nobs, stderror, vcov, residuals, predict,
+           loglikelihood, nullloglikelihood, nobs, stderror, vcov, residuals, predict, predict!,
            fitted, fit, fit!, model_response, response, modelmatrix, r2, r², adjr2, adjr²,
            cooksdistance, hasintercept, dispersion, weights, AnalyticWeights, ProbabilityWeights, FrequencyWeights, 
            UnitWeights, uweights, fweights, pweights, aweights, leverage
