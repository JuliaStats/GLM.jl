--- conflicted
+++ resolved
@@ -12,16 +12,9 @@
     import Statistics: cor
     using StatsAPI
     import StatsBase: coef, coeftable, coefnames, confint, deviance, nulldeviance, dof, dof_residual,
-<<<<<<< HEAD
-                      loglikelihood, nullloglikelihood, nobs, stderror, vcov, residuals, predict, predict!,
-                      fitted, fit, model_response, response, modelmatrix, r2, r², adjr2, adjr²,
-                      PValue, weights, leverage
-    import StatsFuns: xlogy
-=======
                       loglikelihood, nullloglikelihood, nobs, stderror, vcov,
                       residuals, predict, predict!,
                       fitted, fit, model_response, response, modelmatrix, r2, r², adjr2, adjr², PValue
->>>>>>> 5d62932c
     import SpecialFunctions: erfc, erfcinv, digamma, trigamma
     import StatsModels: hasintercept
     import Tables
@@ -112,22 +105,6 @@
           `0.0` and all associated statistics are set to `NaN`.
           Typically from a set of linearly-dependent columns the last ones are identified as redundant
           (however, the exact selection of columns identified as redundant is not guaranteed).
-<<<<<<< HEAD
-        - `method::Symbol=:cholesky`: Controls which decomposition method to use.
-          If `method=:cholesky` (the default), then the `Cholesky` decomposition method will be used.
-          If `method=:qr`, then the `QR` decomposition method (which is more stable
-          but slower) will be used.
-        - `wts::AbstractWeights`: Weights of observations.
-          The weights can be of type `AnalyticWeights`, `FrequencyWeights`, 
-          `ProbabilityWeights`, or `UnitWeights`. `AnalyticWeights` describe a non-random
-          relative importance (usually between 0 and 1) for each observation. These weights may 
-          also be referred to as reliability weights, precision weights or inverse variance weights. 
-          `FrequencyWeights` describe the number of times (or frequency) each observation was seen. 
-          `ProbabilityWeights` represent the inverse of the sampling probability for each observation,
-          providing a correction mechanism for under- or over-sampling certain population groups. `UnitWeights` 
-          (default) describe the case in which all weights are equal to 1 (so no weighting takes place).
-        - `contrasts::AbstractDict{Symbol}=Dict{Symbol,Any}()`: a `Dict` mapping term names
-=======
         - `method::Symbol`: Controls which decomposition method to use.
           If `method=:qr` (the default), then the `QR` decomposition method will be used.
           If `method=:cholesky`, then the `Cholesky` decomposition method will be used.
@@ -142,7 +119,6 @@
           software.
           Can be length 0 to indicate no weighting (default).
         - `contrasts::AbstractDict{Symbol}`: a `Dict` mapping term names
->>>>>>> 5d62932c
           (as `Symbol`s) to term types (e.g. `ContinuousTerm`) or contrasts
           (e.g., `HelmertCoding()`, `SeqDiffCoding(; levels=["a", "b", "c"])`,
           etc.). If contrasts are not provided for a variable, the appropriate
