"""
    LmResp

Encapsulates the response for a linear model

# Members

- `mu`: current value of the mean response vector or fitted value
- `offset`: optional offset added to the linear predictor to form `mu`
- `wts`: optional weights for observations (as `AbstractWeights`)
- `y`: observed response vector

Either or both `offset` and `wts` may be of length 0
"""
mutable struct LmResp{V<:FPVector,W<:AbstractWeights} <: ModResp  # response in a linear model
    mu::V                                  # mean response
    offset::V                              # offset added to linear predictor (may have length 0)
    wts::W                                 # prior weights (may have length 0)
    y::V                                   # response
    function LmResp{V,W}(mu::V, off::V, wts::W, y::V) where {V,W}
        n = length(y)
        length(mu) == n || error("mismatched lengths of mu and y")
        ll = length(off)
        ll == 0 || ll == n || error("length of offset is $ll, must be $n or 0")
        ll = length(wts)
        ll == n || ll == 0 || error("length of wts is $ll, must be $n or 0")
        new{V,W}(mu, off, wts, y)
    end
end

function LmResp(y::AbstractVector{<:Real}, wts::AbstractWeights)
    # Instead of convert(Vector{Float64}, y) to be more ForwardDiff friendly
    _y = convert(Vector{float(eltype(y))}, y)
    return LmResp{typeof(_y),typeof(wts)}(zero(_y), zero(_y), wts, _y)
end

LmResp(y::AbstractVector{<:Real}) = LmResp(y, uweights(length(y)))

function updateμ!(r::LmResp{V}, linPr::V) where {V<:FPVector}
    n = length(linPr)
    length(r.y) == n || error("length(linPr) is $n, should be $(length(r.y))")
    length(r.offset) == 0 ? copyto!(r.mu, linPr) : broadcast!(+, r.mu, linPr, r.offset)
    deviance(r)
end

updateμ!(r::LmResp{V}, linPr) where {V<:FPVector} = updateμ!(r, convert(V, vec(linPr)))

function deviance(r::LmResp)
    y = r.y
    mu = r.mu
    wts = r.wts
    if wts isa UnitWeights
        v = zero(eltype(y)) + zero(eltype(y))
        @inbounds @simd for i in eachindex(y, mu, wts)
            v += abs2(y[i] - mu[i])
        end
    else
        v = zero(eltype(y)) + zero(eltype(y)) * zero(eltype(wts))
        @inbounds @simd for i in eachindex(y, mu, wts)
            v += abs2(y[i] - mu[i]) * wts[i]
        end
    end
    return wts isa ProbabilityWeights ? v ./ sum(wts) ./ length(y) : v
end

weights(r::LmResp) = r.wts
function isweighted(r::LmResp)
    weights(r) isa Union{AnalyticWeights,FrequencyWeights,ProbabilityWeights}
end

nobs(r::LmResp{<:Any,W}) where {W<:FrequencyWeights} = sum(r.wts)
function nobs(r::LmResp{<:Any,W}) where {W<:AbstractWeights}
    oftype(sum(one(eltype(r.wts))), length(r.y))
end

function loglikelihood(r::LmResp{T,<:Union{UnitWeights,FrequencyWeights}}) where {T}
    n = nobs(r)
    -n / 2 * (log(2π * deviance(r) / n) + 1)
end

function loglikelihood(r::LmResp{T,<:AnalyticWeights}) where {T}
    N = length(r.y)
    n = sum(log, weights(r))
    (n - N * (log(2π * deviance(r) / N) + 1)) / 2
end

function loglikelihood(r::LmResp{T,<:ProbabilityWeights}) where {T}
    throw(ArgumentError("The `loglikelihood` for probability weighted models is not currently supported."))
end

function residuals(r::LmResp; weighted::Bool=false)
    wts = weights(r)
    if weighted && isweighted(r)
        sqrt.(wts) .* (r.y .- r.mu)
    else
        r.y .- r.mu
    end
end

link(rr::LmResp) = IdentityLink()
"""
    LinearModel

A combination of a [`LmResp`](@ref), a [`LinPred`](@ref),
and possibly a `FormulaTerm`

# Members

- `rr`: a `LmResp` object
- `pp`: a `LinPred` object
- `f`: either a `FormulaTerm` object or `nothing`
"""
struct LinearModel{L<:LmResp,T<:LinPred} <: LinPredModel
    rr::L
    pp::T
    formula::Union{FormulaTerm,Nothing}
end

LinearAlgebra.cholesky(x::LinearModel) = cholesky(x.pp)

function StatsBase.fit!(obj::LinearModel)
    delbeta!(obj.pp, obj.rr.y)
    obj.pp.beta0 .= obj.pp.delbeta
    updateμ!(obj.rr, linpred(obj.pp, zero(eltype(obj.rr.y))))
    return obj
end

const FIT_LM_DOC = """
    In the first method, `formula` must be a
    [StatsModels.jl `Formula` object](https://juliastats.org/StatsModels.jl/stable/formula/)
    and `data` a table (in the [Tables.jl](https://tables.juliadata.org/stable/) definition, e.g. a data frame).
    In the second method, `X` must be a matrix holding values of the independent variable(s)
    in columns (including if appropriate the intercept), and `y` must be a vector holding
    values of the dependent variable.

    # Keyword Arguments
    $COMMON_FIT_KWARGS_DOCS
    """

"""
    fit(LinearModel, formula::FormulaTerm, data;
        [wts::AbstractVector], dropcollinear::Bool=true, method::Symbol=:qr,
        contrasts::AbstractDict{Symbol}=Dict{Symbol,Any}())
    fit(LinearModel, X::AbstractMatrix, y::AbstractVector;
        wts::AbstractVector=similar(y, 0), dropcollinear::Bool=true, method::Symbol=:qr)

Fit a linear model to data.

$FIT_LM_DOC
"""
<<<<<<< HEAD

function convert_weights(wts)
    if wts isa Union{FrequencyWeights,AnalyticWeights,ProbabilityWeights,UnitWeights}
        wts
    elseif wts isa AbstractVector
        Base.depwarn(
            "Passing weights as vector is deprecated in favor of explicitly using " *
            "`AnalyticWeights`, `ProbabilityWeights`, or `FrequencyWeights`. Proceeding " *
            "by coercing `wts` to `FrequencyWeights`",
            :fit)
        fweights(wts)
    else
        throw(ArgumentError("`wts` should be an `AbstractVector` coercible to `AbstractWeights`"))
    end
end

function fit(::Type{LinearModel}, X::AbstractMatrix{<:Real}, y::AbstractVector{<:Real},
    allowrankdeficient_dep::Union{Bool,Nothing}=nothing;
    wts::Union{AbstractWeights{<:Real},AbstractVector{<:Real}}=uweights(length(y)),
    dropcollinear::Bool=true,
             method::Symbol=:qr)
    if allowrankdeficient_dep !== nothing
        @warn "Positional argument `allowrankdeficient` is deprecated, use keyword " *
              "argument `dropcollinear` instead. Proceeding with positional argument value: $allowrankdeficient_dep"
        dropcollinear = allowrankdeficient_dep
    end
    # For backward compatibility accept wts as AbstractArray and coerce them to FrequencyWeights
    _wts = convert_weights(wts)
    if isempty(wts)
        Base.depwarn(
             "Using `wts` of zero length for unweighted regression is deprecated in favor of "*
             "explicitly using `UnitWeights(length(y))`.", :fit)
    end
=======
function fit(::Type{LinearModel}, X::AbstractMatrix{<:Real}, y::AbstractVector{<:Real};
             wts::AbstractVector{<:Real}=similar(y, 0),
             dropcollinear::Bool=true,
             method::Symbol=:qr)

>>>>>>> 3d474b25
    if method === :cholesky
        fit!(LinearModel(LmResp(y, _wts), cholpred(X, dropcollinear, _wts), nothing))
    elseif method === :qr
        fit!(LinearModel(LmResp(y, _wts), qrpred(X, dropcollinear, _wts), nothing))
    else
        throw(ArgumentError("The only supported values for keyword argument `method` are `:cholesky` and `:qr`."))
    end
end

<<<<<<< HEAD
function fit(::Type{LinearModel}, f::FormulaTerm, data,
             allowrankdeficient_dep::Union{Bool,Nothing}=nothing;
             wts::Union{AbstractWeights{<:Real},AbstractVector{<:Real}}=uweights(0),
=======
function fit(::Type{LinearModel}, f::FormulaTerm, data;
             wts::Union{AbstractVector{<:Real}, Nothing}=nothing,
>>>>>>> 3d474b25
             dropcollinear::Bool=true,
             method::Symbol=:qr,
             contrasts::AbstractDict{Symbol}=Dict{Symbol,Any}())
    f, (y, X) = modelframe(f, data, contrasts, LinearModel)
    _wts = convert_weights(wts)
    _wts = isempty(_wts) ? uweights(length(y)) : _wts
    if method === :cholesky
        fit!(LinearModel(LmResp(y, _wts), cholpred(X, dropcollinear, _wts), f))
    elseif method === :qr
        fit!(LinearModel(LmResp(y, _wts), qrpred(X, dropcollinear, _wts), f))
    else
        throw(ArgumentError("The only supported values for keyword argument `method` are `:cholesky` and `:qr`."))
    end
end

"""
    lm(formula, data;
       [wts::AbstractVector], dropcollinear::Bool=true, method::Symbol=:qr,
       contrasts::AbstractDict{Symbol}=Dict{Symbol,Any}())
    lm(X::AbstractMatrix, y::AbstractVector;
       wts::AbstractVector=similar(y, 0), dropcollinear::Bool=true, method::Symbol=:cholesky)

Fit a linear model to data.
An alias for `fit(LinearModel, X, y; wts=wts, dropcollinear=dropcollinear, method=method)`

$FIT_LM_DOC
"""
<<<<<<< HEAD
lm(X, y, allowrankdeficient_dep::Union{Bool,Nothing}=nothing; kwargs...) = fit(
    LinearModel, X, y, allowrankdeficient_dep; kwargs...)
=======
lm(X, y; kwargs...) = fit(LinearModel, X, y; kwargs...)
>>>>>>> 3d474b25

dof(x::LinearModel) = linpred_rank(x.pp) + 1

"""
    deviance(obj::LinearModel)

For linear models, the deviance is equal to the residual sum of squares (RSS).
"""
deviance(obj::LinearModel) = deviance(obj.rr)

"""
    nulldeviance(obj::LinearModel)

For linear models, the deviance of the null model is equal to the total sum of squares (TSS).
"""
function nulldeviance(obj::LinearModel)
    y = obj.rr.y
    wts = obj.pp.wts
    if hasintercept(obj)
        m = mean(y, wts)
    else
        m = zero(eltype(y))
    end

    v = zero(eltype(y)) * zero(eltype(wts))
    if wts isa UnitWeights
        @inbounds @simd for i in eachindex(y, wts)
            v += abs2(y[i] - m)
        end
    else
        @inbounds @simd for i in eachindex(y, wts)
            v += abs2(y[i] - m) * wts[i]
        end
    end
    return v
end

function nullloglikelihood(m::LinearModel)
    wts = weights(m)
    if wts isa Union{UnitWeights,FrequencyWeights}
        n = nobs(m)
        -n / 2 * (log(2π * nulldeviance(m) / n) + 1)
    else
        N = length(m.rr.y)
        n = sum(log, wts)
        (n - N * (log(2π * nulldeviance(m)/N) + 1))/2
    end
end

loglikelihood(obj::LinearModel) = loglikelihood(obj.rr)

r2(obj::LinearModel) = 1 - deviance(obj) / nulldeviance(obj)
function adjr2(obj::LinearModel)
    1 - (1 - r²(obj)) * (nobs(obj) - hasintercept(obj)) / dof_residual(obj)
end

working_residuals(x::LinearModel) = residuals(x)
working_weights(x::LinearModel) = x.pp.wts

function dispersion(x::LinearModel, sqr::Bool=false)
    dofr = dof_residual(x)
    ssqr = deviance(x.rr) / dofr
    dofr > 0 || return oftype(ssqr, Inf)
    return sqr ? ssqr : sqrt(ssqr)
end

function coeftable(mm::LinearModel; level::Real=0.95)
    cc = coef(mm)
    dofr = dof_residual(mm)
    se = stderror(mm)
    tt = cc ./ se
    if dofr > 0
        p = ccdf.(Ref(FDist(1, dofr)), abs2.(tt))
        ci = se * quantile(TDist(dofr), (1 - level) / 2)
    else
        p = [isnan(t) ? NaN : 1.0 for t in tt]
        ci = [isnan(t) ? NaN : -Inf for t in tt]
    end
    levstr = isinteger(level * 100) ? string(Integer(level * 100)) : string(level * 100)
    cn = coefnames(mm)
    CoefTable(hcat(cc, se, tt, p, cc + ci, cc - ci),
        ["Coef.", "Std. Error", "t", "Pr(>|t|)", "Lower $levstr%", "Upper $levstr%"],
        cn, 4, 3)
end

"""
    predict(mm::LinearModel, newx::AbstractMatrix;
            interval::Union{Symbol,Nothing} = nothing, level::Real = 0.95)

If `interval` is `nothing` (the default), return a vector with the predicted values
for model `mm` and new data `newx`.
Otherwise, return a vector with the predicted values, as well as vectors with
the lower and upper confidence bounds for a given `level` (0.95 equates alpha = 0.05).
Valid values of `interval` are `:confidence` delimiting the  uncertainty of the
predicted relationship, and `:prediction` delimiting estimated bounds for new data points.
"""
function predict(mm::LinearModel, newx::AbstractMatrix;
    interval::Union{Symbol,Nothing}=nothing, level::Real=0.95)
    retmean = similar(view(newx, :, 1))
    if interval === nothing
        res = retmean
        predict!(res, mm, newx)
    else
        res = (prediction=retmean, lower=similar(retmean), upper=similar(retmean))
        predict!(res, mm, newx, interval=interval, level=level)
    end
    return res
end

<<<<<<< HEAD
function StatsModels.predict!(
    res::Union{AbstractVector,
        NamedTuple{(:prediction, :lower, :upper),
            <:NTuple{3,AbstractVector}}},
    mm::LinearModel, newx::AbstractMatrix;
    interval::Union{Symbol,Nothing}=nothing,
    level::Real=0.95)
    if interval === :confint
        Base.depwarn(
            "interval=:confint is deprecated in favor of interval=:confidence", :predict)
        interval = :confidence
    end
=======
function StatsModels.predict!(res::Union{AbstractVector,
                                         NamedTuple{(:prediction, :lower, :upper),
                                                    <:NTuple{3, AbstractVector}}},
                              mm::LinearModel, newx::AbstractMatrix;
                              interval::Union{Symbol, Nothing}=nothing,
                              level::Real=0.95)

>>>>>>> 3d474b25
    if interval === nothing
        res isa AbstractVector ||
            throw(ArgumentError("`res` must be a vector when `interval == nothing` or is omitted"))
        length(res) == size(newx, 1) ||
            throw(DimensionMismatch("length of `res` must equal the number of rows in `newx`"))
        res .= newx * coef(mm)
    elseif mm.pp isa DensePredChol &&
           mm.pp.chol isa CholeskyPivoted &&
           mm.pp.chol.rank < size(mm.pp.chol, 2)
        throw(ArgumentError("prediction intervals are currently not implemented " *
                            "when some independent variables have been dropped " *
                            "from the model due to collinearity"))
    elseif mm.pp isa DensePredQR && rank(mm.pp.qr.R) < size(mm.pp.qr.R, 2)
        throw(ArgumentError("prediction intervals are currently not implemented " *
                            "when some independent variables have been dropped " *
                            "from the model due to collinearity"))
    else
        res isa NamedTuple ||
            throw(ArgumentError("`res` must be a `NamedTuple` when `interval` is " *
                                "`:confidence` or `:prediction`"))
        prediction, lower, upper = res
        length(prediction) == length(lower) == length(upper) == size(newx, 1) ||
            throw(DimensionMismatch("length of vectors in `res` must equal the number of rows in `newx`"))
        isweighted(mm) && error("prediction with confidence intervals not yet implemented for weighted regression")
        dev = deviance(mm)
        dofr = dof_residual(mm)
        ret = diag(newx * vcov(mm) * newx')
        if interval == :prediction
            ret .+= dev / dofr
        elseif interval != :confidence
            error("only :confidence and :prediction intervals are defined")
        end
        ret .= quantile(TDist(dofr), (1 - level) / 2) .* sqrt.(ret)
        prediction .= newx * coef(mm)
        lower .= prediction .+ ret
        upper .= prediction - +ret
    end
    return res
end

function confint(obj::LinearModel; level::Real=0.95)
    hcat(coef(obj), coef(obj)) +
    stderror(obj) *
    quantile(TDist(dof_residual(obj)), (1.0 - level) / 2.0) * [1.0 -1.0]
end

function momentmatrix(m::LinearModel)
    X = modelmatrix(m; weighted=false)
    r = residuals(m; weighted=false)
    mm = X .* r
    if isweighted(m)
        mm .* weights(m)
    else
        mm
    end
end

invloglikhessian(m::LinearModel) = inverse(m.pp)

function varstruct(x::LinearModel)
    wrkwt = working_weights(x)
    wrkres = working_residuals(x)
    r = wrkwt .* wrkres
    return r, one(eltype(r))
end

"""
    cooksdistance(obj::LinearModel)

Compute [Cook's distance](https://en.wikipedia.org/wiki/Cook%27s_distance)
for each observation in linear model `obj`, giving an estimate of the influence
of each data point.
"""
function StatsBase.cooksdistance(obj::LinearModel)
    u = residuals(obj; weighted=isweighted(obj))
    mse = dispersion(obj, true)
    k = dof(obj) - 1
    hii = leverage(obj)
    D = @. u^2 * (hii / (1 - hii)^2) / (k * mse)
    return D
end

## To remove when https://github.com/JuliaStats/StatsAPI.jl/pull/16 is merged
function crossmodelmatrix(model::RegressionModel; weighted::Bool=false)
    x = weighted ? modelmatrix(model; weighted=weighted) : modelmatrix(model)
    return Symmetric(x' * x)
end<|MERGE_RESOLUTION|>--- conflicted
+++ resolved
@@ -148,7 +148,6 @@
 
 $FIT_LM_DOC
 """
-<<<<<<< HEAD
 
 function convert_weights(wts)
     if wts isa Union{FrequencyWeights,AnalyticWeights,ProbabilityWeights,UnitWeights}
@@ -166,15 +165,9 @@
 end
 
 function fit(::Type{LinearModel}, X::AbstractMatrix{<:Real}, y::AbstractVector{<:Real},
-    allowrankdeficient_dep::Union{Bool,Nothing}=nothing;
     wts::Union{AbstractWeights{<:Real},AbstractVector{<:Real}}=uweights(length(y)),
     dropcollinear::Bool=true,
              method::Symbol=:qr)
-    if allowrankdeficient_dep !== nothing
-        @warn "Positional argument `allowrankdeficient` is deprecated, use keyword " *
-              "argument `dropcollinear` instead. Proceeding with positional argument value: $allowrankdeficient_dep"
-        dropcollinear = allowrankdeficient_dep
-    end
     # For backward compatibility accept wts as AbstractArray and coerce them to FrequencyWeights
     _wts = convert_weights(wts)
     if isempty(wts)
@@ -182,13 +175,6 @@
              "Using `wts` of zero length for unweighted regression is deprecated in favor of "*
              "explicitly using `UnitWeights(length(y))`.", :fit)
     end
-=======
-function fit(::Type{LinearModel}, X::AbstractMatrix{<:Real}, y::AbstractVector{<:Real};
-             wts::AbstractVector{<:Real}=similar(y, 0),
-             dropcollinear::Bool=true,
-             method::Symbol=:qr)
-
->>>>>>> 3d474b25
     if method === :cholesky
         fit!(LinearModel(LmResp(y, _wts), cholpred(X, dropcollinear, _wts), nothing))
     elseif method === :qr
@@ -198,14 +184,8 @@
     end
 end
 
-<<<<<<< HEAD
 function fit(::Type{LinearModel}, f::FormulaTerm, data,
-             allowrankdeficient_dep::Union{Bool,Nothing}=nothing;
              wts::Union{AbstractWeights{<:Real},AbstractVector{<:Real}}=uweights(0),
-=======
-function fit(::Type{LinearModel}, f::FormulaTerm, data;
-             wts::Union{AbstractVector{<:Real}, Nothing}=nothing,
->>>>>>> 3d474b25
              dropcollinear::Bool=true,
              method::Symbol=:qr,
              contrasts::AbstractDict{Symbol}=Dict{Symbol,Any}())
@@ -233,12 +213,9 @@
 
 $FIT_LM_DOC
 """
-<<<<<<< HEAD
-lm(X, y, allowrankdeficient_dep::Union{Bool,Nothing}=nothing; kwargs...) = fit(
-    LinearModel, X, y, allowrankdeficient_dep; kwargs...)
-=======
+
 lm(X, y; kwargs...) = fit(LinearModel, X, y; kwargs...)
->>>>>>> 3d474b25
+
 
 dof(x::LinearModel) = linpred_rank(x.pp) + 1
 
@@ -348,28 +325,12 @@
     return res
 end
 
-<<<<<<< HEAD
-function StatsModels.predict!(
-    res::Union{AbstractVector,
-        NamedTuple{(:prediction, :lower, :upper),
-            <:NTuple{3,AbstractVector}}},
-    mm::LinearModel, newx::AbstractMatrix;
-    interval::Union{Symbol,Nothing}=nothing,
-    level::Real=0.95)
-    if interval === :confint
-        Base.depwarn(
-            "interval=:confint is deprecated in favor of interval=:confidence", :predict)
-        interval = :confidence
-    end
-=======
 function StatsModels.predict!(res::Union{AbstractVector,
                                          NamedTuple{(:prediction, :lower, :upper),
                                                     <:NTuple{3, AbstractVector}}},
                               mm::LinearModel, newx::AbstractMatrix;
                               interval::Union{Symbol, Nothing}=nothing,
                               level::Real=0.95)
-
->>>>>>> 3d474b25
     if interval === nothing
         res isa AbstractVector ||
             throw(ArgumentError("`res` must be a vector when `interval == nothing` or is omitted"))
