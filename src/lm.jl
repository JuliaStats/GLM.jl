"""
    LmResp

Encapsulates the response for a linear model

# Members

- `mu`: current value of the mean response vector or fitted value
- `offset`: optional offset added to the linear predictor to form `mu`
- `wts`: optional vector of prior frequency (a.k.a. case) weights for observations
- `y`: observed response vector

Either or both `offset` and `wts` may be of length 0
"""
mutable struct LmResp{V<:FPVector} <: ModResp  # response in a linear model
    mu::V                                  # mean response
    offset::V                              # offset added to linear predictor (may have length 0)
    wts::V                                 # prior weights (may have length 0)
    y::V                                   # response
    function LmResp{V}(mu::V, off::V, wts::V, y::V) where V
        n = length(y)
        length(mu) == n || error("mismatched lengths of mu and y")
        ll = length(off)
        ll == 0 || ll == n || error("length of offset is $ll, must be $n or 0")
        ll = length(wts)
        ll == 0 || ll == n || error("length of wts is $ll, must be $n or 0")
        new{V}(mu, off, wts, y)
    end
end

function LmResp(y::AbstractVector{<:Real}, wts::Union{Nothing,AbstractVector{<:Real}}=nothing)
    # Instead of convert(Vector{Float64}, y) to be more ForwardDiff friendly
    _y = convert(Vector{float(eltype(y))}, y)
    _wts = if wts === nothing
        similar(_y, 0)
    else
        convert(Vector{float(eltype(wts))}, wts)
    end
    return LmResp{typeof(_y)}(zero(_y), zero(_y), _wts, _y)
end

function updateμ!(r::LmResp{V}, linPr::V) where V<:FPVector
    n = length(linPr)
    length(r.y) == n || error("length(linPr) is $n, should be $(length(r.y))")
    length(r.offset) == 0 ? copyto!(r.mu, linPr) : broadcast!(+, r.mu, linPr, r.offset)
    deviance(r)
end

updateμ!(r::LmResp{V}, linPr) where {V<:FPVector} = updateμ!(r, convert(V, vec(linPr)))

function deviance(r::LmResp)
    y = r.y
    mu = r.mu
    wts = r.wts
    v = zero(eltype(y)) + zero(eltype(y)) * zero(eltype(wts))
    if isempty(wts)
        @inbounds @simd for i = eachindex(y,mu)
            v += abs2(y[i] - mu[i])
        end
    else
        @inbounds @simd for i = eachindex(y,mu,wts)
            v += abs2(y[i] - mu[i])*wts[i]
        end
    end
    v
end

function loglikelihood(r::LmResp)
    n = isempty(r.wts) ? length(r.y) : sum(r.wts)
    -n/2 * (log(2π * deviance(r)/n) + 1)
end

residuals(r::LmResp) = r.y - r.mu

"""
    LinearModel

A combination of a [`LmResp`](@ref), a [`LinPred`](@ref),
and possibly a `FormulaTerm`

# Members

- `rr`: a `LmResp` object
- `pp`: a `LinPred` object
- `f`: either a `FormulaTerm` object or `nothing`
"""
struct LinearModel{L<:LmResp,T<:LinPred} <: LinPredModel
    rr::L
    pp::T
    formula::Union{FormulaTerm,Nothing}
end

LinearAlgebra.cholesky(x::LinearModel) = cholesky(x.pp)

function StatsBase.fit!(obj::LinearModel)
    if isempty(obj.rr.wts)
        delbeta!(obj.pp, obj.rr.y)
    else 
        delbeta!(obj.pp, obj.rr.y, obj.rr.wts)
    end
    installbeta!(obj.pp)     
    updateμ!(obj.rr, linpred(obj.pp, zero(eltype(obj.rr.y))))
    return obj
end

const FIT_LM_DOC = """
    In the first method, `formula` must be a
    [StatsModels.jl `Formula` object](https://juliastats.org/StatsModels.jl/stable/formula/)
    and `data` a table (in the [Tables.jl](https://tables.juliadata.org/stable/) definition, e.g. a data frame).
    In the second method, `X` must be a matrix holding values of the independent variable(s)
    in columns (including if appropriate the intercept), and `y` must be a vector holding
    values of the dependent variable.

<<<<<<< HEAD
    The keyword argument `wts` can be a `Vector` specifying frequency weights for observations.
    Such weights are equivalent to repeating each observation a number of times equal
    to its weight. Do note that this interpretation gives equal point estimates but
    different standard errors from analytical (a.k.a. inverse variance) weights and
    from probability (a.k.a. sampling) weights which are the default in some other
    software.

    `dropcollinear` controls whether or not `lm` accepts a model matrix which
    is less-than-full rank. If `true` (the default), only the first of each set of
    linearly-dependent columns is used. The coefficient for redundant linearly dependent columns is
    `0.0` and all associated statistics are set to `NaN`.

    `method` controls which decomposition method will be used in the `lm` method.
    If `method=:cholesky` (the default), then the `Cholesky` decomposition method will be used.
    If `method=:qr`, then the `QR` decomposition method will be used.
    """

"""
    fit(LinearModel, formula, data, allowrankdeficient=false;
       [wts::AbstractVector], dropcollinear::Bool=true, method::Symbol=:cholesky)
=======
    # Keyword Arguments
    $COMMON_FIT_KWARGS_DOCS
    """

"""
    fit(LinearModel, formula::FormulaTerm, data;
        [wts::AbstractVector], dropcollinear::Bool=true,
        contrasts::AbstractDict{Symbol}=Dict{Symbol,Any}())
>>>>>>> d0e4ee9d
    fit(LinearModel, X::AbstractMatrix, y::AbstractVector;
        wts::AbstractVector=similar(y, 0), dropcollinear::Bool=true, method::Symbol=:cholesky)

Fit a linear model to data.

$FIT_LM_DOC
"""
function fit(::Type{LinearModel}, X::AbstractMatrix{<:Real}, y::AbstractVector{<:Real},
             allowrankdeficient_dep::Union{Bool,Nothing}=nothing;
             wts::AbstractVector{<:Real}=similar(y, 0),
             method::Symbol=:cholesky,
             dropcollinear::Bool=true)
    if allowrankdeficient_dep !== nothing
        @warn "Positional argument `allowrankdeficient` is deprecated, use keyword " *
              "argument `dropcollinear` instead. Proceeding with positional argument value: $allowrankdeficient_dep"
        dropcollinear = allowrankdeficient_dep
    end
<<<<<<< HEAD
    
    if method === :cholesky
        fit!(LinearModel(LmResp(y, wts), cholpred(X, dropcollinear)))
    elseif method === :qr
        fit!(LinearModel(LmResp(y, wts), qrpred(X, dropcollinear)))
    else
        throw(ArgumentError("The only supported values for keyword argument `method` are `:cholesky` and `:qr`."))
    end
end

"""
    lm(formula, data, allowrankdeficient=false;
       [wts::AbstractVector], dropcollinear::Bool=true, method::Symbol=:cholesky)
=======
    fit!(LinearModel(LmResp(y, wts), cholpred(X, dropcollinear), nothing))
end

function fit(::Type{LinearModel}, f::FormulaTerm, data,
             allowrankdeficient_dep::Union{Bool,Nothing}=nothing;
             wts::Union{AbstractVector{<:Real}, Nothing}=nothing,
             dropcollinear::Bool=true,
             contrasts::AbstractDict{Symbol}=Dict{Symbol,Any}())
    f, (y, X) = modelframe(f, data, contrasts, LinearModel)
    wts === nothing && (wts = similar(y, 0))
    fit!(LinearModel(LmResp(y, wts), cholpred(X, dropcollinear), f))
end

"""
    lm(formula, data;
       [wts::AbstractVector], dropcollinear::Bool=true,
       contrasts::AbstractDict{Symbol}=Dict{Symbol,Any}())
>>>>>>> d0e4ee9d
    lm(X::AbstractMatrix, y::AbstractVector;
       wts::AbstractVector=similar(y, 0), dropcollinear::Bool=true, method::Symbol=:cholesky)

Fit a linear model to data.
An alias for `fit(LinearModel, X, y; wts=wts, dropcollinear=dropcollinear, method=method)`

$FIT_LM_DOC
"""
lm(X, y, allowrankdeficient_dep::Union{Bool,Nothing}=nothing; kwargs...) =
    fit(LinearModel, X, y, allowrankdeficient_dep; kwargs...)

dof(x::LinearModel) = linpred_rank(x.pp) + 1

"""
    deviance(obj::LinearModel)

For linear models, the deviance is equal to the residual sum of squares (RSS).
"""
deviance(obj::LinearModel) = deviance(obj.rr)

"""
    nulldeviance(obj::LinearModel)

For linear models, the deviance of the null model is equal to the total sum of squares (TSS).
"""
function nulldeviance(obj::LinearModel)
    y = obj.rr.y
    wts = obj.rr.wts

    if hasintercept(obj)
        if isempty(wts)
            m = mean(y)
        else
            m = mean(y, weights(wts))
        end
    else
        @warn("Starting from GLM.jl 1.8, null model is defined as having no predictor at all " *
              "when a model without an intercept is passed.")
        m = zero(eltype(y))
    end

    v = zero(eltype(y))*zero(eltype(wts))
    if isempty(wts)
        @inbounds @simd for yi in y
            v += abs2(yi - m)
        end
    else
        @inbounds @simd for i = eachindex(y,wts)
            v += abs2(y[i] - m)*wts[i]
        end
    end
    v
end

loglikelihood(obj::LinearModel) = loglikelihood(obj.rr)

function nullloglikelihood(obj::LinearModel)
    r = obj.rr
    n = isempty(r.wts) ? length(r.y) : sum(r.wts)
    -n/2 * (log(2π * nulldeviance(obj)/n) + 1)
end

r2(obj::LinearModel) = 1 - deviance(obj)/nulldeviance(obj)
adjr2(obj::LinearModel) = 1 - (1 - r²(obj))*(nobs(obj)-hasintercept(obj))/dof_residual(obj)

function dispersion(x::LinearModel, sqr::Bool=false)
    dofr = dof_residual(x)
    ssqr = deviance(x.rr)/dofr
    dofr > 0 || return oftype(ssqr, Inf)
    return sqr ? ssqr : sqrt(ssqr)
end

function coeftable(mm::LinearModel; level::Real=0.95)
    cc = coef(mm)
    dofr = dof_residual(mm)
    se = stderror(mm)
    tt = cc ./ se
    if dofr > 0
        p = ccdf.(Ref(FDist(1, dofr)), abs2.(tt))
        ci = se*quantile(TDist(dofr), (1-level)/2)
    else
        p = [isnan(t) ? NaN : 1.0 for t in tt]
        ci = [isnan(t) ? NaN : -Inf for t in tt]
    end
    levstr = isinteger(level*100) ? string(Integer(level*100)) : string(level*100)
    cn = coefnames(mm)
    CoefTable(hcat(cc,se,tt,p,cc+ci,cc-ci),
              ["Coef.","Std. Error","t","Pr(>|t|)","Lower $levstr%","Upper $levstr%"],
              cn, 4, 3)
end

"""
    predict(mm::LinearModel, newx::AbstractMatrix;
            interval::Union{Symbol,Nothing} = nothing, level::Real = 0.95)

If `interval` is `nothing` (the default), return a vector with the predicted values
for model `mm` and new data `newx`.
Otherwise, return a vector with the predicted values, as well as vectors with
the lower and upper confidence bounds for a given `level` (0.95 equates alpha = 0.05).
Valid values of `interval` are `:confidence` delimiting the  uncertainty of the
predicted relationship, and `:prediction` delimiting estimated bounds for new data points.
"""
function predict(mm::LinearModel, newx::AbstractMatrix;
                 interval::Union{Symbol,Nothing}=nothing, level::Real=0.95)
    retmean = similar(view(newx, :, 1))
    if interval === nothing
        res = retmean
        predict!(res, mm, newx)
    else
        res = (prediction=retmean, lower=similar(retmean), upper=similar(retmean))
        predict!(res, mm, newx, interval=interval, level=level)
    end
    return res
end

function StatsModels.predict!(res::Union{AbstractVector,
                                         NamedTuple{(:prediction, :lower, :upper),
                                                    <:NTuple{3, AbstractVector}}},
                              mm::LinearModel, newx::AbstractMatrix;
                              interval::Union{Symbol, Nothing}=nothing,
                              level::Real=0.95)
    if interval === :confint
        Base.depwarn("interval=:confint is deprecated in favor of interval=:confidence", :predict)
        interval = :confidence
    end
    if interval === nothing
<<<<<<< HEAD
        return retmean
    elseif mm.pp isa DensePredChol 
        if  mm.pp.chol isa CholeskyPivoted && 
            mm.pp.chol.rank < size(mm.pp.chol, 2)
                throw(ArgumentError("prediction intervals are currently not implemented " *
                                    "when some independent variables have been dropped " *
                                    "from the model due to collinearity"))
        end
    elseif mm.pp isa DensePredQR
        if rank(mm.pp.qr.R) < size(mm.pp.qr.R, 2)
            throw(ArgumentError("prediction intervals are currently not implemented " *
                                "when some independent variables have been dropped " *
                                "from the model due to collinearity"))
        end
    end
    length(mm.rr.wts) == 0 || error("prediction with confidence intervals not yet implemented for weighted regression")

    if interval ∉ [:confidence, :prediction]
        error("only :confidence and :prediction intervals are defined")
    end

    retvariance = diag(newx*vcov(mm)*newx')
    if interval == :prediction
        retvariance = retvariance .+ deviance(mm)/dof_residual(mm)
    end
    
    retinterval = quantile(TDist(dof_residual(mm)), (1. - level)/2) * sqrt.(retvariance)
    (prediction = retmean, lower = retmean .+ retinterval, upper = retmean .- retinterval)
=======
        res isa AbstractVector ||
            throw(ArgumentError("`res` must be a vector when `interval == nothing` or is omitted"))
        length(res) == size(newx, 1) ||
            throw(DimensionMismatch("length of `res` must equal the number of rows in `newx`"))
        res .= newx * coef(mm)
    elseif mm.pp.chol isa CholeskyPivoted &&
        mm.pp.chol.rank < size(mm.pp.chol, 2)
        throw(ArgumentError("prediction intervals are currently not implemented " *
                            "when some independent variables have been dropped " *
                            "from the model due to collinearity"))
    else
        res isa NamedTuple ||
            throw(ArgumentError("`res` must be a `NamedTuple` when `interval` is " *
                                "`:confidence` or `:prediction`"))
        prediction, lower, upper = res
        length(prediction) == length(lower) == length(upper) == size(newx, 1) ||
            throw(DimensionMismatch("length of vectors in `res` must equal the number of rows in `newx`"))
        length(mm.rr.wts) == 0 || error("prediction with confidence intervals not yet implemented for weighted regression")
        chol = cholesky!(mm.pp)
        # get the R matrix from the QR factorization
        if chol isa CholeskyPivoted
            ip = invperm(chol.p)
            R = chol.U[ip, ip]
        else
            R = chol.U
        end
        dev = deviance(mm)
        dofr = dof_residual(mm)
        residvar = fill(dev/dofr, size(newx, 2), 1)
        ret = dropdims((newx/R).^2 * residvar, dims=2)
        if interval == :prediction
            ret .+= dev/dofr
        elseif interval != :confidence
            error("only :confidence and :prediction intervals are defined")
        end
        ret .= quantile(TDist(dofr), (1 - level)/2) .* sqrt.(ret)
        prediction .= newx * coef(mm)
        lower .= prediction .+ ret
        upper .= prediction -+ ret
    end
    return res
>>>>>>> d0e4ee9d
end

function confint(obj::LinearModel; level::Real=0.95)
    hcat(coef(obj),coef(obj)) + stderror(obj) *
    quantile(TDist(dof_residual(obj)), (1. - level)/2.) * [1. -1.]
end

"""
    cooksdistance(obj::LinearModel)

Compute [Cook's distance](https://en.wikipedia.org/wiki/Cook%27s_distance)
for each observation in linear model `obj`, giving an estimate of the influence
of each data point.
Currently only implemented for linear models without weights.
"""
function StatsBase.cooksdistance(obj::LinearModel)
    u = residuals(obj)
    mse = dispersion(obj,true)
    k = dof(obj)-1
    d_res = dof_residual(obj)
    X = modelmatrix(obj)
    XtX = crossmodelmatrix(obj)
    k == size(X,2) || throw(ArgumentError("Models with collinear terms are not currently supported."))
    wts = obj.rr.wts
    if isempty(wts)
        hii = diag(X * inv(XtX) * X')
    else
        throw(ArgumentError("Weighted models are not currently supported."))
    end
    D = @. u^2 * (hii / (1 - hii)^2) / (k*mse)
    return D
end<|MERGE_RESOLUTION|>--- conflicted
+++ resolved
@@ -111,28 +111,6 @@
     in columns (including if appropriate the intercept), and `y` must be a vector holding
     values of the dependent variable.
 
-<<<<<<< HEAD
-    The keyword argument `wts` can be a `Vector` specifying frequency weights for observations.
-    Such weights are equivalent to repeating each observation a number of times equal
-    to its weight. Do note that this interpretation gives equal point estimates but
-    different standard errors from analytical (a.k.a. inverse variance) weights and
-    from probability (a.k.a. sampling) weights which are the default in some other
-    software.
-
-    `dropcollinear` controls whether or not `lm` accepts a model matrix which
-    is less-than-full rank. If `true` (the default), only the first of each set of
-    linearly-dependent columns is used. The coefficient for redundant linearly dependent columns is
-    `0.0` and all associated statistics are set to `NaN`.
-
-    `method` controls which decomposition method will be used in the `lm` method.
-    If `method=:cholesky` (the default), then the `Cholesky` decomposition method will be used.
-    If `method=:qr`, then the `QR` decomposition method will be used.
-    """
-
-"""
-    fit(LinearModel, formula, data, allowrankdeficient=false;
-       [wts::AbstractVector], dropcollinear::Bool=true, method::Symbol=:cholesky)
-=======
     # Keyword Arguments
     $COMMON_FIT_KWARGS_DOCS
     """
@@ -140,8 +118,7 @@
 """
     fit(LinearModel, formula::FormulaTerm, data;
         [wts::AbstractVector], dropcollinear::Bool=true,
-        contrasts::AbstractDict{Symbol}=Dict{Symbol,Any}())
->>>>>>> d0e4ee9d
+        contrasts::AbstractDict{Symbol}=Dict{Symbol,Any}(), method::Symbol=:cholesky)
     fit(LinearModel, X::AbstractMatrix, y::AbstractVector;
         wts::AbstractVector=similar(y, 0), dropcollinear::Bool=true, method::Symbol=:cholesky)
 
@@ -159,22 +136,14 @@
               "argument `dropcollinear` instead. Proceeding with positional argument value: $allowrankdeficient_dep"
         dropcollinear = allowrankdeficient_dep
     end
-<<<<<<< HEAD
     
     if method === :cholesky
-        fit!(LinearModel(LmResp(y, wts), cholpred(X, dropcollinear)))
+        fit!(LinearModel(LmResp(y, wts), cholpred(X, dropcollinear), nothing))
     elseif method === :qr
-        fit!(LinearModel(LmResp(y, wts), qrpred(X, dropcollinear)))
+        fit!(LinearModel(LmResp(y, wts), qrpred(X, dropcollinear), nothing))
     else
         throw(ArgumentError("The only supported values for keyword argument `method` are `:cholesky` and `:qr`."))
     end
-end
-
-"""
-    lm(formula, data, allowrankdeficient=false;
-       [wts::AbstractVector], dropcollinear::Bool=true, method::Symbol=:cholesky)
-=======
-    fit!(LinearModel(LmResp(y, wts), cholpred(X, dropcollinear), nothing))
 end
 
 function fit(::Type{LinearModel}, f::FormulaTerm, data,
@@ -185,13 +154,17 @@
     f, (y, X) = modelframe(f, data, contrasts, LinearModel)
     wts === nothing && (wts = similar(y, 0))
     fit!(LinearModel(LmResp(y, wts), cholpred(X, dropcollinear), f))
+    elseif method === :qr
+        fit!(LinearModel(LmResp(y, wts), qrpred(X, dropcollinear)))
+    else
+        throw(ArgumentError("The only supported values for keyword argument `method` are `:cholesky` and `:qr`."))
+    end
 end
 
 """
     lm(formula, data;
        [wts::AbstractVector], dropcollinear::Bool=true,
-       contrasts::AbstractDict{Symbol}=Dict{Symbol,Any}())
->>>>>>> d0e4ee9d
+       contrasts::AbstractDict{Symbol}=Dict{Symbol,Any}(), method::Symbol=:cholesky)
     lm(X::AbstractMatrix, y::AbstractVector;
        wts::AbstractVector=similar(y, 0), dropcollinear::Bool=true, method::Symbol=:cholesky)
 
@@ -318,36 +291,6 @@
         interval = :confidence
     end
     if interval === nothing
-<<<<<<< HEAD
-        return retmean
-    elseif mm.pp isa DensePredChol 
-        if  mm.pp.chol isa CholeskyPivoted && 
-            mm.pp.chol.rank < size(mm.pp.chol, 2)
-                throw(ArgumentError("prediction intervals are currently not implemented " *
-                                    "when some independent variables have been dropped " *
-                                    "from the model due to collinearity"))
-        end
-    elseif mm.pp isa DensePredQR
-        if rank(mm.pp.qr.R) < size(mm.pp.qr.R, 2)
-            throw(ArgumentError("prediction intervals are currently not implemented " *
-                                "when some independent variables have been dropped " *
-                                "from the model due to collinearity"))
-        end
-    end
-    length(mm.rr.wts) == 0 || error("prediction with confidence intervals not yet implemented for weighted regression")
-
-    if interval ∉ [:confidence, :prediction]
-        error("only :confidence and :prediction intervals are defined")
-    end
-
-    retvariance = diag(newx*vcov(mm)*newx')
-    if interval == :prediction
-        retvariance = retvariance .+ deviance(mm)/dof_residual(mm)
-    end
-    
-    retinterval = quantile(TDist(dof_residual(mm)), (1. - level)/2) * sqrt.(retvariance)
-    (prediction = retmean, lower = retmean .+ retinterval, upper = retmean .- retinterval)
-=======
         res isa AbstractVector ||
             throw(ArgumentError("`res` must be a vector when `interval == nothing` or is omitted"))
         length(res) == size(newx, 1) ||
@@ -389,7 +332,6 @@
         upper .= prediction -+ ret
     end
     return res
->>>>>>> d0e4ee9d
 end
 
 function confint(obj::LinearModel; level::Real=0.95)
