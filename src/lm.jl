"""
    LmResp

Encapsulates the response for a linear model

# Members

- `mu`: current value of the mean response vector or fitted value
- `offset`: optional offset added to the linear predictor to form `mu`
- `wts`: optional weights for observations (AbstractWeights)
- `y`: observed response vector

Either or both `offset` and `wts` may be of length 0
"""
mutable struct LmResp{V<:FPVector, W<:AbstractWeights{<:Real}} <: ModResp  # response in a linear model
    mu::V                                  # mean response
    offset::V                              # offset added to linear predictor (may have length 0)
    wts::W                                 # prior weights (may have length 0)
    y::V                                   # response
    function LmResp{V, W}(mu::V, off::V, wts::W, y::V) where {V, W}
        n = length(y)
        length(mu) == n || error("mismatched lengths of mu and y")
        ll = length(off)
        ll == 0 || ll == n || error("length of offset is $ll, must be $n or 0")
        ll = length(wts)
        ll == 0 || ll == n || error("length of wts is $ll, must be $n or 0")
        new{V,W}(mu, off, wts, y)
    end
end

function LmResp(y::AbstractVector{<:Real}, wts::AbstractWeights{<:Real})
    # Instead of convert(Vector{Float64}, y) to be more ForwardDiff friendly
    _y = convert(Vector{float(eltype(y))}, y)
    return LmResp{typeof(_y), typeof(wts)}(zero(_y), zero(_y), wts, _y)
end

function updateμ!(r::LmResp{V, W}, linPr::V) where {V<:FPVector, W}
    n = length(linPr)
    length(r.y) == n || error("length(linPr) is $n, should be $(length(r.y))")
    length(r.offset) == 0 ? copyto!(r.mu, linPr) : broadcast!(+, r.mu, linPr, r.offset)
    deviance(r)
end

updateμ!(r::LmResp{V, W}, linPr) where {V<:FPVector, W} = updateμ!(r, convert(V, vec(linPr)))

function deviance(r::LmResp)
    y = r.y
    mu = r.mu
    wts = r.wts
    v = zero(eltype(y)) + zero(eltype(y)) * zero(eltype(wts))
    if isempty(wts)
        @inbounds @simd for i = eachindex(y,mu)
            v += abs2(y[i] - mu[i])
        end
    else
        @inbounds @simd for i = eachindex(y,mu,wts)
            v += abs2(y[i] - mu[i])*wts[i]
        end
    end
    v
end

function loglikelihood(r::LmResp)
    n = isempty(r.wts) ? length(r.y) : sum(r.wts)
    -n/2 * (log(2π * deviance(r)/n) + 1)
end

<<<<<<< HEAD
function nullloglikelihood(r::LmResp)
    n = isempty(r.wts) ? length(r.y) : sum(r.wts)
    -n/2 * (log(2π * nulldeviance(r)/n) + 1) 
end

function residuals(r::LmResp; weighted=false) 
    wts = weights(r)
    res = r.y - r.mu
    if !weighted 
        res 
    elseif !isempty(wts)
        sqrt.(wts).*res
    else
        throw(ArgumentError("`weighted=true` allowed only for weighted models."))
    end
end

weights(r::LmResp) = r.wts
=======
residuals(r::LmResp) = r.y - r.mu
>>>>>>> f149f2be

"""
    LinearModel

A combination of a [`LmResp`](@ref) and a [`LinPred`](@ref)

# Members

- `rr`: a `LmResp` object
- `pp`: a `LinPred` object
"""
struct LinearModel{L<:LmResp,T<:LinPred} <: LinPredModel
    rr::L
    pp::T
end

LinearAlgebra.cholesky(x::LinearModel) = cholesky(x.pp)

function StatsBase.fit!(obj::LinearModel)
    delbeta!(obj.pp, obj.rr.y)
    installbeta!(obj.pp)
    updateμ!(obj.rr, linpred(obj.pp, zero(eltype(obj.rr.y))))
    return obj
end

const FIT_LM_DOC = """
    In the first method, `formula` must be a
    [StatsModels.jl `Formula` object](https://juliastats.org/StatsModels.jl/stable/formula/)
    and `data` a table (in the [Tables.jl](https://tables.juliadata.org/stable/) definition, e.g. a data frame).
    In the second method, `X` must be a matrix holding values of the independent variable(s)
    in columns (including if appropriate the intercept), and `y` must be a vector holding
    values of the dependent variable.

    The keyword argument `wts` can be an `AbstractWeights` specifying frequency weights for observations.
    Weights allowed are: 
    - `AnalyticaWeights`: describe a non-random relative importance (usually between 0 and 1)
    for each observation.
    - `FrequencyWeights`: describe the number of times (or frequency) each observation was observed.
    - `ProbabilityWeights`: represent the inverse of the sampling probability for each observation,
    providing a correction mechanism for under- or over-sampling certain population groups
    These weights gives equal point estimates but different standard errors. 
    If a vector is passed (deprecated), it is coerced to `FrequencyWeights`. 

    `dropcollinear` controls whether or not `lm` accepts a model matrix which
    is less-than-full rank. If `true` (the default), only the first of each set of
    linearly-dependent columns is used. The coefficient for redundant linearly dependent columns is
    `0.0` and all associated statistics are set to `NaN`.
    """

"""
    fit(LinearModel, formula, data, allowrankdeficient=false;
       [wts::AbstractVector], dropcollinear::Bool=true)
    fit(LinearModel, X::AbstractMatrix, y::AbstractVector;
        wts::AbstractVector=similar(y, 0), dropcollinear::Bool=true)

Fit a linear model to data.

$FIT_LM_DOC
"""
function fit(::Type{LinearModel}, X::AbstractMatrix{<:Real}, y::AbstractVector{<:Real},
             allowrankdeficient_dep::Union{Bool,Nothing}=nothing;
             wts::AbstractVector{<:Real}=uweights(length(y)),
             dropcollinear::Bool=true)
    if allowrankdeficient_dep !== nothing
        @warn "Positional argument `allowrankdeficient` is deprecated, use keyword " *
              "argument `dropcollinear` instead. Proceeding with positional argument value: $allowrankdeficient_dep"
        dropcollinear = allowrankdeficient_dep
    end    
    # For backward compatibility accept wts as AbstractArray and coerce them to FrequencyWeights
    _wts = if isa(wts, AbstractWeights)
        wts
    elseif isa(wts, AbstractVector)
        Base.depwarn("Passing weights as vector is deprecated in favor of explicitely using " * 
                     "AnalyticalWeights, ProbabilityWeights, or FrequencyWeights. Proceeding " * 
                     "by coercing wts to `FrequencyWeights`", :fit)
        fweights(wts)
    else
        throw(ArgumentError("`wts` should be an AbstractVector coercible to AbstractWeights"))
    end

    fit!(LinearModel(LmResp(y, _wts), cholpred(X, dropcollinear, _wts)))
end

"""
    lm(formula, data, allowrankdeficient=false;
       [wts::AbstractVector], dropcollinear::Bool=true)
    lm(X::AbstractMatrix, y::AbstractVector;
       wts::AbstractVector=similar(y, 0), dropcollinear::Bool=true)

Fit a linear model to data.
An alias for `fit(LinearModel, X, y; wts=wts, dropcollinear=dropcollinear)`

$FIT_LM_DOC
"""
lm(X, y, allowrankdeficient_dep::Union{Bool,Nothing}=nothing; kwargs...) =
    fit(LinearModel, X, y, allowrankdeficient_dep; kwargs...)

dof(x::LinearModel) = length(coef(x)) + 1

dof(obj::LinearModel{<:LmResp,<:DensePredChol{<:Real,<:CholeskyPivoted}}) = obj.pp.chol.rank + 1

"""
    deviance(obj::LinearModel)

For linear models, the deviance is equal to the residual sum of squares (RSS).
"""
deviance(obj::LinearModel) = deviance(obj.rr)

"""
    nulldeviance(obj::LinearModel)

For linear models, the deviance of the null model is equal to the total sum of squares (TSS).
"""
function nulldeviance(obj::LinearModel)
    y = obj.rr.y
    wts = obj.rr.wts

    if hasintercept(obj)
        if isempty(wts)
            m = mean(y)
        else
            m = mean(y, weights(wts))
        end
    else
        @warn("Starting from GLM.jl 1.8, null model is defined as having no predictor at all " *
              "when a model without an intercept is passed.")
        m = zero(eltype(y))
    end

    v = zero(eltype(y))*zero(eltype(wts))
    if isempty(wts)
        @inbounds @simd for yi in y
            v += abs2(yi - m)
        end
    else
        @inbounds @simd for i = eachindex(y,wts)
            v += abs2(y[i] - m)*wts[i]
        end
    end
    v
end

<<<<<<< HEAD

function adjr2(obj::LinearModel)
    n = nobs(obj)
    # dof() includes the dispersion parameter
    p = dof(obj) - 1
    1 - (1 - r²(obj))*(n-1)/(n-p)
=======
loglikelihood(obj::LinearModel) = loglikelihood(obj.rr)

function nullloglikelihood(obj::LinearModel)
    r = obj.rr
    n = isempty(r.wts) ? length(r.y) : sum(r.wts)
    -n/2 * (log(2π * nulldeviance(obj)/n) + 1)
>>>>>>> f149f2be
end

r2(obj::LinearModel) = 1 - deviance(obj)/nulldeviance(obj)
adjr2(obj::LinearModel) = 1 - (1 - r²(obj))*(nobs(obj)-hasintercept(obj))/dof_residual(obj)

function dispersion(x::LinearModel, sqr::Bool=false)
    dofr = dof_residual(x)
    ssqr = deviance(x.rr)/dofr
    dofr > 0 || return oftype(ssqr, Inf)
    return sqr ? ssqr : sqrt(ssqr)
end

function coeftable(mm::LinearModel; level::Real=0.95)
    cc = coef(mm)
    dofr = dof_residual(mm)
    se = stderror(mm)
    tt = cc ./ se
    if dofr > 0
        p = ccdf.(Ref(FDist(1, dofr)), abs2.(tt))
        ci = se*quantile(TDist(dofr), (1-level)/2)
    else
        p = [isnan(t) ? NaN : 1.0 for t in tt]
        ci = [isnan(t) ? NaN : -Inf for t in tt]
    end
    levstr = isinteger(level*100) ? string(Integer(level*100)) : string(level*100)
    CoefTable(hcat(cc,se,tt,p,cc+ci,cc-ci),
              ["Coef.","Std. Error","t","Pr(>|t|)","Lower $levstr%","Upper $levstr%"],
              ["x$i" for i = 1:size(mm.pp.X, 2)], 4, 3)
end

"""
    predict(mm::LinearModel, newx::AbstractMatrix;
            interval::Union{Symbol,Nothing} = nothing, level::Real = 0.95)

If `interval` is `nothing` (the default), return a vector with the predicted values
for model `mm` and new data `newx`.
Otherwise, return a vector with the predicted values, as well as vectors with
the lower and upper confidence bounds for a given `level` (0.95 equates alpha = 0.05).
Valid values of `interval` are `:confidence` delimiting the  uncertainty of the
predicted relationship, and `:prediction` delimiting estimated bounds for new data points.
"""
function predict(mm::LinearModel, newx::AbstractMatrix;
                 interval::Union{Symbol,Nothing}=nothing, level::Real = 0.95)
    retmean = newx * coef(mm)
    if interval === :confint
        Base.depwarn("interval=:confint is deprecated in favor of interval=:confidence", :predict)
        interval = :confidence
    end
    if interval === nothing
        return retmean
    elseif mm.pp.chol isa CholeskyPivoted &&
        mm.pp.chol.rank < size(mm.pp.chol, 2)
        throw(ArgumentError("prediction intervals are currently not implemented " *
                            "when some independent variables have been dropped " *
                            "from the model due to collinearity"))
    end
    length(mm.rr.wts) == 0 || error("prediction with confidence intervals not yet implemented for weighted regression")
    chol = cholesky!(mm.pp)
    # get the R matrix from the QR factorization
    if chol isa CholeskyPivoted
        ip = invperm(chol.p)
        R = chol.U[ip, ip]
    else
        R = chol.U
    end
    residvar = ones(size(newx,2)) * deviance(mm)/dof_residual(mm)
    if interval == :confidence
        retvariance = (newx/R).^2 * residvar
    elseif interval == :prediction
        retvariance = (newx/R).^2 * residvar .+ deviance(mm)/dof_residual(mm)
    else
        error("only :confidence and :prediction intervals are defined")
    end
    retinterval = quantile(TDist(dof_residual(mm)), (1. - level)/2) * sqrt.(retvariance)
    (prediction = retmean, lower = retmean .+ retinterval, upper = retmean .- retinterval)
end

function confint(obj::LinearModel; level::Real=0.95)
    hcat(coef(obj),coef(obj)) + stderror(obj) *
    quantile(TDist(dof_residual(obj)), (1. - level)/2.) * [1. -1.]
end

"""
    cooksdistance(obj::LinearModel)

Compute [Cook's distance](https://en.wikipedia.org/wiki/Cook%27s_distance)
for each observation in linear model `obj`, giving an estimate of the influence
of each data point.
Currently only implemented for linear models without weights.
"""
function StatsBase.cooksdistance(obj::LinearModel)
    wts = weights(obj)
    u = residuals(obj; weighted=!isempty(wts))
    mse = GLM.dispersion(obj,true)
    k = dof(obj)-1
    d_res = dof_residual(obj)
    X = modelmatrix(obj; weighted=!isempty(wts))
    XtX = crossmodelmatrix(obj; weighted=!isempty(wts))
    k == size(X,2) || throw(ArgumentError("Models with collinear terms are not currently supported."))
    hii = diag(X * inv(XtX) * X')
    D = @. u^2 * (hii / (1 - hii)^2) / (k*mse)
    return D
end<|MERGE_RESOLUTION|>--- conflicted
+++ resolved
@@ -65,7 +65,6 @@
     -n/2 * (log(2π * deviance(r)/n) + 1)
 end
 
-<<<<<<< HEAD
 function nullloglikelihood(r::LmResp)
     n = isempty(r.wts) ? length(r.y) : sum(r.wts)
     -n/2 * (log(2π * nulldeviance(r)/n) + 1) 
@@ -84,9 +83,7 @@
 end
 
 weights(r::LmResp) = r.wts
-=======
-residuals(r::LmResp) = r.y - r.mu
->>>>>>> f149f2be
+
 
 """
     LinearModel
@@ -229,21 +226,12 @@
     v
 end
 
-<<<<<<< HEAD
-
-function adjr2(obj::LinearModel)
-    n = nobs(obj)
-    # dof() includes the dispersion parameter
-    p = dof(obj) - 1
-    1 - (1 - r²(obj))*(n-1)/(n-p)
-=======
 loglikelihood(obj::LinearModel) = loglikelihood(obj.rr)
 
 function nullloglikelihood(obj::LinearModel)
     r = obj.rr
     n = isempty(r.wts) ? length(r.y) : sum(r.wts)
     -n/2 * (log(2π * nulldeviance(obj)/n) + 1)
->>>>>>> f149f2be
 end
 
 r2(obj::LinearModel) = 1 - deviance(obj)/nulldeviance(obj)
