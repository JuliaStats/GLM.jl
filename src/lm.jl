"""
    LmResp

Encapsulates the response for a linear model

# Members

- `mu`: current value of the mean response vector or fitted value
- `offset`: optional offset added to the linear predictor to form `mu`
- `wts`: optional weights for observations (as `AbstractWeights`)
- `y`: observed response vector

Either or both `offset` and `wts` may be of length 0
"""
mutable struct LmResp{V<:FPVector, W<:AbstractWeights} <: ModResp  # response in a linear model
    mu::V                                  # mean response
    offset::V                              # offset added to linear predictor (may have length 0)
    wts::W                                 # prior weights (may have length 0)
    y::V                                   # response
    function LmResp{V, W}(mu::V, off::V, wts::W, y::V) where {V, W}
        n = length(y)
        length(mu) == n || error("mismatched lengths of mu and y")
        ll = length(off)
        ll == 0 || ll == n || error("length of offset is $ll, must be $n or 0")
        ll = length(wts)
        ll == n || error("length of wts is $ll, must be $n")
        new{V,W}(mu, off, wts, y)
    end
end

function LmResp(y::AbstractVector{<:Real}, wts::AbstractWeights)
    # Instead of convert(Vector{Float64}, y) to be more ForwardDiff friendly
    _y = convert(Vector{float(eltype(y))}, y)
    return LmResp{typeof(_y), typeof(wts)}(zero(_y), zero(_y), wts, _y)
end

function updateμ!(r::LmResp{V}, linPr::V) where {V<:FPVector}
    n = length(linPr)
    length(r.y) == n || error("length(linPr) is $n, should be $(length(r.y))")
    length(r.offset) == 0 ? copyto!(r.mu, linPr) : broadcast!(+, r.mu, linPr, r.offset)
    deviance(r)
end

updateμ!(r::LmResp{V}, linPr) where {V<:FPVector} = updateμ!(r, convert(V, vec(linPr)))

function deviance(r::LmResp) where T
    y = r.y
    mu = r.mu
    wts = r.wts
    if wts isa UnitWeights
        v = zero(eltype(y)) + zero(eltype(y)) 
        @inbounds @simd for i in eachindex(y,mu,wts)
            v += abs2(y[i] - mu[i])
        end
    else
        v = zero(eltype(y)) + zero(eltype(y)) * zero(eltype(wts))
        @inbounds @simd for i in eachindex(y,mu,wts)
            v += abs2(y[i] - mu[i])*wts[i]
        end
    end
    return v
end

weights(r::LmResp) = r.wts
isweighted(r::LmResp) = weights(r) isa Union{AnalyticWeights, FrequencyWeights, ProbabilityWeights}

nobs(r::LmResp{<:Any,W}) where {W<:FrequencyWeights} = sum(r.wts)
nobs(r::LmResp{<:Any,W}) where {W<:AbstractWeights} = oftype(sum(one(eltype(r.wts))), length(r.y))

function loglikelihood(r::LmResp{T,<:Union{UnitWeights, FrequencyWeights}}) where T
    n = nobs(r)
    -n/2 * (log(2π * deviance(r)/n) + 1)
end

function loglikelihood(r::LmResp{T,<:AnalyticWeights}) where T
    N = length(r.y)
    n = sum(log, weights(r))
    (n - N * (log(2π * deviance(r)/N) + 1))/2
end

function loglikelihood(r::LmResp{T,<:ProbabilityWeights}) where T
    throw(ArgumentError("The `loglikelihood` for probability weighted models is not currently supported."))
end

function residuals(r::LmResp; weighted::Bool=false)
    wts = weights(r)
    if weighted && isweighted(r)
        sqrt.(wts) .* (r.y .- r.mu)
    else
        r.y .- r.mu
    end
end

"""
    LinearModel

A combination of a [`LmResp`](@ref), a [`LinPred`](@ref),
and possibly a `FormulaTerm`

# Members

- `rr`: a `LmResp` object
- `pp`: a `LinPred` object
- `f`: either a `FormulaTerm` object or `nothing`
"""
struct LinearModel{L<:LmResp,T<:LinPred} <: LinPredModel
    rr::L
    pp::T
    formula::Union{FormulaTerm,Nothing}
end

LinearAlgebra.cholesky(x::LinearModel) = cholesky(x.pp)

function StatsBase.fit!(obj::LinearModel)
<<<<<<< HEAD
    delbeta!(obj.pp, obj.rr.y)
    installbeta!(obj.pp)
=======
    if isempty(obj.rr.wts)
        delbeta!(obj.pp, obj.rr.y)
    else
        delbeta!(obj.pp, obj.rr.y, obj.rr.wts)
    end
    obj.pp.beta0 .= obj.pp.delbeta
>>>>>>> c13577ea
    updateμ!(obj.rr, linpred(obj.pp, zero(eltype(obj.rr.y))))
    return obj
end

const FIT_LM_DOC = """
    In the first method, `formula` must be a
    [StatsModels.jl `Formula` object](https://juliastats.org/StatsModels.jl/stable/formula/)
    and `data` a table (in the [Tables.jl](https://tables.juliadata.org/stable/) definition, e.g. a data frame).
    In the second method, `X` must be a matrix holding values of the independent variable(s)
    in columns (including if appropriate the intercept), and `y` must be a vector holding
    values of the dependent variable.

    # Keyword Arguments
    $COMMON_FIT_KWARGS_DOCS
    """

"""
    fit(LinearModel, formula::FormulaTerm, data;
        [wts::AbstractVector], dropcollinear::Bool=true, method::Symbol=:cholesky,
        contrasts::AbstractDict{Symbol}=Dict{Symbol,Any}())
    fit(LinearModel, X::AbstractMatrix, y::AbstractVector;
        wts::AbstractVector=similar(y, 0), dropcollinear::Bool=true, method::Symbol=:cholesky)

Fit a linear model to data.

$FIT_LM_DOC
"""
function fit(::Type{LinearModel}, X::AbstractMatrix{<:Real}, y::AbstractVector{<:Real},
             allowrankdeficient_dep::Union{Bool,Nothing}=nothing;
<<<<<<< HEAD
             wts::AbstractVector{<:Real}=uweights(length(y)),
             dropcollinear::Bool=true)
=======
             wts::AbstractVector{<:Real}=similar(y, 0),
             dropcollinear::Bool=true,
             method::Symbol=:cholesky)
>>>>>>> c13577ea
    if allowrankdeficient_dep !== nothing
        @warn "Positional argument `allowrankdeficient` is deprecated, use keyword " *
              "argument `dropcollinear` instead. Proceeding with positional argument value: $allowrankdeficient_dep"
        dropcollinear = allowrankdeficient_dep
    end
<<<<<<< HEAD
    # For backward compatibility accept wts as AbstractArray and coerce them to FrequencyWeights
    _wts = if wts isa Union{FrequencyWeights, AnalyticWeights, ProbabilityWeights, UnitWeights}
        wts
    elseif wts isa AbstractVector
        Base.depwarn("Passing weights as vector is deprecated in favor of explicitly using " *
                     "`AnalyticWeights`, `ProbabilityWeights`, or `FrequencyWeights`. Proceeding " *
                     "by coercing `wts` to `FrequencyWeights`", :fit)
        fweights(wts)
    else
        throw(ArgumentError("`wts` should be an `AbstractVector` coercible to `AbstractWeights`"))
    end
    fit!(LinearModel(LmResp(y, _wts), cholpred(X, dropcollinear, _wts), nothing))    
=======
    
    if method === :cholesky
        fit!(LinearModel(LmResp(y, wts), cholpred(X, dropcollinear), nothing))
    elseif method === :qr
        fit!(LinearModel(LmResp(y, wts), qrpred(X, dropcollinear), nothing))
    else
        throw(ArgumentError("The only supported values for keyword argument `method` are `:cholesky` and `:qr`."))
    end
>>>>>>> c13577ea
end

function fit(::Type{LinearModel}, f::FormulaTerm, data,
             allowrankdeficient_dep::Union{Bool,Nothing}=nothing;
             wts::Union{Nothing, AbstractVector{<:Real}}=nothing,
             dropcollinear::Bool=true,
             method::Symbol=:cholesky,
             contrasts::AbstractDict{Symbol}=Dict{Symbol,Any}())
<<<<<<< HEAD
    
             f, (y, X) = modelframe(f, data, contrasts, LinearModel)
             wts = wts === nothing ? uweights(length(y)) : wts
             _wts = if wts isa Union{FrequencyWeights, AnalyticWeights, ProbabilityWeights, UnitWeights}
                wts
            elseif wts isa AbstractVector
                Base.depwarn("Passing weights as vector is deprecated in favor of explicitly using " *
                         "`AnalyticWeights`, `ProbabilityWeights`, or `FrequencyWeights`. Proceeding " *
                         "by coercing `wts` to `FrequencyWeights`", :fit)
                fweights(wts)
            else
                throw(ArgumentError("`wts` should be an `AbstractVector` coercible to `AbstractWeights`"))
            end
    
    fit!(LinearModel(LmResp(y, _wts), cholpred(X, dropcollinear, _wts), f))
=======
    f, (y, X) = modelframe(f, data, contrasts, LinearModel)
    wts === nothing && (wts = similar(y, 0))

    if method === :cholesky
        fit!(LinearModel(LmResp(y, wts), cholpred(X, dropcollinear), f))
    elseif method === :qr
        fit!(LinearModel(LmResp(y, wts), qrpred(X, dropcollinear), f))
    else
        throw(ArgumentError("The only supported values for keyword argument `method` are `:cholesky` and `:qr`."))
    end
>>>>>>> c13577ea
end

"""
    lm(formula, data;
       [wts::AbstractVector], dropcollinear::Bool=true, method::Symbol=:cholesky,
       contrasts::AbstractDict{Symbol}=Dict{Symbol,Any}())
    lm(X::AbstractMatrix, y::AbstractVector;
       wts::AbstractVector=similar(y, 0), dropcollinear::Bool=true, method::Symbol=:cholesky)

Fit a linear model to data.
An alias for `fit(LinearModel, X, y; wts=wts, dropcollinear=dropcollinear, method=method)`

$FIT_LM_DOC
"""
lm(X, y, allowrankdeficient_dep::Union{Bool,Nothing}=nothing; kwargs...) =
    fit(LinearModel, X, y, allowrankdeficient_dep; kwargs...)

dof(x::LinearModel) = linpred_rank(x.pp) + 1

"""
    deviance(obj::LinearModel)

For linear models, the deviance is equal to the residual sum of squares (RSS).
"""
deviance(obj::LinearModel) = deviance(obj.rr)

"""
    nulldeviance(obj::LinearModel)

For linear models, the deviance of the null model is equal to the total sum of squares (TSS).
"""
function nulldeviance(obj::LinearModel)
    y = obj.rr.y
    wts = obj.pp.wts
    if hasintercept(obj)
        m = mean(y, wts)
    else
        @warn("Starting from GLM.jl 1.8, null model is defined as having no predictor at all " *
              "when a model without an intercept is passed.")
        m = zero(eltype(y))
    end

    v = zero(eltype(y))*zero(eltype(wts))
    if wts isa UnitWeights
        @inbounds @simd for i = eachindex(y,wts)
            v += abs2(y[i] - m)
        end
    else
        @inbounds @simd for i = eachindex(y,wts)
            v += abs2(y[i] - m)*wts[i]
        end        
    end
    return v
end

function nullloglikelihood(m::LinearModel) 
    wts = weights(m)
    if wts isa Union{UnitWeights, FrequencyWeights}
        n = nobs(m)
        -n/2 * (log(2π * nulldeviance(m)/n) + 1)
    else
        N = length(m.rr.y)
        n = sum(log, wts)
        0.5*(n - N * (log(2π * nulldeviance(m)/N) + 1))
    end
end

loglikelihood(obj::LinearModel) = loglikelihood(obj.rr)


r2(obj::LinearModel) = 1 - deviance(obj)/nulldeviance(obj)
adjr2(obj::LinearModel) = 1 - (1 - r²(obj))*(nobs(obj)-hasintercept(obj))/dof_residual(obj)

working_residuals(x::LinearModel) = residuals(x)
working_weights(x::LinearModel) = x.pp.wts

function dispersion(x::LinearModel, sqr::Bool=false)
    dofr = dof_residual(x)
    ssqr = deviance(x.rr)/dofr
    dofr > 0 || return oftype(ssqr, Inf)
    return sqr ? ssqr : sqrt(ssqr)
end

function coeftable(mm::LinearModel; level::Real=0.95)
    cc = coef(mm)
    dofr = dof_residual(mm)
    se = stderror(mm)
    tt = cc ./ se
    if dofr > 0
        p = ccdf.(Ref(FDist(1, dofr)), abs2.(tt))
        ci = se*quantile(TDist(dofr), (1-level)/2)
    else
        p = [isnan(t) ? NaN : 1.0 for t in tt]
        ci = [isnan(t) ? NaN : -Inf for t in tt]
    end
    levstr = isinteger(level*100) ? string(Integer(level*100)) : string(level*100)
    cn = coefnames(mm)
    CoefTable(hcat(cc,se,tt,p,cc+ci,cc-ci),
              ["Coef.","Std. Error","t","Pr(>|t|)","Lower $levstr%","Upper $levstr%"],
              cn, 4, 3)
end

"""
    predict(mm::LinearModel, newx::AbstractMatrix;
            interval::Union{Symbol,Nothing} = nothing, level::Real = 0.95)

If `interval` is `nothing` (the default), return a vector with the predicted values
for model `mm` and new data `newx`.
Otherwise, return a vector with the predicted values, as well as vectors with
the lower and upper confidence bounds for a given `level` (0.95 equates alpha = 0.05).
Valid values of `interval` are `:confidence` delimiting the  uncertainty of the
predicted relationship, and `:prediction` delimiting estimated bounds for new data points.
"""
function predict(mm::LinearModel, newx::AbstractMatrix;
                 interval::Union{Symbol,Nothing}=nothing, level::Real=0.95)
    retmean = similar(view(newx, :, 1))
    if interval === nothing
        res = retmean
        predict!(res, mm, newx)
    else
        res = (prediction=retmean, lower=similar(retmean), upper=similar(retmean))
        predict!(res, mm, newx, interval=interval, level=level)
    end
    return res
end

function StatsModels.predict!(res::Union{AbstractVector,
                                         NamedTuple{(:prediction, :lower, :upper),
                                                    <:NTuple{3, AbstractVector}}},
                              mm::LinearModel, newx::AbstractMatrix;
                              interval::Union{Symbol, Nothing}=nothing,
                              level::Real=0.95)
    if interval === :confint
        Base.depwarn("interval=:confint is deprecated in favor of interval=:confidence", :predict)
        interval = :confidence
    end
    if interval === nothing
        res isa AbstractVector ||
            throw(ArgumentError("`res` must be a vector when `interval == nothing` or is omitted"))
        length(res) == size(newx, 1) ||
            throw(DimensionMismatch("length of `res` must equal the number of rows in `newx`"))
        res .= newx * coef(mm)
    elseif mm.pp isa DensePredChol && 
        mm.pp.chol isa CholeskyPivoted &&
        mm.pp.chol.rank < size(mm.pp.chol, 2)
            throw(ArgumentError("prediction intervals are currently not implemented " *
                                "when some independent variables have been dropped " *
                                "from the model due to collinearity"))
    elseif mm.pp isa DensePredQR && rank(mm.pp.qr.R) < size(mm.pp.qr.R, 2)
        throw(ArgumentError("prediction intervals are currently not implemented " *
                            "when some independent variables have been dropped " *
                            "from the model due to collinearity"))
    else
        res isa NamedTuple ||
            throw(ArgumentError("`res` must be a `NamedTuple` when `interval` is " *
                                "`:confidence` or `:prediction`"))
        prediction, lower, upper = res
        length(prediction) == length(lower) == length(upper) == size(newx, 1) ||
            throw(DimensionMismatch("length of vectors in `res` must equal the number of rows in `newx`"))
<<<<<<< HEAD
        mm.rr.wts isa UnitWeights  || error("prediction with confidence intervals not yet implemented for weighted regression")
        chol = cholesky!(mm.pp)
        # get the R matrix from the QR factorization
        if chol isa CholeskyPivoted
            ip = invperm(chol.p)
            R = chol.U[ip, ip]
        else
            R = chol.U
        end
=======
        length(mm.rr.wts) == 0 || error("prediction with confidence intervals not yet implemented for weighted regression")

>>>>>>> c13577ea
        dev = deviance(mm)
        dofr = dof_residual(mm)
        ret = diag(newx*vcov(mm)*newx')
        if interval == :prediction
            ret .+= dev/dofr
        elseif interval != :confidence
            error("only :confidence and :prediction intervals are defined")
        end
        ret .= quantile(TDist(dofr), (1 - level)/2) .* sqrt.(ret)
        prediction .= newx * coef(mm)
        lower .= prediction .+ ret
        upper .= prediction -+ ret
    end
    return res
end

function confint(obj::LinearModel; level::Real=0.95)
    hcat(coef(obj),coef(obj)) + stderror(obj) *
    quantile(TDist(dof_residual(obj)), (1. - level)/2.) * [1. -1.]
end

function momentmatrix(m::LinearModel) 
    X = modelmatrix(m; weighted=false)
    r = residuals(m; weighted=false)
    mm = X .* r
    if isweighted(m)
        mm .* weights(m)
    else
        mm
    end
end

invloglikhessian(m::LinearModel) = invchol(m.pp)

function varstruct(x::LinearModel)
    wrkwt = working_weights(x)
    wrkres = working_residuals(x)
    r = wrkwt .* wrkres
    return r, one(eltype(r))
end

"""
    cooksdistance(obj::LinearModel)

Compute [Cook's distance](https://en.wikipedia.org/wiki/Cook%27s_distance)
for each observation in linear model `obj`, giving an estimate of the influence
of each data point.
"""
## To remove when https://github.com/JuliaStats/StatsAPI.jl/pull/16 is merged
function crossmodelmatrix(model::RegressionModel; weighted::Bool=false) 
    x = weighted ? modelmatrix(model; weighted=weighted) : modelmatrix(model)
    return Symmetric(x' * x)
end

function StatsBase.cooksdistance(obj::LinearModel)
    u = residuals(obj; weighted=isweighted(obj))
    mse = GLM.dispersion(obj,true)
    k = dof(obj)-1
    hii = leverage(obj)
    D = @. u^2 * (hii / (1 - hii)^2) / (k*mse)
    return D
end<|MERGE_RESOLUTION|>--- conflicted
+++ resolved
@@ -23,7 +23,7 @@
         ll = length(off)
         ll == 0 || ll == n || error("length of offset is $ll, must be $n or 0")
         ll = length(wts)
-        ll == n || error("length of wts is $ll, must be $n")
+        ll == n || ll == 0 || error("length of wts is $ll, must be $n or 0")
         new{V,W}(mu, off, wts, y)
     end
 end
@@ -33,6 +33,8 @@
     _y = convert(Vector{float(eltype(y))}, y)
     return LmResp{typeof(_y), typeof(wts)}(zero(_y), zero(_y), wts, _y)
 end
+
+LmResp(y::AbstractVector{<:Real}) = LmResp(y, uweights(length(y)))
 
 function updateμ!(r::LmResp{V}, linPr::V) where {V<:FPVector}
     n = length(linPr)
@@ -43,12 +45,12 @@
 
 updateμ!(r::LmResp{V}, linPr) where {V<:FPVector} = updateμ!(r, convert(V, vec(linPr)))
 
-function deviance(r::LmResp) where T
+function deviance(r::LmResp)
     y = r.y
     mu = r.mu
     wts = r.wts
     if wts isa UnitWeights
-        v = zero(eltype(y)) + zero(eltype(y)) 
+        v = zero(eltype(y)) + zero(eltype(y))
         @inbounds @simd for i in eachindex(y,mu,wts)
             v += abs2(y[i] - mu[i])
         end
@@ -112,17 +114,8 @@
 LinearAlgebra.cholesky(x::LinearModel) = cholesky(x.pp)
 
 function StatsBase.fit!(obj::LinearModel)
-<<<<<<< HEAD
     delbeta!(obj.pp, obj.rr.y)
-    installbeta!(obj.pp)
-=======
-    if isempty(obj.rr.wts)
-        delbeta!(obj.pp, obj.rr.y)
-    else
-        delbeta!(obj.pp, obj.rr.y, obj.rr.wts)
-    end
     obj.pp.beta0 .= obj.pp.delbeta
->>>>>>> c13577ea
     updateμ!(obj.rr, linpred(obj.pp, zero(eltype(obj.rr.y))))
     return obj
 end
@@ -150,24 +143,9 @@
 
 $FIT_LM_DOC
 """
-function fit(::Type{LinearModel}, X::AbstractMatrix{<:Real}, y::AbstractVector{<:Real},
-             allowrankdeficient_dep::Union{Bool,Nothing}=nothing;
-<<<<<<< HEAD
-             wts::AbstractVector{<:Real}=uweights(length(y)),
-             dropcollinear::Bool=true)
-=======
-             wts::AbstractVector{<:Real}=similar(y, 0),
-             dropcollinear::Bool=true,
-             method::Symbol=:cholesky)
->>>>>>> c13577ea
-    if allowrankdeficient_dep !== nothing
-        @warn "Positional argument `allowrankdeficient` is deprecated, use keyword " *
-              "argument `dropcollinear` instead. Proceeding with positional argument value: $allowrankdeficient_dep"
-        dropcollinear = allowrankdeficient_dep
-    end
-<<<<<<< HEAD
-    # For backward compatibility accept wts as AbstractArray and coerce them to FrequencyWeights
-    _wts = if wts isa Union{FrequencyWeights, AnalyticWeights, ProbabilityWeights, UnitWeights}
+
+function convert_weights(wts)
+    if wts isa Union{FrequencyWeights, AnalyticWeights, ProbabilityWeights, UnitWeights}
         wts
     elseif wts isa AbstractVector
         Base.depwarn("Passing weights as vector is deprecated in favor of explicitly using " *
@@ -177,53 +155,47 @@
     else
         throw(ArgumentError("`wts` should be an `AbstractVector` coercible to `AbstractWeights`"))
     end
-    fit!(LinearModel(LmResp(y, _wts), cholpred(X, dropcollinear, _wts), nothing))    
-=======
-    
+end
+
+function fit(::Type{LinearModel}, X::AbstractMatrix{<:Real}, y::AbstractVector{<:Real},
+             allowrankdeficient_dep::Union{Bool,Nothing}=nothing;
+             wts::Union{AbstractWeights{<:Real}, AbstractVector{<:Real}}=uweights(length(y)),
+             dropcollinear::Bool=true,
+             method::Symbol=:cholesky)
+    if allowrankdeficient_dep !== nothing
+        @warn "Positional argument `allowrankdeficient` is deprecated, use keyword " *
+              "argument `dropcollinear` instead. Proceeding with positional argument value: $allowrankdeficient_dep"
+        dropcollinear = allowrankdeficient_dep
+    end
+    # For backward compatibility accept wts as AbstractArray and coerce them to FrequencyWeights
+    _wts = convert_weights(wts)
+
     if method === :cholesky
-        fit!(LinearModel(LmResp(y, wts), cholpred(X, dropcollinear), nothing))
+        fit!(LinearModel(LmResp(y, _wts), cholpred(X, dropcollinear, _wts), nothing))
     elseif method === :qr
-        fit!(LinearModel(LmResp(y, wts), qrpred(X, dropcollinear), nothing))
+        fit!(LinearModel(LmResp(y, _wts), qrpred(X, dropcollinear, _wts), nothing))
     else
         throw(ArgumentError("The only supported values for keyword argument `method` are `:cholesky` and `:qr`."))
     end
->>>>>>> c13577ea
 end
 
 function fit(::Type{LinearModel}, f::FormulaTerm, data,
              allowrankdeficient_dep::Union{Bool,Nothing}=nothing;
-             wts::Union{Nothing, AbstractVector{<:Real}}=nothing,
+             wts::Union{AbstractWeights{<:Real}, AbstractVector{<:Real}}=uweights(0),
              dropcollinear::Bool=true,
              method::Symbol=:cholesky,
              contrasts::AbstractDict{Symbol}=Dict{Symbol,Any}())
-<<<<<<< HEAD
-    
-             f, (y, X) = modelframe(f, data, contrasts, LinearModel)
-             wts = wts === nothing ? uweights(length(y)) : wts
-             _wts = if wts isa Union{FrequencyWeights, AnalyticWeights, ProbabilityWeights, UnitWeights}
-                wts
-            elseif wts isa AbstractVector
-                Base.depwarn("Passing weights as vector is deprecated in favor of explicitly using " *
-                         "`AnalyticWeights`, `ProbabilityWeights`, or `FrequencyWeights`. Proceeding " *
-                         "by coercing `wts` to `FrequencyWeights`", :fit)
-                fweights(wts)
-            else
-                throw(ArgumentError("`wts` should be an `AbstractVector` coercible to `AbstractWeights`"))
-            end
-    
-    fit!(LinearModel(LmResp(y, _wts), cholpred(X, dropcollinear, _wts), f))
-=======
+
     f, (y, X) = modelframe(f, data, contrasts, LinearModel)
-    wts === nothing && (wts = similar(y, 0))
-
+    _wts = convert_weights(wts)
+    _wts = isempty(_wts) ? uweights(length(y)) : _wts
     if method === :cholesky
-        fit!(LinearModel(LmResp(y, wts), cholpred(X, dropcollinear), f))
+        fit!(LinearModel(LmResp(y, _wts), cholpred(X, dropcollinear, _wts), f))
     elseif method === :qr
-        fit!(LinearModel(LmResp(y, wts), qrpred(X, dropcollinear), f))
+        fit!(LinearModel(LmResp(y, _wts), qrpred(X, dropcollinear, _wts), f))
     else
         throw(ArgumentError("The only supported values for keyword argument `method` are `:cholesky` and `:qr`."))
     end
->>>>>>> c13577ea
 end
 
 """
@@ -274,12 +246,12 @@
     else
         @inbounds @simd for i = eachindex(y,wts)
             v += abs2(y[i] - m)*wts[i]
-        end        
+        end
     end
     return v
 end
 
-function nullloglikelihood(m::LinearModel) 
+function nullloglikelihood(m::LinearModel)
     wts = weights(m)
     if wts isa Union{UnitWeights, FrequencyWeights}
         n = nobs(m)
@@ -366,7 +338,7 @@
         length(res) == size(newx, 1) ||
             throw(DimensionMismatch("length of `res` must equal the number of rows in `newx`"))
         res .= newx * coef(mm)
-    elseif mm.pp isa DensePredChol && 
+    elseif mm.pp isa DensePredChol &&
         mm.pp.chol isa CholeskyPivoted &&
         mm.pp.chol.rank < size(mm.pp.chol, 2)
             throw(ArgumentError("prediction intervals are currently not implemented " *
@@ -383,20 +355,7 @@
         prediction, lower, upper = res
         length(prediction) == length(lower) == length(upper) == size(newx, 1) ||
             throw(DimensionMismatch("length of vectors in `res` must equal the number of rows in `newx`"))
-<<<<<<< HEAD
-        mm.rr.wts isa UnitWeights  || error("prediction with confidence intervals not yet implemented for weighted regression")
-        chol = cholesky!(mm.pp)
-        # get the R matrix from the QR factorization
-        if chol isa CholeskyPivoted
-            ip = invperm(chol.p)
-            R = chol.U[ip, ip]
-        else
-            R = chol.U
-        end
-=======
-        length(mm.rr.wts) == 0 || error("prediction with confidence intervals not yet implemented for weighted regression")
-
->>>>>>> c13577ea
+        mm.rr.wts isa UnitWeights || error("prediction with confidence intervals not yet implemented for weighted regression")
         dev = deviance(mm)
         dofr = dof_residual(mm)
         ret = diag(newx*vcov(mm)*newx')
@@ -418,7 +377,7 @@
     quantile(TDist(dof_residual(obj)), (1. - level)/2.) * [1. -1.]
 end
 
-function momentmatrix(m::LinearModel) 
+function momentmatrix(m::LinearModel)
     X = modelmatrix(m; weighted=false)
     r = residuals(m; weighted=false)
     mm = X .* r
@@ -446,7 +405,7 @@
 of each data point.
 """
 ## To remove when https://github.com/JuliaStats/StatsAPI.jl/pull/16 is merged
-function crossmodelmatrix(model::RegressionModel; weighted::Bool=false) 
+function crossmodelmatrix(model::RegressionModel; weighted::Bool=false)
     x = weighted ? modelmatrix(model; weighted=weighted) : modelmatrix(model)
     return Symmetric(x' * x)
 end
