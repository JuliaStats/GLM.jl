"""
    LmResp

Encapsulates the response for a linear model

# Members

- `mu`: current value of the mean response vector or fitted value
- `offset`: optional offset added to the linear predictor to form `mu`
- `wts`: optional weights for observations (as `AbstractWeights`)
- `y`: observed response vector

Either or both `offset` and `wts` may be of length 0
"""
mutable struct LmResp{V<:FPVector, W<:AbstractWeights} <: ModResp  # response in a linear model
    mu::V                                  # mean response
    offset::V                              # offset added to linear predictor (may have length 0)
    wts::W                                 # prior weights (may have length 0)
    y::V                                   # response
    function LmResp{V, W}(mu::V, off::V, wts::W, y::V) where {V, W}
        n = length(y)
        length(mu) == n || error("mismatched lengths of mu and y")
        ll = length(off)
        ll == 0 || ll == n || error("length of offset is $ll, must be $n or 0")
        ll = length(wts)
        ll == n || error("length of wts is $ll, must be $n")
        new{V,W}(mu, off, wts, y)
    end
end

function LmResp(y::AbstractVector{<:Real}, wts::AbstractWeights)
    # Instead of convert(Vector{Float64}, y) to be more ForwardDiff friendly
    _y = convert(Vector{float(eltype(y))}, y)
    return LmResp{typeof(_y), typeof(wts)}(zero(_y), zero(_y), wts, _y)
end

function updateμ!(r::LmResp{V}, linPr::V) where {V<:FPVector}
    n = length(linPr)
    length(r.y) == n || error("length(linPr) is $n, should be $(length(r.y))")
    length(r.offset) == 0 ? copyto!(r.mu, linPr) : broadcast!(+, r.mu, linPr, r.offset)
    deviance(r)
end

updateμ!(r::LmResp{V}, linPr) where {V<:FPVector} = updateμ!(r, convert(V, vec(linPr)))

function deviance(r::LmResp{T,<:AbstractWeights}) where T
    y = r.y
    mu = r.mu
    wts = r.wts
    if wts isa UnitWeights
        v = zero(eltype(y)) + zero(eltype(y)) 
        @inbounds @simd for i in eachindex(y,mu,wts)
            v += abs2(y[i] - mu[i])
        end
    else
        v = zero(eltype(y)) + zero(eltype(y)) * zero(eltype(wts))
        @inbounds @simd for i in eachindex(y,mu,wts)
            v += abs2(y[i] - mu[i])*wts[i]
        end
    end
    return v
end

weights(r::LmResp) = r.wts
isweighted(r::LmResp) = weights(r) isa Union{AnalyticWeights, FrequencyWeights, ProbabilityWeights}

nobs(r::LmResp{<:Any,W}) where {W<:FrequencyWeights} = sum(r.wts)
nobs(r::LmResp{<:Any,W}) where {W<:AbstractWeights} = oftype(sum(one(eltype(r.wts))), length(r.y))

function loglikelihood(r::LmResp{T,<:Union{UnitWeights, FrequencyWeights}}) where T
    n = nobs(r)
    -n/2 * (log(2π * deviance(r)/n) + 1)
end

function loglikelihood(r::LmResp{T,<:AbstractWeights}) where T
    N = length(r.y)
    n = sum(log, weights(r))
    0.5*(n - N * (log(2π * deviance(r)/N) + 1))
end

function loglikelihood(r::LmResp{T,<:ProbabilityWeights}) where T
    throw(ArgumentError("The `loglikelihood` for probability weighted models is not currently supported."))
end

function residuals(r::LmResp; weighted::Bool=false)
    wts = weights(r)
    if weighted && isweighted(r)
        sqrt.(wts) .* (r.y .- r.mu)
    else
        r.y .- r.mu
    end
end

"""
    LinearModel

A combination of a [`LmResp`](@ref), a [`LinPred`](@ref),
and possibly a `FormulaTerm`

# Members

- `rr`: a `LmResp` object
- `pp`: a `LinPred` object
- `f`: either a `FormulaTerm` object or `nothing`
"""
struct LinearModel{L<:LmResp,T<:LinPred} <: LinPredModel
    rr::L
    pp::T
    formula::Union{FormulaTerm,Nothing}
end

LinearAlgebra.cholesky(x::LinearModel) = cholesky(x.pp)

function StatsBase.fit!(obj::LinearModel)
    delbeta!(obj.pp, obj.rr.y)
    installbeta!(obj.pp)
    updateμ!(obj.rr, linpred(obj.pp, zero(eltype(obj.rr.y))))
    return obj
end

const FIT_LM_DOC = """
    In the first method, `formula` must be a
    [StatsModels.jl `Formula` object](https://juliastats.org/StatsModels.jl/stable/formula/)
    and `data` a table (in the [Tables.jl](https://tables.juliadata.org/stable/) definition, e.g. a data frame).
    In the second method, `X` must be a matrix holding values of the independent variable(s)
    in columns (including if appropriate the intercept), and `y` must be a vector holding
    values of the dependent variable.

<<<<<<< HEAD
    The keyword argument `wts` can be an `AbstractWeights` vector specifying prior weights
    for observations. Allowed types are:
    - `UnitWeights`: no weighting (all weights equal to 1).
    - `Analyticaweights`: describe a non-random relative importance (usually between 0 and 1)
      for each observation.
    - `FrequencyWeights`: describe the number of times (or frequency) each observation was seen.
    - `ProbabilityWeights`: represent the inverse of the sampling probability for each observation,
      providing a correction mechanism for under- or over-sampling certain population groups.
    These weights give equal point estimates but different standard errors.
    If a non-`AbstractWeights` vector is passed (deprecated), it is coerced to `FrequencyWeights`.

    `dropcollinear` controls whether or not `lm` accepts a model matrix which
    is less-than-full rank. If `true` (the default), only the first of each set of
    linearly-dependent columns is used. The coefficient for redundant linearly dependent columns is
    `0.0` and all associated statistics are set to `NaN`.
=======
    # Keyword Arguments
    $COMMON_FIT_KWARGS_DOCS
>>>>>>> b7289178
    """

"""
    fit(LinearModel, formula::FormulaTerm, data;
        [wts::AbstractVector], dropcollinear::Bool=true,
        contrasts::AbstractDict{Symbol}=Dict{Symbol,Any}())
    fit(LinearModel, X::AbstractMatrix, y::AbstractVector;
        wts::AbstractVector=similar(y, 0), dropcollinear::Bool=true)

Fit a linear model to data.

$FIT_LM_DOC
"""
function fit(::Type{LinearModel}, X::AbstractMatrix{<:Real}, y::AbstractVector{<:Real},
             allowrankdeficient_dep::Union{Bool,Nothing}=nothing;
             wts::AbstractVector{<:Real}=uweights(length(y)),
             dropcollinear::Bool=true)
    if allowrankdeficient_dep !== nothing
        @warn "Positional argument `allowrankdeficient` is deprecated, use keyword " *
              "argument `dropcollinear` instead. Proceeding with positional argument value: $allowrankdeficient_dep"
        dropcollinear = allowrankdeficient_dep
    end
<<<<<<< HEAD
    # For backward compatibility accept wts as AbstractArray and coerce them to FrequencyWeights
    _wts = if wts isa Union{FrequencyWeights, AnalyticWeights, ProbabilityWeights, UnitWeights}
        wts
    elseif wts isa AbstractVector
        Base.depwarn("Passing weights as vector is deprecated in favor of explicitly using " *
                     "`AnalyticWeights`, `ProbabilityWeights`, or `FrequencyWeights`. Proceeding " *
                     "by coercing `wts` to `FrequencyWeights`", :fit)
        fweights(wts)
    else
        throw(ArgumentError("`wts` should be an `AbstractVector` coercible to `AbstractWeights`"))
    end
    fit!(LinearModel(LmResp(y, _wts), cholpred(X, dropcollinear, _wts)))
=======
    fit!(LinearModel(LmResp(y, wts), cholpred(X, dropcollinear), nothing))
end

function fit(::Type{LinearModel}, f::FormulaTerm, data,
             allowrankdeficient_dep::Union{Bool,Nothing}=nothing;
             wts::Union{AbstractVector{<:Real}, Nothing}=nothing,
             dropcollinear::Bool=true,
             contrasts::AbstractDict{Symbol}=Dict{Symbol,Any}())
    f, (y, X) = modelframe(f, data, contrasts, LinearModel)
    wts === nothing && (wts = similar(y, 0))
    fit!(LinearModel(LmResp(y, wts), cholpred(X, dropcollinear), f))
>>>>>>> b7289178
end

"""
    lm(formula, data;
       [wts::AbstractVector], dropcollinear::Bool=true,
       contrasts::AbstractDict{Symbol}=Dict{Symbol,Any}())
    lm(X::AbstractMatrix, y::AbstractVector;
       wts::AbstractVector=similar(y, 0), dropcollinear::Bool=true)

Fit a linear model to data.
An alias for `fit(LinearModel, X, y; wts=wts, dropcollinear=dropcollinear)`

$FIT_LM_DOC
"""
lm(X, y, allowrankdeficient_dep::Union{Bool,Nothing}=nothing; kwargs...) =
    fit(LinearModel, X, y, allowrankdeficient_dep; kwargs...)

dof(x::LinearModel) = linpred_rank(x.pp) + 1

"""
    deviance(obj::LinearModel)

For linear models, the deviance is equal to the residual sum of squares (RSS).
"""
deviance(obj::LinearModel) = deviance(obj.rr)

"""
    nulldeviance(obj::LinearModel)

For linear models, the deviance of the null model is equal to the total sum of squares (TSS).
"""
function nulldeviance(obj::LinearModel)
    y = obj.rr.y
    wts = obj.pp.wts
    if hasintercept(obj)
        m = mean(y, wts)
    else
        @warn("Starting from GLM.jl 1.8, null model is defined as having no predictor at all " *
              "when a model without an intercept is passed.")
        m = zero(eltype(y))
    end

    v = zero(eltype(y))*zero(eltype(wts))
    if wts isa UnitWeights
        @inbounds @simd for i = eachindex(y,wts)
            v += abs2(y[i] - m)
        end
    else
        @inbounds @simd for i = eachindex(y,wts)
            v += abs2(y[i] - m)*wts[i]
        end        
    end
    return v
end

function nullloglikelihood(m::LinearModel) 
    wts = weights(m)
    if wts isa Union{UnitWeights, FrequencyWeights}
        n = nobs(m)
        -n/2 * (log(2π * nulldeviance(m)/n) + 1)
    else
        N = length(m.rr.y)
        n = sum(log, wts)
        0.5*(n - N * (log(2π * nulldeviance(m)/N) + 1))
    end
end

loglikelihood(obj::LinearModel) = loglikelihood(obj.rr)


r2(obj::LinearModel) = 1 - deviance(obj)/nulldeviance(obj)
adjr2(obj::LinearModel) = 1 - (1 - r²(obj))*(nobs(obj)-hasintercept(obj))/dof_residual(obj)

working_residuals(x::LinearModel) = residuals(x)
working_weights(x::LinearModel) = x.pp.wts

function dispersion(x::LinearModel, sqr::Bool=false)
    dofr = dof_residual(x)
    ssqr = deviance(x.rr)/dofr
    dofr > 0 || return oftype(ssqr, Inf)
    return sqr ? ssqr : sqrt(ssqr)
end

function coeftable(mm::LinearModel; level::Real=0.95)
    cc = coef(mm)
    dofr = dof_residual(mm)
    se = stderror(mm)
    tt = cc ./ se
    if dofr > 0
        p = ccdf.(Ref(FDist(1, dofr)), abs2.(tt))
        ci = se*quantile(TDist(dofr), (1-level)/2)
    else
        p = [isnan(t) ? NaN : 1.0 for t in tt]
        ci = [isnan(t) ? NaN : -Inf for t in tt]
    end
    levstr = isinteger(level*100) ? string(Integer(level*100)) : string(level*100)
    cn = coefnames(mm)
    CoefTable(hcat(cc,se,tt,p,cc+ci,cc-ci),
              ["Coef.","Std. Error","t","Pr(>|t|)","Lower $levstr%","Upper $levstr%"],
              cn, 4, 3)
end

"""
    predict(mm::LinearModel, newx::AbstractMatrix;
            interval::Union{Symbol,Nothing} = nothing, level::Real = 0.95)

If `interval` is `nothing` (the default), return a vector with the predicted values
for model `mm` and new data `newx`.
Otherwise, return a vector with the predicted values, as well as vectors with
the lower and upper confidence bounds for a given `level` (0.95 equates alpha = 0.05).
Valid values of `interval` are `:confidence` delimiting the  uncertainty of the
predicted relationship, and `:prediction` delimiting estimated bounds for new data points.
"""
function predict(mm::LinearModel, newx::AbstractMatrix;
                 interval::Union{Symbol,Nothing}=nothing, level::Real=0.95)
    retmean = similar(view(newx, :, 1))
    if interval === nothing
        res = retmean
        predict!(res, mm, newx)
    else
        res = (prediction=retmean, lower=similar(retmean), upper=similar(retmean))
        predict!(res, mm, newx, interval=interval, level=level)
    end
    return res
end

function StatsModels.predict!(res::Union{AbstractVector,
                                         NamedTuple{(:prediction, :lower, :upper),
                                                    <:NTuple{3, AbstractVector}}},
                              mm::LinearModel, newx::AbstractMatrix;
                              interval::Union{Symbol, Nothing}=nothing,
                              level::Real=0.95)
    if interval === :confint
        Base.depwarn("interval=:confint is deprecated in favor of interval=:confidence", :predict)
        interval = :confidence
    end
    if interval === nothing
        res isa AbstractVector ||
            throw(ArgumentError("`res` must be a vector when `interval == nothing` or is omitted"))
        length(res) == size(newx, 1) ||
            throw(DimensionMismatch("length of `res` must equal the number of rows in `newx`"))
        res .= newx * coef(mm)
    elseif mm.pp.chol isa CholeskyPivoted &&
        mm.pp.chol.rank < size(mm.pp.chol, 2)
        throw(ArgumentError("prediction intervals are currently not implemented " *
                            "when some independent variables have been dropped " *
                            "from the model due to collinearity"))
<<<<<<< HEAD
    end
    !isweighted(mm) || error("prediction with confidence intervals not yet implemented for weighted regression")
    chol = cholesky!(mm.pp)
    # get the R matrix from the QR factorization
    if chol isa CholeskyPivoted
        ip = invperm(chol.p)
        R = chol.U[ip, ip]
    else
        R = chol.U
    end
    residvar = ones(size(newx,2)) * deviance(mm)/dof_residual(mm)
    if interval == :confidence
        retvariance = (newx/R).^2 * residvar
    elseif interval == :prediction
        retvariance = (newx/R).^2 * residvar .+ deviance(mm)/dof_residual(mm)
=======
>>>>>>> b7289178
    else
        res isa NamedTuple ||
            throw(ArgumentError("`res` must be a `NamedTuple` when `interval` is " *
                                "`:confidence` or `:prediction`"))
        prediction, lower, upper = res
        length(prediction) == length(lower) == length(upper) == size(newx, 1) ||
            throw(DimensionMismatch("length of vectors in `res` must equal the number of rows in `newx`"))
        length(mm.rr.wts) == 0 || error("prediction with confidence intervals not yet implemented for weighted regression")
        chol = cholesky!(mm.pp)
        # get the R matrix from the QR factorization
        if chol isa CholeskyPivoted
            ip = invperm(chol.p)
            R = chol.U[ip, ip]
        else
            R = chol.U
        end
        dev = deviance(mm)
        dofr = dof_residual(mm)
        residvar = fill(dev/dofr, size(newx, 2), 1)
        ret = dropdims((newx/R).^2 * residvar, dims=2)
        if interval == :prediction
            ret .+= dev/dofr
        elseif interval != :confidence
            error("only :confidence and :prediction intervals are defined")
        end
        ret .= quantile(TDist(dofr), (1 - level)/2) .* sqrt.(ret)
        prediction .= newx * coef(mm)
        lower .= prediction .+ ret
        upper .= prediction -+ ret
    end
    return res
end

function confint(obj::LinearModel; level::Real=0.95)
    hcat(coef(obj),coef(obj)) + stderror(obj) *
    quantile(TDist(dof_residual(obj)), (1. - level)/2.) * [1. -1.]
end

function momentmatrix(m::LinearModel; weighted=isweighted(m)) 
    X = modelmatrix(m; weighted=false)
    r = residuals(m; weighted=false)
    if weighted && isweighted(m)
        return X .* r .* weights(m)
    else
        return X .* r
    end
end

invloglikhessian(m::LinearModel) = invchol(m.pp)

function varstruct(x::LinearModel)
    wrkwt = working_weights(x)
    wrkres = working_residuals(x)
    r = wrkwt .* wrkres
    return r, 1.0
end

"""
    cooksdistance(obj::LinearModel)

Compute [Cook's distance](https://en.wikipedia.org/wiki/Cook%27s_distance)
for each observation in linear model `obj`, giving an estimate of the influence
of each data point.
"""
## To remove when https://github.com/JuliaStats/StatsAPI.jl/pull/16 is merged
function crossmodelmatrix(model::RegressionModel; weighted::Bool=false) 
    x = weighted ? modelmatrix(model; weighted=weighted) : modelmatrix(model)
    return Symmetric(x' * x)
end

function StatsBase.cooksdistance(obj::LinearModel)
    u = residuals(obj; weighted=isweighted(obj))
    mse = GLM.dispersion(obj,true)
    k = dof(obj)-1
    hii = leverage(obj)
    D = @. u^2 * (hii / (1 - hii)^2) / (k*mse) 
    return D
end<|MERGE_RESOLUTION|>--- conflicted
+++ resolved
@@ -126,26 +126,8 @@
     in columns (including if appropriate the intercept), and `y` must be a vector holding
     values of the dependent variable.
 
-<<<<<<< HEAD
-    The keyword argument `wts` can be an `AbstractWeights` vector specifying prior weights
-    for observations. Allowed types are:
-    - `UnitWeights`: no weighting (all weights equal to 1).
-    - `Analyticaweights`: describe a non-random relative importance (usually between 0 and 1)
-      for each observation.
-    - `FrequencyWeights`: describe the number of times (or frequency) each observation was seen.
-    - `ProbabilityWeights`: represent the inverse of the sampling probability for each observation,
-      providing a correction mechanism for under- or over-sampling certain population groups.
-    These weights give equal point estimates but different standard errors.
-    If a non-`AbstractWeights` vector is passed (deprecated), it is coerced to `FrequencyWeights`.
-
-    `dropcollinear` controls whether or not `lm` accepts a model matrix which
-    is less-than-full rank. If `true` (the default), only the first of each set of
-    linearly-dependent columns is used. The coefficient for redundant linearly dependent columns is
-    `0.0` and all associated statistics are set to `NaN`.
-=======
     # Keyword Arguments
     $COMMON_FIT_KWARGS_DOCS
->>>>>>> b7289178
     """
 
 """
@@ -168,7 +150,6 @@
               "argument `dropcollinear` instead. Proceeding with positional argument value: $allowrankdeficient_dep"
         dropcollinear = allowrankdeficient_dep
     end
-<<<<<<< HEAD
     # For backward compatibility accept wts as AbstractArray and coerce them to FrequencyWeights
     _wts = if wts isa Union{FrequencyWeights, AnalyticWeights, ProbabilityWeights, UnitWeights}
         wts
@@ -180,20 +161,29 @@
     else
         throw(ArgumentError("`wts` should be an `AbstractVector` coercible to `AbstractWeights`"))
     end
-    fit!(LinearModel(LmResp(y, _wts), cholpred(X, dropcollinear, _wts)))
-=======
-    fit!(LinearModel(LmResp(y, wts), cholpred(X, dropcollinear), nothing))
+    fit!(LinearModel(LmResp(y, _wts), cholpred(X, dropcollinear, _wts), nothing))    
 end
 
 function fit(::Type{LinearModel}, f::FormulaTerm, data,
              allowrankdeficient_dep::Union{Bool,Nothing}=nothing;
-             wts::Union{AbstractVector{<:Real}, Nothing}=nothing,
+             wts::Union{Nothing, AbstractVector{<:Real}}=nothing,
              dropcollinear::Bool=true,
              contrasts::AbstractDict{Symbol}=Dict{Symbol,Any}())
-    f, (y, X) = modelframe(f, data, contrasts, LinearModel)
-    wts === nothing && (wts = similar(y, 0))
-    fit!(LinearModel(LmResp(y, wts), cholpred(X, dropcollinear), f))
->>>>>>> b7289178
+    
+             f, (y, X) = modelframe(f, data, contrasts, LinearModel)
+             wts = wts === nothing ? uweights(length(y)) : wts
+             _wts = if wts isa Union{FrequencyWeights, AnalyticWeights, ProbabilityWeights, UnitWeights}
+                wts
+            elseif wts isa AbstractVector
+                Base.depwarn("Passing weights as vector is deprecated in favor of explicitly using " *
+                         "`AnalyticWeights`, `ProbabilityWeights`, or `FrequencyWeights`. Proceeding " *
+                         "by coercing `wts` to `FrequencyWeights`", :fit)
+                fweights(wts)
+            else
+                throw(ArgumentError("`wts` should be an `AbstractVector` coercible to `AbstractWeights`"))
+            end
+    
+    fit!(LinearModel(LmResp(y, _wts), cholpred(X, dropcollinear, _wts), f))
 end
 
 """
@@ -341,24 +331,6 @@
         throw(ArgumentError("prediction intervals are currently not implemented " *
                             "when some independent variables have been dropped " *
                             "from the model due to collinearity"))
-<<<<<<< HEAD
-    end
-    !isweighted(mm) || error("prediction with confidence intervals not yet implemented for weighted regression")
-    chol = cholesky!(mm.pp)
-    # get the R matrix from the QR factorization
-    if chol isa CholeskyPivoted
-        ip = invperm(chol.p)
-        R = chol.U[ip, ip]
-    else
-        R = chol.U
-    end
-    residvar = ones(size(newx,2)) * deviance(mm)/dof_residual(mm)
-    if interval == :confidence
-        retvariance = (newx/R).^2 * residvar
-    elseif interval == :prediction
-        retvariance = (newx/R).^2 * residvar .+ deviance(mm)/dof_residual(mm)
-=======
->>>>>>> b7289178
     else
         res isa NamedTuple ||
             throw(ArgumentError("`res` must be a `NamedTuple` when `interval` is " *
@@ -366,7 +338,7 @@
         prediction, lower, upper = res
         length(prediction) == length(lower) == length(upper) == size(newx, 1) ||
             throw(DimensionMismatch("length of vectors in `res` must equal the number of rows in `newx`"))
-        length(mm.rr.wts) == 0 || error("prediction with confidence intervals not yet implemented for weighted regression")
+        mm.rr.wts isa UnitWeights  || error("prediction with confidence intervals not yet implemented for weighted regression")
         chol = cholesky!(mm.pp)
         # get the R matrix from the QR factorization
         if chol isa CholeskyPivoted
