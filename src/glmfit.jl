"""
    GlmResp

The response vector and various derived vectors in a generalized linear model.
"""
struct GlmResp{
    V<:FPVector,D<:UnivariateDistribution,L<:Link,W<:AbstractWeights} <: ModResp
    "`y`: response vector"
    y::V
    d::D
    "`link`: link function with relevant parameters"
    link::L
    "`devresid`: the squared deviance residuals"
    devresid::V
    "`eta`: the linear predictor"
    eta::V
    "`mu`: mean response"
    mu::V
    "`offset:` offset added to `Xβ` to form `eta`.  Can be of length 0"
    offset::V
    "`wts`: case weights. If unspecified, defaults to `uweights(length(y))`"
    wts::W
    "`wrkwt`: working case weights for the Iteratively Reweighted Least Squares (IRLS) algorithm"
    wrkwt::V
    "`wrkresid`: working residuals for IRLS"
    wrkresid::V
end

link(rr::GlmResp) = rr.d

function GlmResp(
    y::V, d::D, l::L, η::V, μ::V, off::V, wts::W) where {V<:FPVector,D,L,W}
    n = length(y)
    nη = length(η)
    nμ = length(μ)
    lw = length(wts)
    lo = length(off)

    # Check y values
    checky(y, d)

    ## We don't support custom types of weights that a user may define
    if !(wts isa Union{FrequencyWeights,AnalyticWeights,ProbabilityWeights,UnitWeights})
        throw(ArgumentError("The type of `wts` was $W. The supported weights types are " *
                            "`FrequencyWeights`, `AnalyticWeights`, `ProbabilityWeights` and `UnitWeights`."))
    end

    # Lengths of y, η, and η all need to be n
    if !(nη == nμ == n)
        throw(DimensionMismatch("lengths of η, μ, and y ($nη, $nμ, $n) are not equal"))
    end

    # Lengths of wts and off can be either n or 0
    if lw != n
        throw(DimensionMismatch("wts must have length $n but was $lw"))
    end
    if lo != 0 && lo != n
        throw(DimensionMismatch("offset must have length $n or length 0 but was $lo"))
    end

    return GlmResp{V,D,L,W}(y, d, l, similar(y), η, μ, off, wts, similar(y), similar(y))
end

function GlmResp(y::FPVector, d::Distribution, l::Link, off::FPVector, wts::AbstractWeights)
    # Instead of convert(Vector{Float64}, y) to be more ForwardDiff friendly
    _y = convert(Vector{float(eltype(y))}, y)
    _off = convert(Vector{float(eltype(off))}, off)
    η = similar(_y)
    μ = similar(_y)
    r = GlmResp(_y, d, l, η, μ, _off, wts)
    initialeta!(r.eta, d, l, _y, wts, _off)
    updateμ!(r, r.eta)
    return r
end

function GlmResp(y::AbstractVector{<:Real}, d::D, l::L, off::AbstractVector{<:Real},
    wts::AbstractWeights) where {D,L}
    GlmResp(float(y), d, l, float(off), wts)
end

function deviance(r::GlmResp)
    wts = weights(r)
    d = sum(r.devresid)
    wts isa ProbabilityWeights ? d * nobs(r) / wts.sum : d
end

weights(r::GlmResp) = r.wts
function isweighted(r::GlmResp)
    weights(r) isa Union{AnalyticWeights,FrequencyWeights,ProbabilityWeights}
end

"""
    cancancel(r::GlmResp{V,D,L})

Returns `true` if dμ/dη for link `L` is the variance function for distribution `D`

When `L` is the canonical link for `D` the derivative of the inverse link is a multiple
of the variance function for `D`.  If they are the same a numerator and denominator term in
the expression for the working weights will cancel.
"""
cancancel(::GlmResp) = false
cancancel(::GlmResp{V,D,LogitLink}) where {V,D<:Union{Bernoulli,Binomial}} = true
cancancel(::GlmResp{V,D,NegativeBinomialLink}) where {V,D<:NegativeBinomial} = true
cancancel(::GlmResp{V,D,IdentityLink}) where {V,D<:Normal} = true
cancancel(::GlmResp{V,D,LogLink}) where {V,D<:Poisson} = true

"""
    updateμ!{T<:FPVector}(r::GlmResp{T}, linPr::T)

Update the mean, working weights and working residuals, in `r` given a value of
the linear predictor, `linPr`.
"""
function updateμ! end

function updateμ!(
    r::GlmResp{T}, linPr::T) where {T}
    isempty(r.offset) ? copyto!(r.eta, linPr) : broadcast!(+, r.eta, linPr, r.offset)
    updateμ!(r)
    if isweighted(r)
        map!(*, r.wrkwt, r.wrkwt, r.wts)
        map!(*, r.devresid, r.devresid, r.wts)
    end
    return r
end

function updateμ!(r::GlmResp)
    y, η, μ, wrkres, wrkwt, dres = r.y, r.eta, r.mu, r.wrkresid, r.wrkwt, r.devresid

    @inbounds for i in eachindex(y, η, μ, wrkres, wrkwt, dres)
        μi, dμdη = inverselink(r.link, η[i])
        μ[i] = μi
        yi = y[i]
        wrkres[i] = (yi - μi) / dμdη
        wrkwt[i] = cancancel(r) ? dμdη : abs2(dμdη) / glmvar(r.d, μi)
        dres[i] = devresid(r.d, yi, μi)
    end
end

function _weights_residuals(yᵢ, ηᵢ, μᵢ, omμᵢ, dμdηᵢ, l::LogitLink)
    # LogitLink is the canonical link function for Binomial so only wrkresᵢ can
    # possibly fail when dμdη==0 in which case it evaluates to ±1.
    if iszero(dμdηᵢ)
        wrkresᵢ = ifelse(yᵢ == 1, one(μᵢ), -one(μᵢ))
    else
        wrkresᵢ = ifelse(yᵢ == 1, omμᵢ, yᵢ - μᵢ) / dμdηᵢ
    end
    wrkwtᵢ = μᵢ * omμᵢ

    return wrkresᵢ, wrkwtᵢ
end

function _weights_residuals(yᵢ, ηᵢ, μᵢ, omμᵢ, dμdηᵢ, l::ProbitLink)
    # Since μomμ will underflow before dμdη for Probit, we can just check the
    # former to decide when to evaluate with the tail approximation.
    μomμᵢ = μᵢ * omμᵢ
    if iszero(μomμᵢ)
        wrkresᵢ = 1 / abs(ηᵢ)
        wrkwtᵢ = dμdηᵢ
    else
        wrkresᵢ = ifelse(yᵢ == 1, omμᵢ, yᵢ - μᵢ) / dμdηᵢ
        wrkwtᵢ = abs2(dμdηᵢ) / μomμᵢ
    end

    return wrkresᵢ, wrkwtᵢ
end

function _weights_residuals(yᵢ, ηᵢ, μᵢ, omμᵢ, dμdηᵢ, l::CloglogLink)
    if yᵢ == 1
        wrkresᵢ = exp(-ηᵢ)
    else
        emη = exp(-ηᵢ)
        if iszero(emη)
            # Diverges to -∞
            wrkresᵢ = oftype(emηᵢ, -Inf)
        elseif isinf(emη)
            # converges to -1
            wrkresᵢ = -one(emη)
        else
            wrkresᵢ = (yᵢ - μᵢ) / omμᵢ * emη
        end
    end

    wrkwtᵢ = exp(2 * ηᵢ) / expm1(exp(ηᵢ))
    # We know that both limits are zero so we'll convert NaNs
    wrkwtᵢ = ifelse(isnan(wrkwtᵢ), zero(wrkwtᵢ), wrkwtᵢ)

    return wrkresᵢ, wrkwtᵢ
end

# Fallback for remaining link functions
function _weights_residuals(yᵢ, ηᵢ, μᵢ, omμᵢ, dμdηᵢ, l::Link01)
    wrkresᵢ = ifelse(yᵢ == 1, omμᵢ, yᵢ - μᵢ) / dμdηᵢ
    wrkwtᵢ = abs2(dμdηᵢ) / (μᵢ * omμᵢ)

    return wrkresᵢ, wrkwtᵢ
end

function updateμ!(r::GlmResp{
    V,D,L}) where {V<:FPVector,D<:Union{Bernoulli,Binomial},L<:Link01}
    y, η, μ, wrkres, wrkwt, dres = r.y, r.eta, r.mu, r.wrkresid, r.wrkwt, r.devresid

    @inbounds for i in eachindex(y, η, μ, wrkres, wrkwt, dres)
        yᵢ, ηᵢ = y[i], η[i]
        μᵢ, dμdηᵢ, omμᵢ = inverselink(L(), ηᵢ)
        μ[i] = μᵢ
        # For large values of ηᵢ the quantities dμdη and μomμ will underflow.
        # The ratios defining (yᵢ - μᵢ)/dμdη and dμdη^2/μomμ have fairly stable
        # tail behavior so we can switch algorithm to avoid 0/0. The behavior
        # is specific to the link function so _weights_residuals dispatches to
        # robust versions for LogitLink and ProbitLink
        wrkres[i], wrkwt[i] = _weights_residuals(yᵢ, ηᵢ, μᵢ, omμᵢ, dμdηᵢ, L())
        dres[i] = devresid(r.d, yᵢ, μᵢ)
    end
end

function updateμ!(r::GlmResp{
    V,D,L}) where {V<:FPVector,D<:NegativeBinomial,L<:NegativeBinomialLink}
    y, η, μ, wrkres, wrkwt, dres = r.y, r.eta, r.mu, r.wrkresid, r.wrkwt, r.devresid

    @inbounds for i in eachindex(y, η, μ, wrkres, wrkwt, dres)
        θ = r.d.r # the shape parameter of the negative binomial distribution
        μi, dμdη, μomμ = inverselink(L(θ), η[i])
        μ[i] = μi
        yi = y[i]
        wrkres[i] = (yi - μi) / dμdη
        wrkwt[i] = dμdη
        dres[i] = devresid(r.d, yi, μi)
    end
end

"""
    wrkresp(r::GlmResp)

The working response, `r.eta + r.wrkresid - r.offset`.
"""
wrkresp(r::GlmResp) = wrkresp!(similar(r.eta), r)

"""
    wrkresp!{T<:FPVector}(v::T, r::GlmResp{T})

Overwrite `v` with the working response of `r`
"""
function wrkresp!(v::T, r::GlmResp{T}) where {T<:FPVector}
    broadcast!(+, v, r.eta, r.wrkresid)
    isempty(r.offset) ? v : broadcast!(-, v, v, r.offset)
end

abstract type AbstractGLM <: LinPredModel end

mutable struct GeneralizedLinearModel{G<:GlmResp,L<:LinPred} <: AbstractGLM
    rr::G
    pp::L
    formula::Union{FormulaTerm,Nothing}
    fit::Bool
    maxiter::Int
    minstepfac::Float64
    atol::Float64
    rtol::Float64
end

function GeneralizedLinearModel(rr::GlmResp, pp::LinPred,
    f::Union{FormulaTerm,Nothing}, fit::Bool)
    GeneralizedLinearModel(rr, pp, f, fit, 0, NaN, NaN, NaN)
end

function coeftable(mm::AbstractGLM; level::Real=0.95)
    cc = coef(mm)
    se = stderror(mm)
    zz = cc ./ se
    p = 2 * ccdf.(Ref(Normal()), abs.(zz))
    ci = se * quantile(Normal(), (1 - level) / 2)
    levstr = isinteger(level * 100) ? string(Integer(level * 100)) : string(level * 100)
    cn = coefnames(mm)
    CoefTable(hcat(cc, se, zz, p, cc + ci, cc - ci),
        ["Coef.", "Std. Error", "z", "Pr(>|z|)", "Lower $levstr%", "Upper $levstr%"],
        cn, 4, 3)
end

function confint(obj::AbstractGLM; level::Real=0.95)
    hcat(coef(obj), coef(obj)) +
    stderror(obj) * quantile(Normal(), (1.0 - level) / 2.0) * [1.0 -1.0]
end

deviance(m::AbstractGLM) = deviance(m.rr)

function nulldeviance(m::GeneralizedLinearModel)
    r = m.rr
    wts = weights(r)
    y = r.y
    d = r.d
    offset = r.offset
    hasint = hasintercept(m)
    dev = zero(eltype(y))
    if isempty(offset) # Faster method
        if isweighted(m)
            mu = hasint ?
                 mean(y, wts) :
                 linkinv(r.link, zero(eltype(y)) * zero(eltype(wts)) / 1)
            @inbounds for i in eachindex(y, wts)
                dev += wts[i] * devresid(d, y[i], mu)
            end
        else
            mu = hasint ? mean(y) : linkinv(r.link, zero(eltype(y)) / 1)
            @inbounds for i in eachindex(y)
                dev += devresid(d, y[i], mu)
            end
        end
        if wts isa ProbabilityWeights
            dev /= wts.sum / nobs(m)
        end
    else
        X = fill(1.0, length(y), hasint ? 1 : 0)
        nullm = fit(GeneralizedLinearModel,
            X, y, d, r.link; wts=wts, offset=offset,
            dropcollinear=ispivoted(m.pp),
            method=decomposition_method(m.pp),
            maxiter=m.maxiter, minstepfac=m.minstepfac,
            atol=m.atol, rtol=m.rtol)
        dev = deviance(nullm)
    end
    return dev
end

loglikelihood(m::AbstractGLM) = loglikelihood(m.rr)

function loglikelihood(r::GlmResp{T,D,L,<:AbstractWeights}) where {T,D,L}
    y = r.y
    mu = r.mu
    wts = weights(r)
    d = r.d
    ll = zero(eltype(mu))
    n = nobs(r)
    N = length(y)
    δ = deviance(r)
    ϕ = δ / n
    if wts isa Union{FrequencyWeights,UnitWeights}
        @inbounds for i in eachindex(y, mu)
            ll += loglik_obs(d, y[i], mu[i], wts[i], ϕ)
        end
    elseif wts isa AnalyticWeights
        @inbounds for i in eachindex(y, mu, wts)
            ll += loglik_apweights_obs(d, y[i], mu[i], wts[i], δ, wts.sum, N)
        end
    else
        throw(ArgumentError("The `loglikelihood` for probability weighted models is not currently supported."))
    end
    return ll
end

function nullloglikelihood(m::GeneralizedLinearModel)
    r = m.rr
    wts = weights(m)
    sumwt = sum(wts)
    y = r.y
    d = r.d
    offset = r.offset
    hasint = hasintercept(m)
    ll = zero(eltype(y))
    if isempty(r.offset) # Faster method
        mu = hasint ? mean(y, wts) : linkinv(r.link, zero(ll) / 1)
        δ = nulldeviance(m)
        ϕ = nulldeviance(m) / nobs(m)
        N = length(y)
        if wts isa Union{FrequencyWeights,UnitWeights}
            @inbounds for i in eachindex(y, wts)
                ll += loglik_obs(d, y[i], mu, wts[i], ϕ)
            end
        else
            throw(ArgumentError("The `nullloglikelihood` for probability weighted models is not currently supported."))
        end
    else
        X = fill(1.0, length(y), hasint ? 1 : 0)
        nullm = fit(GeneralizedLinearModel,
            X, y, d, r.link; wts=wts, offset=offset,
            dropcollinear=ispivoted(m.pp),
            method=decomposition_method(m.pp),
            maxiter=m.maxiter, minstepfac=m.minstepfac,
            atol=m.atol, rtol=m.rtol)
        ll = loglikelihood(nullm)
    end
    return ll
end

dof(obj::GeneralizedLinearModel) = linpred_rank(obj) + dispersion_parameter(obj.rr.d)

function _fit!(m::AbstractGLM, maxiter::Integer, minstepfac::Real,
    atol::Real, rtol::Real, start)
    # Return early if model has the fit flag set
    m.fit && return m

    # Check arguments
    maxiter >= 1 || throw(ArgumentError("maxiter must be positive"))
    0 < minstepfac < 1 || throw(ArgumentError("minstepfac must be in (0, 1)"))

    # Extract fields and set convergence flag
    cvg, p, r = false, m.pp, m.rr
    lp = r.mu

    # Initialize β, μ, and compute deviance
    if start === nothing || isempty(start)
        # Compute beta update based on default response value
        # if no starting values have been passed
        delbeta!(p, wrkresp(r), r.wrkwt)
        linpred!(lp, p)
        updateμ!(r, lp)
        p.beta0 .= p.delbeta
    else
        # otherwise copy starting values for β
        copy!(p.beta0, start)
        fill!(p.delbeta, 0)
        linpred!(lp, p, 0)
        updateμ!(r, lp)
    end
    devold = deviance(m)
    if !isfinite(devold)
        throw(DomainError(devold,
            "initial deviance was not finite. Try alternative starting values or model formulation"))
    end

    for i in 1:maxiter
        f = 1.0 # line search factor
        local dev

        # Compute the change to β, update μ and compute deviance
        try
            delbeta!(p, r.wrkresid, r.wrkwt)
            linpred!(lp, p)
            updateμ!(r, lp)
            dev = deviance(m)
        catch e
            isa(e, DomainError) ? (dev = Inf) : rethrow(e)
        end

        # Line search
        ## If the deviance isn't declining then half the step size
        ## The rtol*dev term is to avoid failure when deviance
        ## is unchanged except for rouding errors.
        while !isfinite(dev) || dev > devold + rtol * dev
            f /= 2
            f > minstepfac || error("step-halving failed at beta0 = $(p.beta0)")
            try
                updateμ!(r, linpred(p, f))
                dev = deviance(m)
            catch e
                isa(e, DomainError) ? (dev = Inf) : rethrow(e)
            end
        end
        p.beta0 .+= p.delbeta .* f

        # Test for convergence
        @debug "IRLS optimization" iteration = i deviance = dev diff_dev = (devold - dev)
        if devold - dev < max(rtol * devold, atol)
            cvg = true
            break
        end
        @assert isfinite(dev)
        devold = dev
    end
    cvg || throw(ConvergenceException(maxiter))
    if weights(m) isa ProbabilityWeights
        ## wrkwts and wrkresid are scaled by 
        # the sum of the weights divided by the number 
        # of observations
        #m.rr.wrkwt .*=  nobs(m)/m.pp.wts.sum
        #m.rr.devresid .*= nobs(m)/m.pp.wts.sum
    end
    m.fit = true
    m
end

function StatsBase.fit!(m::AbstractGLM;
<<<<<<< HEAD
    maxiter::Integer=30,
    minstepfac::Real=0.001,
    atol::Real=1e-6,
    rtol::Real=1e-6,
    start=nothing,
    kwargs...)
    if haskey(kwargs, :maxIter)
        Base.depwarn("'maxIter' argument is deprecated, use 'maxiter' instead", :fit!)
        maxiter = kwargs[:maxIter]
    end
    if haskey(kwargs, :minStepFac)
        Base.depwarn("'minStepFac' argument is deprecated, use 'minstepfac' instead", :fit!)
        minstepfac = kwargs[:minStepFac]
    end
    if haskey(kwargs, :convTol)
        Base.depwarn(
            "'convTol' argument is deprecated, use `atol` and `rtol` instead", :fit!)
        rtol = kwargs[:convTol]
    end
=======
                        maxiter::Integer=30,
                        minstepfac::Real=0.001,
                        atol::Real=1e-6,
                        rtol::Real=1e-6,
                        start=nothing,
                        kwargs...)
>>>>>>> 3d474b25
    if haskey(kwargs, :verbose)
        Base.depwarn("""`verbose` argument is deprecated, use `ENV["JULIA_DEBUG"]=GLM` instead.""", :fit!)
    end
    if !issubset(keys(kwargs), (:verbose,))
        throw(ArgumentError("unsupported keyword argument"))
    end

    m.maxiter = maxiter
    m.minstepfac = minstepfac
    m.atol = atol
    m.rtol = rtol

    _fit!(m, maxiter, minstepfac, atol, rtol, start)
end

<<<<<<< HEAD
function StatsBase.fit!(m::AbstractGLM,
    y;
    wts=uweights(length(y)),
    offset=nothing,
    maxiter::Integer=30,
    minstepfac::Real=0.001,
    atol::Real=1e-6,
    rtol::Real=1e-6,
    start=nothing,
    kwargs...)
    if haskey(kwargs, :maxIter)
        Base.depwarn("'maxIter' argument is deprecated, use 'maxiter' instead", :fit!)
        maxiter = kwargs[:maxIter]
    end
    if haskey(kwargs, :minStepFac)
        Base.depwarn("'minStepFac' argument is deprecated, use 'minstepfac' instead", :fit!)
        minstepfac = kwargs[:minStepFac]
    end
    if haskey(kwargs, :convTol)
        Base.depwarn(
            "'convTol' argument is deprecated, use `atol` and `rtol` instead", :fit!)
        rtol = kwargs[:convTol]
    end
    if haskey(kwargs, :verbose)
        Base.depwarn("""`verbose` argument is deprecated, use `ENV["JULIA_DEBUG"]=GLM` instead.""", :fit!)
    end
    if !issubset(keys(kwargs), (:maxIter, :minStepFac, :convTol, :verbose))
        throw(ArgumentError("unsupported keyword argument"))
    end
    if haskey(kwargs, :tol)
        Base.depwarn("`tol` argument is deprecated, use `atol` and `rtol` instead", :fit!)
        rtol = kwargs[:tol]
    end

    r = m.rr
    V = typeof(r.y)
    copy!(r.y, y)
    isa(offset, Nothing) || copy!(r.offset, offset)
    initialeta!(r.eta, r.d, r.l, r.y, r.wts, r.offset)
    updateμ!(r, r.eta)
    fill!(m.pp.beta0, 0)
    m.fit = false
    m.maxiter = maxiter
    m.minstepfac = minstepfac
    m.atol = atol
    m.rtol = rtol
    if dofit
        _fit!(m, maxiter, minstepfac, atol, rtol, start)
    else
        m
    end
end

=======
>>>>>>> 3d474b25
const FIT_GLM_DOC = """
    In the first method, `formula` must be a
    [StatsModels.jl `Formula` object](https://juliastats.org/StatsModels.jl/stable/formula/)
    and `data` a table (in the [Tables.jl](https://tables.juliadata.org/stable/) definition, e.g. a data frame).
    In the second method, `X` must be a matrix holding values of the independent variable(s)
    in columns (including if appropriate the intercept), and `y` must be a vector holding
    values of the dependent variable.
    In both cases, `distr` must specify the distribution, and `link` may specify the link
    function (if omitted, it is taken to be the canonical link for `distr`; see [`Link`](@ref)
    for a list of built-in links).

    # Keyword Arguments
    $COMMON_FIT_KWARGS_DOCS
    - `offset::Vector=similar(y,0)`: offset added to `Xβ` to form `eta`.  Can be of
      length 0
    - `maxiter::Integer=30`: Maximum number of iterations allowed to achieve convergence
    - `atol::Real=1e-6`: Convergence is achieved when the relative change in
      deviance is less than `max(rtol*dev, atol)`.
    - `rtol::Real=1e-6`: Convergence is achieved when the relative change in
      deviance is less than `max(rtol*dev, atol)`.
    - `minstepfac::Real=0.001`: Minimum line step fraction. Must be between 0 and 1.
    - `start::AbstractVector=nothing`: Starting values for beta. Should have the
      same length as the number of columns in the model matrix.
    """

"""
    fit(GeneralizedLinearModel, formula, data,
        distr::UnivariateDistribution, link::Link = canonicallink(d); <keyword arguments>)
    fit(GeneralizedLinearModel, X::AbstractMatrix, y::AbstractVector,
        distr::UnivariateDistribution, link::Link = canonicallink(d); <keyword arguments>)

Fit a generalized linear model to data.

$FIT_GLM_DOC
"""
function fit(::Type{M},
    X::AbstractMatrix{<:FP},
    y::AbstractVector{<:Real},
    d::UnivariateDistribution,
<<<<<<< HEAD
    l::Link=canonicallink(d);
    dropcollinear::Bool=true,
    method::Symbol=:qr,
    dofit::Union{Bool,Nothing}=nothing,
    wts::AbstractWeights=uweights(length(y)),
    offset::AbstractVector{<:Real}=similar(y, 0),
    fitargs...) where {M<:AbstractGLM}
    if dofit === nothing
        dofit = true
    else
        Base.depwarn("`dofit` argument to `fit` is deprecated", :fit)
    end
=======
    l::Link = canonicallink(d);
    dropcollinear::Bool = true,
    method::Symbol = :qr,
    wts::AbstractVector{<:Real}      = similar(y, 0),
    offset::AbstractVector{<:Real}   = similar(y, 0),
    fitargs...) where {M<:AbstractGLM}

>>>>>>> 3d474b25
    # Check that X and y have the same number of observations
    if size(X, 1) != size(y, 1)
        throw(DimensionMismatch("number of rows in X and y must match"))
    end

    # For backward compatibility accept wts as AbstractArray and coerce them to FrequencyWeights
    _wts = if wts isa AbstractWeights
        wts
    elseif wts isa AbstractVector
        Base.depwarn(
            "Passing weights as vector is deprecated in favor of explicitly using " *
            "`AnalyticWeights`, `ProbabilityWeights`, or `FrequencyWeights`. Proceeding " *
            "by coercing `wts` to `FrequencyWeights`",
            :fit)
        fweights(wts)
    else
        throw(ArgumentError("`wts` should be an AbstractVector coercible to AbstractWeights"))
    end
    rr = GlmResp(y, d, l, offset, _wts)

    if method === :cholesky
        res = M(rr, cholpred(X, dropcollinear, _wts), nothing, false)
    elseif method === :qr
        res = M(rr, qrpred(X, dropcollinear, _wts), nothing, false)
    else
        throw(ArgumentError("The only supported values for keyword argument `method` are `:cholesky` and `:qr`."))
    end

    return fit!(res; fitargs...)
end

function fit(::Type{M},
    X::AbstractMatrix,
    y::AbstractVector,
    d::UnivariateDistribution,
    l::Link=canonicallink(d); kwargs...) where {M<:AbstractGLM}
    fit(M, float(X), float(y), d, l; kwargs...)
end

function fit(::Type{M},
<<<<<<< HEAD
    f::FormulaTerm,
    data,
    d::UnivariateDistribution,
    l::Link=canonicallink(d);
    offset::Union{AbstractVector,Nothing}=nothing,
    wts::Union{AbstractVector,Nothing}=nothing,
    dropcollinear::Bool=true,
    method::Symbol=:qr,
    dofit::Union{Bool,Nothing}=nothing,
    contrasts::AbstractDict{Symbol}=Dict{Symbol,Any}(),
    fitargs...) where {M<:AbstractGLM}
    if dofit === nothing
        dofit = true
    else
        Base.depwarn("`dofit` argument to `fit` is deprecated", :fit)
    end
=======
             f::FormulaTerm,
             data,
             d::UnivariateDistribution,
             l::Link=canonicallink(d);
             offset::Union{AbstractVector, Nothing} = nothing,
             wts::Union{AbstractVector, Nothing} = nothing,
             dropcollinear::Bool = true,
             method::Symbol = :qr,
             contrasts::AbstractDict{Symbol}=Dict{Symbol,Any}(),
             fitargs...) where {M<:AbstractGLM}
>>>>>>> 3d474b25

    f, (y, X) = modelframe(f, data, contrasts, M)
    wts = wts === nothing ? uweights(length(y)) : wts
    _wts = if wts isa AbstractWeights
        wts
    elseif wts isa AbstractVector
        Base.depwarn(
            "Passing weights as vector is deprecated in favor of explicitly using " *
            "`AnalyticWeights`, `ProbabilityWeights`, or `FrequencyWeights`. Proceeding " *
            "by coercing `wts` to `FrequencyWeights`",
            :fit)
        fweights(wts)
    else
        throw(ArgumentError("`wts` should be an AbstractVector coercible to AbstractWeights"))
    end
    # Check that X and y have the same number of observations
    if size(X, 1) != size(y, 1)
        throw(DimensionMismatch("number of rows in X and y must match"))
    end

    off = offset === nothing ? similar(y, 0) : offset

    rr = GlmResp(y, d, l, off, _wts)

    if method === :cholesky
        res = M(rr, cholpred(X, dropcollinear, _wts), f, false)
    elseif method === :qr
        res = M(rr, qrpred(X, dropcollinear, _wts), f, false)
    else
        throw(ArgumentError("The only supported values for keyword argument `method` are `:cholesky` and `:qr`."))
    end

    return fit!(res; fitargs...)
end

"""
    glm(formula, data,
        distr::UnivariateDistribution, link::Link = canonicallink(distr); <keyword arguments>)
    glm(X::AbstractMatrix, y::AbstractVector,
        distr::UnivariateDistribution, link::Link = canonicallink(distr); <keyword arguments>)

Fit a generalized linear model to data. Alias for `fit(GeneralizedLinearModel, ...)`.

$FIT_GLM_DOC
"""
glm(X, y, args...; kwargs...) = fit(GeneralizedLinearModel, X, y, args...; kwargs...)

GLM.Link(r::GlmResp) = r.link
GLM.Link(m::GeneralizedLinearModel) = Link(m.rr)

"""
    dispersion(m::AbstractGLM, sqr::Bool=false)

Return the estimated dispersion (or scale) parameter for a model's distribution,
generally written σ for linear models and ϕ for generalized linear models.
It is, by definition, equal to 1 for the Bernoulli, Binomial, and Poisson families.

If `sqr` is `true`, the squared dispersion parameter is returned.
"""
function dispersion(m::AbstractGLM, sqr::Bool=false)
    r = m.rr
    if dispersion_parameter(r.d)
        wrkwt, wrkresid = r.wrkwt, r.wrkresid
        dofr = dof_residual(m)
        s = sum(i -> wrkwt[i] * abs2(wrkresid[i]), eachindex(wrkwt, wrkresid)) / dofr
        dofr > 0 || return oftype(s, Inf)
        sqr ? s : sqrt(s)
    else
        one(eltype(r.mu))
    end
end

const PREDICT_COMMON = """
                       `newX` must be either a table (in the [Tables.jl](https://tables.juliadata.org/stable/)
                       definition) containing all columns used in the model formula, or a matrix with one column
                       for each predictor in the model. In both cases, each row represents an observation for
                       which a prediction will be returned.

                       If `interval=:confidence`, also return upper and lower bounds for a given coverage `level`.
                       By default (`interval_method = :transformation`) the intervals are constructed by applying
                       the inverse link to intervals for the linear predictor. If `interval_method = :delta`,
                       the intervals are constructed by the delta method, i.e., by linearization of the predicted
                       response around the linear predictor. The `:delta` method intervals are symmetric around
                       the point estimates, but do not respect natural parameter constraints
                       (e.g., the lower bound for a probability could be negative).
                       """

"""
    predict(mm::AbstractGLM, newX;
            offset::FPVector=[],
            interval::Union{Symbol,Nothing}=nothing, level::Real=0.95,
            interval_method::Symbol=:transformation)

Return the predicted response of model `mm` from covariate values `newX` and,
optionally, an `offset`.

$PREDICT_COMMON
"""
function predict(mm::AbstractGLM, newX::AbstractMatrix;
    offset::FPVector=eltype(newX)[],
    interval::Union{Symbol,Nothing}=nothing,
    level::Real=0.95,
    interval_method=:transformation)
    r = response(mm)
    len = size(newX, 1)
    res = interval === nothing ?
          similar(r, len) :
          (prediction=similar(r, len), lower=similar(r, len), upper=similar(r, len))
    predict!(res, mm, newX,
        offset=offset, interval=interval, level=level,
        interval_method=interval_method)
end

"""
    predict!(res, mm::AbstractGLM, newX::AbstractMatrix;
             offset::FPVector=eltype(newX)[],
             interval::Union{Symbol,Nothing}=nothing, level::Real=0.95,
             interval_method::Symbol=:transformation)

Store in `res` the predicted response of model `mm` from covariate values `newX`
and, optionally, an `offset`. `res` must be a vector with a length equal to the number
of rows in `newX` if `interval=nothing` (the default), and otherwise a `NamedTuple`
of vectors with names `prediction`, `lower` and `upper`.

$PREDICT_COMMON
"""
function predict!(
    res::Union{AbstractVector,
        NamedTuple{(:prediction, :lower, :upper),
            <:NTuple{3,AbstractVector}}},
    mm::AbstractGLM, newX::AbstractMatrix;
    offset::FPVector=eltype(newX)[],
    interval::Union{Symbol,Nothing}=nothing,
    level::Real=0.95,
    interval_method=:transformation)
    eta = newX * coef(mm)
    if !isempty(mm.rr.offset)
        length(offset) == size(newX, 1) ||
            throw(ArgumentError("fit with offset, so `offset` kw arg must be an offset of length `size(newX, 1)`"))
        broadcast!(+, eta, eta, offset)
    else
        length(offset) > 0 &&
            throw(ArgumentError("fit without offset, so value of `offset` kw arg does not make sense"))
    end

    if interval === nothing
        res isa AbstractVector ||
            throw(ArgumentError("`res` must be a vector when `interval == nothing` or is omitted"))
        length(res) == size(newX, 1) ||
            throw(DimensionMismatch("length of `res` must equal the number of rows in `newX`"))
        res .= linkinv.(Link(mm), eta)
    elseif interval == :confidence
        res isa NamedTuple ||
            throw(ArgumentError("`res` must be a `NamedTuple` when `interval == :confidence`"))
        mu, lower, upper = res
        length(mu) == length(lower) == length(upper) == size(newX, 1) ||
            throw(DimensionMismatch("length of vectors in `res` must equal the number of rows in `newX`"))
        mu .= linkinv.(Link(mm), eta)
        normalquantile = quantile(Normal(), (1 + level) / 2)
        # Compute confidence intervals in two steps
        # (2nd step varies depending on `interval_method`)
        # 1. Estimate variance for eta based on variance for coefficients
        #    through the diagonal of newX*vcov(mm)*newX'
        vcovXnewT = vcov(mm) * newX'
        stdeta = [sqrt(dot(view(newX, i, :), view(vcovXnewT, :, i))) for i in axes(newX, 1)]

        if interval_method == :delta
            # 2. Now compute the variance for mu based on variance of eta and
            # construct intervals based on that (Delta method)
            stdmu = stdeta .* abs.(getindex.(GLM.inverselink.(Link(mm), eta), 2))
            lower .= mu .- normalquantile .* stdmu
            upper .= mu .+ normalquantile .* stdmu
        elseif interval_method == :transformation
            # 2. Construct intervals for eta, then apply inverse link
            lower .= linkinv.(Link(mm), eta .- normalquantile .* stdeta)
            upper .= linkinv.(Link(mm), eta .+ normalquantile .* stdeta)
        else
            throw(ArgumentError("interval_method can be only :transformation or :delta"))
        end
    else
        throw(ArgumentError("only :confidence intervals are defined"))
    end
    return res
end

# A helper function to choose default values for eta
function initialeta!(eta::AbstractVector,
    dist::UnivariateDistribution,
    link::Link,
    y::AbstractVector,
    wts::AbstractWeights,
    off::AbstractVector)
    n = length(y)
    lo = length(off)

    _initialeta!(eta, dist, link, y, wts)

    if lo == n
        @inbounds @simd for i in eachindex(eta, off)
            eta[i] -= off[i]
        end
    elseif lo != 0
        throw(ArgumentError("length of off must be either $n or 0 but was $lo"))
    end

    return eta
end

function _initialeta!(eta, dist, link, y, wts::AbstractWeights)
    if wts isa UnitWeights
        @inbounds @simd for i in eachindex(y, eta)
            μ = mustart(dist, y[i], 1)
            eta[i] = linkfun(link, μ)
        end
    else
        @inbounds @simd for i in eachindex(y, eta)
            μ = mustart(dist, y[i], wts[i])
            eta[i] = linkfun(link, μ)
        end
    end
end

# Helper function to check that the values of y are in the allowed domain
function checky(y, d::Distribution)
    if any(x -> !insupport(d, x), y)
        throw(ArgumentError("y must be in the support of D"))
    end
    return nothing
end
function checky(y, d::Binomial)
    for yy in y
        0 ≤ yy ≤ 1 || throw(ArgumentError("$yy in y is not in [0,1]"))
    end
    return nothing
end

function nobs(r::GlmResp{V,D,L,W}) where {V,D,L,W<:AbstractWeights}
    oftype(sum(one(eltype(r.wts))), length(r.y))
end
nobs(r::GlmResp{V,D,L,W}) where {V,D,L,W<:FrequencyWeights} = sum(r.wts)

function residuals(r::GlmResp; weighted::Bool=false)
    y, η, μ = r.y, r.eta, r.mu
    dres = similar(μ)

    @inbounds for i in eachindex(y, μ)
        μi = μ[i]
        yi = y[i]
        dres[i] = sqrt(max(0, devresid(r.d, yi, μi))) * sign(yi - μi)
    end

    if weighted
        dres .*= sqrt.(r.wts)
    end

    return dres
end

function momentmatrix(m::GeneralizedLinearModel)
    X = modelmatrix(m; weighted=false)
    r = varstruct(m)
    m.rr.d isa Union{Gamma, InverseGaussian} && (r .= r.*(sum(working_weights(m)) / sum(abs2, r)))
    return Diagonal(r) * X
end

function varstruct(x::GeneralizedLinearModel)
    wrkwt = working_weights(x)
    wts = weights(x)
    wrkwts = wts isa ProbabilityWeights ? wrkwt .* (nobs(x) ./ wts.sum) : wrkwt
    wrkres = working_residuals(x)
    r = wrkwts .* wrkres
    r
end

function invloglikhessian(m::GeneralizedLinearModel)
    r = varstruct(m)
    wts = weights(m)
    return invfact(m.pp) * wts.sum / nobs(m)
end

invfact(f::DensePredChol) = invchol(f)
invfact(f::DensePredQR) = invqr(f)<|MERGE_RESOLUTION|>--- conflicted
+++ resolved
@@ -469,34 +469,12 @@
 end
 
 function StatsBase.fit!(m::AbstractGLM;
-<<<<<<< HEAD
-    maxiter::Integer=30,
-    minstepfac::Real=0.001,
-    atol::Real=1e-6,
-    rtol::Real=1e-6,
-    start=nothing,
-    kwargs...)
-    if haskey(kwargs, :maxIter)
-        Base.depwarn("'maxIter' argument is deprecated, use 'maxiter' instead", :fit!)
-        maxiter = kwargs[:maxIter]
-    end
-    if haskey(kwargs, :minStepFac)
-        Base.depwarn("'minStepFac' argument is deprecated, use 'minstepfac' instead", :fit!)
-        minstepfac = kwargs[:minStepFac]
-    end
-    if haskey(kwargs, :convTol)
-        Base.depwarn(
-            "'convTol' argument is deprecated, use `atol` and `rtol` instead", :fit!)
-        rtol = kwargs[:convTol]
-    end
-=======
                         maxiter::Integer=30,
                         minstepfac::Real=0.001,
                         atol::Real=1e-6,
                         rtol::Real=1e-6,
                         start=nothing,
                         kwargs...)
->>>>>>> 3d474b25
     if haskey(kwargs, :verbose)
         Base.depwarn("""`verbose` argument is deprecated, use `ENV["JULIA_DEBUG"]=GLM` instead.""", :fit!)
     end
@@ -512,7 +490,6 @@
     _fit!(m, maxiter, minstepfac, atol, rtol, start)
 end
 
-<<<<<<< HEAD
 function StatsBase.fit!(m::AbstractGLM,
     y;
     wts=uweights(length(y)),
@@ -566,8 +543,6 @@
     end
 end
 
-=======
->>>>>>> 3d474b25
 const FIT_GLM_DOC = """
     In the first method, `formula` must be a
     [StatsModels.jl `Formula` object](https://juliastats.org/StatsModels.jl/stable/formula/)
@@ -607,7 +582,6 @@
     X::AbstractMatrix{<:FP},
     y::AbstractVector{<:Real},
     d::UnivariateDistribution,
-<<<<<<< HEAD
     l::Link=canonicallink(d);
     dropcollinear::Bool=true,
     method::Symbol=:qr,
@@ -615,20 +589,6 @@
     wts::AbstractWeights=uweights(length(y)),
     offset::AbstractVector{<:Real}=similar(y, 0),
     fitargs...) where {M<:AbstractGLM}
-    if dofit === nothing
-        dofit = true
-    else
-        Base.depwarn("`dofit` argument to `fit` is deprecated", :fit)
-    end
-=======
-    l::Link = canonicallink(d);
-    dropcollinear::Bool = true,
-    method::Symbol = :qr,
-    wts::AbstractVector{<:Real}      = similar(y, 0),
-    offset::AbstractVector{<:Real}   = similar(y, 0),
-    fitargs...) where {M<:AbstractGLM}
-
->>>>>>> 3d474b25
     # Check that X and y have the same number of observations
     if size(X, 1) != size(y, 1)
         throw(DimensionMismatch("number of rows in X and y must match"))
@@ -669,7 +629,6 @@
 end
 
 function fit(::Type{M},
-<<<<<<< HEAD
     f::FormulaTerm,
     data,
     d::UnivariateDistribution,
@@ -681,24 +640,6 @@
     dofit::Union{Bool,Nothing}=nothing,
     contrasts::AbstractDict{Symbol}=Dict{Symbol,Any}(),
     fitargs...) where {M<:AbstractGLM}
-    if dofit === nothing
-        dofit = true
-    else
-        Base.depwarn("`dofit` argument to `fit` is deprecated", :fit)
-    end
-=======
-             f::FormulaTerm,
-             data,
-             d::UnivariateDistribution,
-             l::Link=canonicallink(d);
-             offset::Union{AbstractVector, Nothing} = nothing,
-             wts::Union{AbstractVector, Nothing} = nothing,
-             dropcollinear::Bool = true,
-             method::Symbol = :qr,
-             contrasts::AbstractDict{Symbol}=Dict{Symbol,Any}(),
-             fitargs...) where {M<:AbstractGLM}
->>>>>>> 3d474b25
-
     f, (y, X) = modelframe(f, data, contrasts, M)
     wts = wts === nothing ? uweights(length(y)) : wts
     _wts = if wts isa AbstractWeights
