--- conflicted
+++ resolved
@@ -83,11 +83,6 @@
     pp::LinPred
     fit::Bool
 
-    # optional
-    fr::ModelFrame
-    ff::Formula
-
-    GlmMod(rr::GlmResp, pp::LinPred, fit::Bool, fr::ModelFrame, ff::Formula) = new(rr, pp, fit, fr, ff)
     GlmMod(rr::GlmResp, pp::LinPred, fit::Bool) = new(rr, pp, fit)
 end
 
@@ -97,7 +92,7 @@
     zz = cc ./ se
     CoefTable(hcat(cc,se,zz,2.0 * ccdf(Normal(), abs(zz))),
               ["Estimate","Std.Error","z value", "Pr(>|z|)"],
-              isdefined(mm, :fr) ? coefnames(mm.fr) : ["x$i" for i = 1:size(mm.pp.X, 2)], 4)
+              ["x$i" for i = 1:size(mm.pp.X, 2)], 4)
 end
 
 function confint(obj::GlmMod, level::Real)
@@ -107,19 +102,15 @@
         
 deviance(m::GlmMod)  = deviance(m.rr)
 
-function fit(m::GlmMod; verbose::Bool=false, maxIter::Integer=30, minStepFac::Real=0.001, convTol::Real=1.e-6)
+function StatsBase.fit(m::GlmMod; verbose::Bool=false, maxIter::Integer=30,
+                       minStepFac::Real=0.001, convTol::Real=1.e-6)
     m.fit && return m
     maxIter >= 1 || error("maxIter must be positive")
     0 < minStepFac < 1 || error("minStepFac must be in (0, 1)")
 
     cvg = false; p = m.pp; r = m.rr
-<<<<<<< HEAD
-    scratch = similar(p.X.m)
+    scratch = similar(p.X)
     devold = updatemu!(r, linpred(delbeta!(p, wrkresp(r), wrkwt!(r), scratch)))
-=======
-    scratch = similar(p.X)
-    devold = updatemu!(r, linpred(delbeta!(p, wrkresp(r), wrkwt(r), scratch)))
->>>>>>> 29eb2737
     installbeta!(p)
     for i=1:maxIter
         f = 1.0
@@ -139,7 +130,7 @@
     m
 end
 
-function fit(m::GlmMod, y; wts=nothing, offset=nothing, args...)
+function StatsBase.fit(m::GlmMod, y; wts=nothing, offset=nothing, fitargs...)
     r = m.rr
     V = typeof(r.y)
     r.y = isa(y, V) ? copy(y) : convert(V, y)
@@ -150,56 +141,32 @@
     updatemu!(r, r.eta)
     fill!(m.pp.beta0, zero(eltype(m.pp.beta0)))
     m.fit = false
-    fit(m; args...)
+    dofit ? fit(m; fitargs...) : m
 end
 
-function glm{T<:FloatingPoint,V<:FPStoredVector}(X::Matrix{T}, y::V, d::UnivariateDistribution,
-                                                 l::Link=canonicallink(d);
-                                                 dofit::Bool=true,
-                                                 wts::V=fill!(similar(y), one(eltype(y))),
-                                                 offset::V=similar(y, 0))
+function StatsBase.fit{T<:FloatingPoint,V<:FPStoredVector}(::Type{GlmMod},
+                                                           X::Matrix{T}, y::V, d::UnivariateDistribution,
+                                                           l::Link=canonicallink(d);
+                                                           dofit::Bool=true,
+                                                           wts::V=fill!(similar(y), one(eltype(y))),
+                                                           offset::V=similar(y, 0), fitargs...)
     size(X, 1) == size(y, 1) || DimensionMismatch("number of rows in X and y must match")
     n = length(y)
     length(wts) == n || error("length(wts) = $lw should be 0 or $n")
+    wts = T <: Float64 ? copy(wts) : convert(typeof(y), wts)
+    off = T <: Float64 ? copy(offset) : convert(Vector{T}, offset)
     mu = mustart(d, y, wts)
-    rr = GlmResp{typeof(y)}(y, d, l, linkfun!(l, similar(mu), mu), mu, offset, wts)
-    res = GlmMod(rr, DensePredChol(X), false)
-    dofit ? fit(res) : res
-end
-
-glm(X::Matrix, y::AbstractVector, args...; kwargs...) = glm(float(X), float(y), args...; kwargs...)
-
-function glm(f::Formula, df::AbstractDataFrame, d::UnivariateDistribution, l::Link=canonicallink(d);
-             dofit::Bool=true, wts=Float64[], offset=Float64[])
-    mf = ModelFrame(f, df)
-    mm = ModelMatrix(mf)
-    y = model_response(mf); T = eltype(y);
-    if T <: Integer
-        y = float64(y)
-        T = Float64
-    end
-    n = length(y); lw = length(wts)
-    lw == 0 || lw == n || error("length(wts) = $lw should be 0 or $n")
-    w = lw == 0 ? ones(T,n) : (T <: Float64 ? copy(wts) : convert(typeof(y), wts))
-    mu = mustart(d, y, w)
     eta = linkfun!(l, similar(mu), mu)
-    off = T <: Float64 ? copy(offset) : convert(Vector{T}, offset)
-<<<<<<< HEAD
     if !isempty(off)
         subtract!(eta, off)
     end
-    rr = GlmResp{typeof(y)}(y, d, l, eta, mu, off, w)
-    res = GlmMod(mf, rr, DensePredChol(mm), f, false)
-=======
-    rr = GlmResp{typeof(y)}(y, d, l, linkfun!(l, similar(mu), mu), mu, off, w)
-    res = GlmMod(rr, DensePredChol(mm.m), false, mf, f)
->>>>>>> 29eb2737
-    dofit ? fit(res) : res
+    rr = GlmResp{typeof(y)}(y, d, l, eta, mu, offset, wts)
+    res = GlmMod(rr, DensePredChol(X), false)
+    dofit ? fit(res; fitargs...) : res
 end
 
-glm(e::Expr, df::AbstractDataFrame, d::UnivariateDistribution, l::Link) = glm(Formula(e),df,d,l)
-glm(e::Expr, df::AbstractDataFrame, d::UnivariateDistribution) = glm(Formula(e),df,d,canonicallink(d))
-glm(s::String, df::AbstractDataFrame, d::UnivariateDistribution) = glm(Formula(parse(s)[1]), df, d)
+StatsBase.fit(::Type{GlmMod}, X::Matrix, y::AbstractVector, args...; kwargs...) =
+    fit(GlmMod, float(X), float(y), args...; kwargs...)
 
 ## scale(m) -> estimate, s, of the scale parameter
 ## scale(m,true) -> estimate, s^2, of the squared scale parameter
