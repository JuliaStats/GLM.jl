"""
    GlmResp

The response vector and various derived vectors in a generalized linear model.
"""
struct GlmResp{V<:FPVector,D<:UnivariateDistribution,L<:Link} <: ModResp
    "`y`: response vector"
    y::V
    d::D
    "`devresid`: the squared deviance residuals"
    devresid::V
    "`eta`: the linear predictor"
    eta::V
    "`mu`: mean response"
    mu::V
    "`offset:` offset added to `Xβ` to form `eta`.  Can be of length 0"
    offset::V
    "`wts:` prior case weights.  Can be of length 0."
    wts::V
    "`wrkwt`: working case weights for the Iteratively Reweighted Least Squares (IRLS) algorithm"
    wrkwt::V
    "`wrkresid`: working residuals for IRLS"
    wrkresid::V
end

function GlmResp(y::V, d::D, l::L, η::V, μ::V, off::V, wts::V) where {V<:FPVector, D, L}
    n  = length(y)
    nη = length(η)
    nμ = length(μ)
    lw = length(wts)
    lo = length(off)

    # Check y values
    checky(y, d)

    # Lengths of y, η, and η all need to be n
    if !(nη == nμ == n)
        throw(DimensionMismatch("lengths of η, μ, and y ($nη, $nμ, $n) are not equal"))
    end

    # Lengths of wts and off can be either n or 0
    if lw != 0 && lw != n
        throw(DimensionMismatch("wts must have length $n or length 0 but was $lw"))
    end
    if lo != 0 && lo != n
        throw(DimensionMismatch("offset must have length $n or length 0 but was $lo"))
    end

    return GlmResp{V,D,L}(y, d, similar(y), η, μ, off, wts, similar(y), similar(y))
end

function GlmResp(y::V, d::D, l::L, off::V, wts::V) where {V<:FPVector,D,L}
    η   = similar(y)
    μ   = similar(y)
    r   = GlmResp(y, d, l, η, μ, off, wts)
    initialeta!(r.eta, d, l, y, wts, off)
    updateμ!(r, r.eta)
    return r
end

deviance(r::GlmResp) = sum(r.devresid)

"""
    cancancel(r::GlmResp{V,D,L})

Returns `true` if dμ/dη for link `L` is the variance function for distribution `D`

When `L` is the canonical link for `D` the derivative of the inverse link is a multiple
of the variance function for `D`.  If they are the same a numerator and denominator term in
the expression for the working weights will cancel.
"""
cancancel(::GlmResp) = false
cancancel(::GlmResp{V,D,LogitLink}) where {V,D<:Union{Bernoulli,Binomial}} = true
cancancel(::GlmResp{V,D,NegativeBinomialLink}) where {V,D<:NegativeBinomial} = true
cancancel(::GlmResp{V,D,IdentityLink}) where {V,D<:Normal} = true
cancancel(::GlmResp{V,D,LogLink}) where {V,D<:Poisson} = true

"""
    updateμ!{T<:FPVector}(r::GlmResp{T}, linPr::T)

Update the mean, working weights and working residuals, in `r` given a value of
the linear predictor, `linPr`.
"""
function updateμ! end

function updateμ!(r::GlmResp{T}, linPr::T) where T<:FPVector
    isempty(r.offset) ? copyto!(r.eta, linPr) : broadcast!(+, r.eta, linPr, r.offset)
    updateμ!(r)
    if !isempty(r.wts)
        map!(*, r.devresid, r.devresid, r.wts)
        map!(*, r.wrkwt, r.wrkwt, r.wts)
    end
    r
end

function updateμ!(r::GlmResp{V,D,L}) where {V<:FPVector,D,L}
    y, η, μ, wrkres, wrkwt, dres = r.y, r.eta, r.mu, r.wrkresid, r.wrkwt, r.devresid

    @inbounds for i in eachindex(y, η, μ, wrkres, wrkwt, dres)
        μi, dμdη = inverselink(L(), η[i])
        μ[i] = μi
        yi = y[i]
        wrkres[i] = (yi - μi) / dμdη
        wrkwt[i] = cancancel(r) ? dμdη : abs2(dμdη) / glmvar(r.d, μi)
        dres[i] = devresid(r.d, yi, μi)
    end
end

function updateμ!(r::GlmResp{V,D,L}) where {V<:FPVector,D<:Union{Bernoulli,Binomial},L<:Link01}
    y, η, μ, wrkres, wrkwt, dres = r.y, r.eta, r.mu, r.wrkresid, r.wrkwt, r.devresid

    @inbounds for i in eachindex(y, η, μ, wrkres, wrkwt, dres)
        μi, dμdη, μomμ = inverselink(L(), η[i])
        μ[i] = μi
        yi = y[i]
        wrkres[i] = (yi - μi) / dμdη
        wrkwt[i] = cancancel(r) ? dμdη : abs2(dμdη) / μomμ
        dres[i] = devresid(r.d, yi, μi)
    end
end

function updateμ!(r::GlmResp{V,D,L}) where {V<:FPVector,D<:NegativeBinomial,L<:NegativeBinomialLink}
    y, η, μ, wrkres, wrkwt, dres = r.y, r.eta, r.mu, r.wrkresid, r.wrkwt, r.devresid

    @inbounds for i in eachindex(y, η, μ, wrkres, wrkwt, dres)
        θ = r.d.r # the shape parameter of the negative binomial distribution
        μi, dμdη, μomμ = inverselink(L(θ), η[i])
        μ[i] = μi
        yi = y[i]
        wrkres[i] = (yi - μi) / dμdη
        wrkwt[i] = dμdη
        dres[i] = devresid(r.d, yi, μi)
    end
end

"""
    wrkresp(r::GlmResp)

The working response, `r.eta + r.wrkresid - r.offset`.
"""
wrkresp(r::GlmResp) = wrkresp!(similar(r.eta), r)

"""
    wrkresp!{T<:FPVector}(v::T, r::GlmResp{T})

Overwrite `v` with the working response of `r`
"""
function wrkresp!(v::T, r::GlmResp{T}) where T<:FPVector
    broadcast!(+, v, r.eta, r.wrkresid)
    isempty(r.offset) ? v : broadcast!(-, v, v, r.offset)
end

abstract type AbstractGLM <: LinPredModel end

mutable struct GeneralizedLinearModel{G<:GlmResp,L<:LinPred} <: AbstractGLM
    rr::G
    pp::L
    fit::Bool
end

function coeftable(mm::AbstractGLM; level::Real=0.95)
    cc = coef(mm)
    se = stderror(mm)
    zz = cc ./ se
    p = 2 * ccdf.(Ref(Normal()), abs.(zz))
    ci = se*quantile(Normal(), (1-level)/2)
    levstr = isinteger(level*100) ? string(Integer(level*100)) : string(level*100)
    CoefTable(hcat(cc,se,zz,p,cc+ci,cc-ci),
              ["Estimate","Std. Error","z value","Pr(>|z|)","Lower $levstr%","Upper $levstr%"],
              ["x$i" for i = 1:size(mm.pp.X, 2)], 4)
end

function confint(obj::AbstractGLM; level::Real=0.95)
    hcat(coef(obj),coef(obj)) + stderror(obj)*quantile(Normal(),(1. -level)/2.)*[1. -1.]
end

deviance(m::AbstractGLM) = deviance(m.rr)

function perfectlyseparable(m::AbstractGLM)
    y = m.pp.X[:,1]
    order = sortperm(m.rr.y)
    non_equal_found = false
    for i in 2:length(order)
        if y[order[i]] != y[order[i-1]] # Compare consecutive ordered values for class interfaces
            non_equal_found && return false # If a non-equal interface has already been found
            non_equal_found = true
        end
    end
    return true
end

function loglikelihood(m::AbstractGLM)
    r   = m.rr
    wts = r.wts
    y   = r.y
    mu  = r.mu
    d   = r.d
    ll  = zero(eltype(mu))
    if length(wts) == length(y)
        ϕ = deviance(m)/sum(wts)
        @inbounds for i in eachindex(y, mu, wts)
            ll += loglik_obs(d, y[i], mu[i], wts[i], ϕ)
        end
    else
        ϕ = deviance(m)/length(y)
        @inbounds for i in eachindex(y, mu)
            ll += loglik_obs(d, y[i], mu[i], 1, ϕ)
        end
    end
    ll
end

dof(x::GeneralizedLinearModel) = dispersion_parameter(x.rr.d) ? length(coef(x)) + 1 : length(coef(x))

function _fit!(m::AbstractGLM, verbose::Bool, maxiter::Integer, minstepfac::Real,
               tol::Real, start)

    # Return early if model has the fit flag set
    m.fit && return m

    # Check arguments
    maxiter >= 1       || throw(ArgumentError("maxiter must be positive"))
    0 < minstepfac < 1 || throw(ArgumentError("minstepfac must be in (0, 1)"))

    # Extract fields and set convergence flag
    cvg, p, r = false, m.pp, m.rr
    lp = r.mu

    # Initialize β, μ, and compute deviance
    if start == nothing || isempty(start)
        # Compute beta update based on default response value
        # if no starting values have been passed
        delbeta!(p, wrkresp(r), r.wrkwt)
        linpred!(lp, p)
        updateμ!(r, lp)
        installbeta!(p)
    else
        # otherwise copy starting values for β
        copy!(p.beta0, start)
        fill!(p.delbeta, 0)
        linpred!(lp, p, 0)
        updateμ!(r, lp)
    end
    devold = deviance(m)

    for i = 1:maxiter
        f = 1.0 # line search factor
        local dev

        # Compute the change to β, update μ and compute deviance
        try
            delbeta!(p, r.wrkresid, r.wrkwt)
            linpred!(lp, p)
            updateμ!(r, lp)
            dev = deviance(m)
        catch e
            isa(e, DomainError) ? (dev = Inf) : rethrow(e)
        end

        # Line search
        ## If the deviance isn't declining then half the step size
        ## The tol*dev term is to avoid failure when deviance
        ## is unchanged except for rouding errors.
        while dev > devold + tol*dev
            f /= 2
            f > minstepfac || error("step-halving failed at beta0 = $(p.beta0)")
            try
                updateμ!(r, linpred(p, f))
                dev = deviance(m)
            catch e
                isa(e, DomainError) ? (dev = Inf) : rethrow(e)
            end
        end
        installbeta!(p, f)

        # Test for convergence
        crit = (devold - dev)/dev
        verbose && println("$i: $dev, $crit")
<<<<<<< HEAD
        
        # Test for separable
        perfsep = perfectlyseparable(m)
        perfsep && @warn "Iteration halted early: The estimated coefficients perfectly separate results from each class, meaning that the theoretical best estimates are not finite."
        
        if crit < convTol || dev == 0 || perfsep
=======
        if crit < tol || dev == 0
>>>>>>> 0926a95d
            cvg = true
            break
        end
        @assert isfinite(crit)
        devold = dev
    end
    cvg || throw(ConvergenceException(maxiter))
    m.fit = true
    m
end

function StatsBase.fit!(m::AbstractGLM; verbose::Bool=false, maxiter::Integer=30,
                        minstepfac::Real=0.001, tol::Real=1e-6, start=nothing,
                        kwargs...)
    if haskey(kwargs, :maxIter)
        Base.depwarn("'maxIter' argument is deprecated, use 'maxiter' instead", :fit!)
        maxiter = kwargs[:maxIter]
    end
    if haskey(kwargs, :minStepFac)
        Base.depwarn("'minStepFac' argument is deprecated, use 'minstepfac' instead", :fit!)
        minstepfac = kwargs[:minStepFac]
    end
    if haskey(kwargs, :convTol)
        Base.depwarn("'convTol' argument is deprecated, use 'tol' instead", :fit!)
        tol = kwargs[:convTol]
    end
    if !issubset(keys(kwargs), (:maxIter, :minStepFac, :convTol))
        throw(ArgumentError("unsupported keyword argument"))
    end

    _fit!(m, verbose, maxiter, minstepfac, tol, start)
end

function StatsBase.fit!(m::AbstractGLM, y; wts=nothing, offset=nothing, dofit::Bool=true,
                        verbose::Bool=false, maxiter::Integer=30, minstepfac::Real=0.001,
                        tol::Real=1e-6, start=nothing, kwargs...)
    if haskey(kwargs, :maxIter)
        Base.depwarn("'maxIter' argument is deprecated, use 'maxiter' instead", :fit!)
        maxiter = kwargs[:maxIter]
    end
    if haskey(kwargs, :minStepFac)
        Base.depwarn("'minStepFac' argument is deprecated, use 'minstepfac' instead", :fit!)
        minstepfac = kwargs[:minStepFac]
    end
    if haskey(kwargs, :convTol)
        Base.depwarn("'convTol' argument is deprecated, use 'tol' instead", :fit!)
        tol = kwargs[:convTol]
    end
    if !issubset(keys(kwargs), (:maxIter, :minStepFac, :convTol))
        throw(ArgumentError("unsupported keyword argument"))
    end

    r = m.rr
    V = typeof(r.y)
    r.y = copy!(r.y, y)
    isa(wts, Nothing) || copy!(r.wts, wts)
    isa(offset, Nothing) || copy!(r.offset, offset)
    initialeta!(r.eta, r.d, r.l, r.y, r.wts, r.offset)
    updateμ!(r, r.eta)
    fill!(m.pp.beta0, 0)
    m.fit = false
    if dofit
        _fit!(m, verbose, maxiter, minstepfac, tol, start)
    else
        m
    end
end

"""
    fit(GeneralizedLinearModel, X, y, d, [l = canonicallink(d)]; <keyword arguments>)

Fit a generalized linear model to data. `X` and `y` can either be a matrix and a
vector, respectively, or a formula and a data frame. `d` must be a
`UnivariateDistribution`, and `l` must be a [`Link`](@ref), if supplied.

# Keyword Arguments
- `dofit::Bool=true`: Determines whether model will be fit
- `wts::Vector=similar(y,0)`: prior case weights. Can be length 0.
- `offset::Vector=similar(y,0)`: offset added to `Xβ` to form `eta`.  Can be of
length 0
- `verbose::Bool=false`: Display convergence information for each iteration
- `maxiter::Integer=30`: Maximum number of iterations allowed to achieve convergence
- `tol::Real=1e-6`: Convergence is achieved when the relative change in
deviance is less than this
- `minstepfac::Real=0.001`: Minimum line step fraction. Must be between 0 and 1.
- `start::AbstractVector=nothing`: Starting values for beta. Should have the
same length as the number of columns in the model matrix.
"""
function fit(::Type{M},
    X::Union{Matrix{T},SparseMatrixCSC{T}},
    y::V,
    d::UnivariateDistribution,
    l::Link = canonicallink(d);
    dofit::Bool = true,
    wts::V      = similar(y, 0),
    offset::V   = similar(y, 0),
    fitargs...) where {M<:AbstractGLM,T<:FP,V<:FPVector}

    # Check that X and y have the same number of observations
    if size(X, 1) != size(y, 1)
        throw(DimensionMismatch("number of rows in X and y must match"))
    end

    rr = GlmResp(y, d, l, offset, wts)
    res = M(rr, cholpred(X), false)
    return dofit ? fit!(res; fitargs...) : res
end

fit(::Type{M},
X::Union{Matrix,SparseMatrixCSC},
y::AbstractVector,
d::UnivariateDistribution,
l::Link=canonicallink(d); kwargs...) where {M<:AbstractGLM} =
    fit(M, float(X), float(y), d, l; kwargs...)

"""
    glm(F, D, args...; kwargs...)

Fit a generalized linear model to data. Alias for `fit(GeneralizedLinearModel, ...)`.
See [`fit`](@ref) for documentation.
"""
glm(F, D, args...; kwargs...) = fit(GeneralizedLinearModel, F, D, args...; kwargs...)

GLM.Link(mm::AbstractGLM) = mm.l
GLM.Link(r::GlmResp{T,D,L}) where {T,D,L} = L()
GLM.Link(r::GlmResp{T,D,L}) where {T,D<:NegativeBinomial,L<:NegativeBinomialLink} = L(r.d.r)
GLM.Link(m::GeneralizedLinearModel) = Link(m.rr)

Distributions.Distribution(r::GlmResp{T,D,L}) where {T,D,L} = D
Distributions.Distribution(m::GeneralizedLinearModel) = Distribution(m.rr)

"""
    dispersion(m::AbstractGLM, sqr::Bool=false)

Return the estimated dispersion (or scale) parameter for a model's distribution,
generally written σ for linear models and ϕ for generalized linear models.
It is, by definition, equal to 1 for the Bernoulli, Binomial, and Poisson families.

If `sqr` is `true`, the squared dispersion parameter is returned.
"""
function dispersion(m::AbstractGLM, sqr::Bool=false)
    r = m.rr
    if dispersion_parameter(r.d)
        wrkwt, wrkresid = r.wrkwt, r.wrkresid
        s = sum(i -> wrkwt[i] * abs2(wrkresid[i]), eachindex(wrkwt, wrkresid)) / dof_residual(m)
        sqr ? s : sqrt(s)
    else
        one(eltype(r.mu))
    end
end

"""
    predict(mm::AbstractGLM, newX::AbstractMatrix; offset::FPVector=Vector{eltype(newX)}(0))

Form the predicted response of model `mm` from covariate values `newX` and, optionally,
an offset.
"""
function predict(mm::AbstractGLM, newX::AbstractMatrix;
                 offset::FPVector=eltype(newX)[])
    eta = newX * coef(mm)
    if !isempty(mm.rr.offset)
        length(offset) == size(newX, 1) ||
            throw(ArgumentError("fit with offset, so `offset` kw arg must be an offset of length `size(newX, 1)`"))
        broadcast!(+, eta, eta, offset)
    else
        length(offset) > 0 && throw(ArgumentError("fit without offset, so value of `offset` kw arg does not make sense"))
    end
    mu = [linkinv(Link(mm), x) for x in eta]
end

# A helper function to choose default values for eta
function initialeta!(eta::AbstractVector,
                    dist::UnivariateDistribution,
                    link::Link,
                    y::AbstractVector,
                    wts::AbstractVector,
                    off::AbstractVector)


    n  = length(y)
    lw = length(wts)
    lo = length(off)

    if lw == n
        @inbounds @simd for i = eachindex(y, eta, wts)
            μ      = mustart(dist, y[i], wts[i])
            eta[i] = linkfun(link, μ)
        end
    elseif lw == 0
        @inbounds @simd for i = eachindex(y, eta)
            μ      = mustart(dist, y[i], 1)
            eta[i] = linkfun(link, μ)
        end
    else
        throw(ArgumentError("length of wts must be either $n or 0 but was $lw"))
    end

    if lo == n
        @inbounds @simd for i = eachindex(eta, off)
            eta[i] -= off[i]
        end
    elseif lo != 0
        throw(ArgumentError("length of off must be either $n or 0 but was $lo"))
    end

    return eta
end

# Helper function to check that the values of y are in the allowed domain
function checky(y, d::Distribution)
    if any(x -> !insupport(d, x), y)
        throw(ArgumentError("y must be in the support of D"))
    end
    return nothing
end
function checky(y, d::Binomial)
    for yy in y
        0 ≤ yy ≤ 1 || throw(ArgumentError("$yy in y is not in [0,1]"))
    end
    return nothing
end
<|MERGE_RESOLUTION|>--- conflicted
+++ resolved
@@ -276,19 +276,16 @@
         # Test for convergence
         crit = (devold - dev)/dev
         verbose && println("$i: $dev, $crit")
-<<<<<<< HEAD
-        
+
         # Test for separable
         perfsep = perfectlyseparable(m)
         perfsep && @warn "Iteration halted early: The estimated coefficients perfectly separate results from each class, meaning that the theoretical best estimates are not finite."
         
-        if crit < convTol || dev == 0 || perfsep
-=======
-        if crit < tol || dev == 0
->>>>>>> 0926a95d
+        if crit < tol || dev == 0 || perfsep
             cvg = true
             break
         end
+        
         @assert isfinite(crit)
         devold = dev
     end
