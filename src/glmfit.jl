--- conflicted
+++ resolved
@@ -589,7 +589,7 @@
     if size(X, 1) != size(y, 1)
         throw(DimensionMismatch("number of rows in X and y must match"))
     end
-<<<<<<< HEAD
+
     # For backward compatibility accept wts as AbstractArray and coerce them to FrequencyWeights
     _wts = if wts isa AbstractWeights
         wts
@@ -603,11 +603,6 @@
     end
     rr = GlmResp(y, d, l, offset, _wts)
     res = M(rr, cholpred(X, false, _wts), false)
-=======
-
-    rr = GlmResp(y, d, l, offset, wts)
-    res = M(rr, cholpred(X, dropcollinear), false)
->>>>>>> 9dc4d6b2
     return dofit ? fit!(res; fitargs...) : res
 end
 
