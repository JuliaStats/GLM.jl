"""
    GlmResp

The response vector and various derived vectors in a generalized linear model.
"""
struct GlmResp{V<:FPVector,D<:UnivariateDistribution,L<:Link,W<:AbstractWeights} <: ModResp
    "`y`: response vector"
    y::V
    d::D
    "`link`: link function with relevant parameters"
    link::L
    "`devresid`: the squared deviance residuals"
    devresid::V
    "`eta`: the linear predictor"
    eta::V
    "`mu`: mean response"
    mu::V
    "`offset:` offset added to `Xβ` to form `eta`.  Can be of length 0"
    offset::V
    "`wts`: case weights. If unspecified, defaults to `uweights(length(y))`"
    wts::W
    "`wrkwt`: working case weights for the Iteratively Reweighted Least Squares (IRLS) algorithm"
    wrkwt::V
    "`wrkresid`: working residuals for IRLS"
    wrkresid::V
end

<<<<<<< HEAD
link(rr::GlmResp) = rr.d

function GlmResp(y::V, d::D, l::L, η::V, μ::V, off::V, wts::W) where {V<:FPVector,D,L,W}
=======
function GlmResp(y::V, d::D, l::L, η::V, μ::V, off::V, wts::V) where {V<:FPVector,D,L}
>>>>>>> 8f58b340
    n = length(y)
    nη = length(η)
    nμ = length(μ)
    lw = length(wts)
    lo = length(off)

    # Check y values
    checky(y, d)

    ## We don't support custom types of weights that a user may define
    if !(wts isa Union{FrequencyWeights,AnalyticWeights,ProbabilityWeights,UnitWeights})
        throw(ArgumentError("The type of `wts` was $W. The supported weights types are " *
                            "`FrequencyWeights`, `AnalyticWeights`, `ProbabilityWeights` and `UnitWeights`."))
    end

    # Lengths of y, η, and η all need to be n
    if !(nη == nμ == n)
        throw(DimensionMismatch("lengths of η, μ, and y ($nη, $nμ, $n) are not equal"))
    end

    # Lengths of wts and off can be either n or 0
    if lw != n
        throw(DimensionMismatch("wts must have length $n but was $lw"))
    end
    if lo != 0 && lo != n
        throw(DimensionMismatch("offset must have length $n or length 0 but was $lo"))
    end

    return GlmResp{V,D,L,W}(y, d, l, similar(y), η, μ, off, wts, similar(y), similar(y))
end

function GlmResp(y::FPVector, d::Distribution, l::Link, off::FPVector, wts::AbstractWeights)
    # Instead of convert(Vector{Float64}, y) to be more ForwardDiff friendly
    _y = convert(Vector{float(eltype(y))}, y)
    _off = convert(Vector{float(eltype(off))}, off)
<<<<<<< HEAD
    η = similar(_y)
    μ = similar(_y)
    r = GlmResp(_y, d, l, η, μ, _off, wts)
    initialeta!(r.eta, d, l, _y, wts, _off)
=======
    _wts = convert(Vector{float(eltype(wts))}, wts)
    η = similar(_y)
    μ = similar(_y)
    r = GlmResp(_y, d, l, η, μ, _off, _wts)
    initialeta!(r.eta, d, l, _y, _wts, _off)
>>>>>>> 8f58b340
    updateμ!(r, r.eta)
    return r
end

function GlmResp(y::AbstractVector{<:Real}, d::D, l::L, off::AbstractVector{<:Real},
<<<<<<< HEAD
                 wts::AbstractWeights) where {D,L}
    GlmResp(float(y), d, l, float(off), wts)
end

function deviance(r::GlmResp)
    wts = weights(r)
    d = sum(r.devresid)
    wts isa ProbabilityWeights ? d * nobs(r) / sum(wts) : d
=======
                 wts::AbstractVector{<:Real}) where {D,L}
    return GlmResp(float(y), d, l, float(off), float(wts))
>>>>>>> 8f58b340
end

weights(r::GlmResp) = r.wts
function isweighted(r::GlmResp)
    weights(r) isa Union{AnalyticWeights,FrequencyWeights,ProbabilityWeights}
end

"""
    cancancel(r::GlmResp{V,D,L})

Returns `true` if dμ/dη for link `L` is the variance function for distribution `D`

When `L` is the canonical link for `D` the derivative of the inverse link is a multiple
of the variance function for `D`.  If they are the same a numerator and denominator term in
the expression for the working weights will cancel.
"""
cancancel(::GlmResp) = false
cancancel(::GlmResp{V,D,LogitLink}) where {V,D<:Union{Bernoulli,Binomial}} = true
cancancel(::GlmResp{V,D,NegativeBinomialLink}) where {V,D<:NegativeBinomial} = true
cancancel(::GlmResp{V,D,IdentityLink}) where {V,D<:Normal} = true
cancancel(::GlmResp{V,D,LogLink}) where {V,D<:Poisson} = true

"""
    updateμ!{T<:FPVector}(r::GlmResp{T}, linPr::T)

Update the mean, working weights and working residuals, in `r` given a value of
the linear predictor, `linPr`.
"""
function updateμ! end

<<<<<<< HEAD
function updateμ!(r::GlmResp{T}, linPr::T) where {T}
=======
function updateμ!(r::GlmResp{T}, linPr::T) where {T<:FPVector}
>>>>>>> 8f58b340
    isempty(r.offset) ? copyto!(r.eta, linPr) : broadcast!(+, r.eta, linPr, r.offset)
    updateμ!(r)
    if isweighted(r)
        map!(*, r.wrkwt, r.wrkwt, r.wts)
        map!(*, r.devresid, r.devresid, r.wts)
    end
    return r
end

function updateμ!(r::GlmResp)
    y, η, μ, wrkres, wrkwt, dres = r.y, r.eta, r.mu, r.wrkresid, r.wrkwt, r.devresid

    @inbounds for i in eachindex(y, η, μ, wrkres, wrkwt, dres)
        μi, dμdη = inverselink(r.link, η[i])
        μ[i] = μi
        yi = y[i]
        wrkres[i] = (yi - μi) / dμdη
        wrkwt[i] = cancancel(r) ? dμdη : abs2(dμdη) / glmvar(r.d, μi)
        dres[i] = devresid(r.d, yi, μi)
    end
end

function _weights_residuals(yᵢ, ηᵢ, μᵢ, omμᵢ, dμdηᵢ, l::LogitLink)
    # LogitLink is the canonical link function for Binomial so only wrkresᵢ can
    # possibly fail when dμdη==0 in which case it evaluates to ±1.
    if iszero(dμdηᵢ)
        wrkresᵢ = ifelse(yᵢ == 1, one(μᵢ), -one(μᵢ))
    else
        wrkresᵢ = ifelse(yᵢ == 1, omμᵢ, yᵢ - μᵢ) / dμdηᵢ
    end
    wrkwtᵢ = μᵢ * omμᵢ

    return wrkresᵢ, wrkwtᵢ
end

function _weights_residuals(yᵢ, ηᵢ, μᵢ, omμᵢ, dμdηᵢ, l::ProbitLink)
    # Since μomμ will underflow before dμdη for Probit, we can just check the
    # former to decide when to evaluate with the tail approximation.
    μomμᵢ = μᵢ * omμᵢ
    if iszero(μomμᵢ)
<<<<<<< HEAD
        wrkresᵢ = 1 / abs(ηᵢ)
        wrkwtᵢ = dμdηᵢ
    else
        wrkresᵢ = ifelse(yᵢ == 1, omμᵢ, yᵢ - μᵢ) / dμdηᵢ
        wrkwtᵢ = abs2(dμdηᵢ) / μomμᵢ
=======
        wrkresᵢ = 1/abs(ηᵢ)
        wrkwtᵢ = dμdηᵢ
    else
        wrkresᵢ = ifelse(yᵢ == 1, omμᵢ, yᵢ - μᵢ) / dμdηᵢ
        wrkwtᵢ = abs2(dμdηᵢ)/μomμᵢ
>>>>>>> 8f58b340
    end

    return wrkresᵢ, wrkwtᵢ
end

function _weights_residuals(yᵢ, ηᵢ, μᵢ, omμᵢ, dμdηᵢ, l::CloglogLink)
    if yᵢ == 1
        wrkresᵢ = exp(-ηᵢ)
    else
        emη = exp(-ηᵢ)
        if iszero(emη)
            # Diverges to -∞
            wrkresᵢ = oftype(emηᵢ, -Inf)
        elseif isinf(emη)
            # converges to -1
            wrkresᵢ = -one(emη)
        else
            wrkresᵢ = (yᵢ - μᵢ) / omμᵢ * emη
        end
    end

<<<<<<< HEAD
    wrkwtᵢ = exp(2 * ηᵢ) / expm1(exp(ηᵢ))
=======
    wrkwtᵢ = exp(2*ηᵢ)/expm1(exp(ηᵢ))
>>>>>>> 8f58b340
    # We know that both limits are zero so we'll convert NaNs
    wrkwtᵢ = ifelse(isnan(wrkwtᵢ), zero(wrkwtᵢ), wrkwtᵢ)

    return wrkresᵢ, wrkwtᵢ
end

# Fallback for remaining link functions
function _weights_residuals(yᵢ, ηᵢ, μᵢ, omμᵢ, dμdηᵢ, l::Link01)
<<<<<<< HEAD
    wrkresᵢ = ifelse(yᵢ == 1, omμᵢ, yᵢ - μᵢ) / dμdηᵢ
    wrkwtᵢ = abs2(dμdηᵢ) / (μᵢ * omμᵢ)
=======
    wrkresᵢ = ifelse(yᵢ == 1, omμᵢ, yᵢ - μᵢ)/dμdηᵢ
    wrkwtᵢ = abs2(dμdηᵢ)/(μᵢ*omμᵢ)
>>>>>>> 8f58b340

    return wrkresᵢ, wrkwtᵢ
end

function updateμ!(r::GlmResp{V,D,L}) where {V<:FPVector,D<:Union{Bernoulli,Binomial},
                                            L<:Link01}
    y, η, μ, wrkres, wrkwt, dres = r.y, r.eta, r.mu, r.wrkresid, r.wrkwt, r.devresid

    @inbounds for i in eachindex(y, η, μ, wrkres, wrkwt, dres)
        yᵢ, ηᵢ = y[i], η[i]
        μᵢ, dμdηᵢ, omμᵢ = inverselink(L(), ηᵢ)
        μ[i] = μᵢ
        # For large values of ηᵢ the quantities dμdη and μomμ will underflow.
        # The ratios defining (yᵢ - μᵢ)/dμdη and dμdη^2/μomμ have fairly stable
        # tail behavior so we can switch algorithm to avoid 0/0. The behavior
        # is specific to the link function so _weights_residuals dispatches to
        # robust versions for LogitLink and ProbitLink
        wrkres[i], wrkwt[i] = _weights_residuals(yᵢ, ηᵢ, μᵢ, omμᵢ, dμdηᵢ, L())
        dres[i] = devresid(r.d, yᵢ, μᵢ)
    end
end

function updateμ!(r::GlmResp{V,D,L}) where {V<:FPVector,D<:NegativeBinomial,
                                            L<:NegativeBinomialLink}
    y, η, μ, wrkres, wrkwt, dres = r.y, r.eta, r.mu, r.wrkresid, r.wrkwt, r.devresid

    @inbounds for i in eachindex(y, η, μ, wrkres, wrkwt, dres)
        θ = r.d.r # the shape parameter of the negative binomial distribution
        μi, dμdη, μomμ = inverselink(L(θ), η[i])
        μ[i] = μi
        yi = y[i]
        wrkres[i] = (yi - μi) / dμdη
        wrkwt[i] = dμdη
        dres[i] = devresid(r.d, yi, μi)
    end
end

"""
    wrkresp(r::GlmResp)

The working response, `r.eta + r.wrkresid - r.offset`.
"""
wrkresp(r::GlmResp) = wrkresp!(similar(r.eta), r)

"""
    wrkresp!{T<:FPVector}(v::T, r::GlmResp{T})

Overwrite `v` with the working response of `r`
"""
function wrkresp!(v::T, r::GlmResp{T}) where {T<:FPVector}
    broadcast!(+, v, r.eta, r.wrkresid)
    return isempty(r.offset) ? v : broadcast!(-, v, v, r.offset)
end

abstract type AbstractGLM <: LinPredModel end

mutable struct GeneralizedLinearModel{G<:GlmResp,L<:LinPred} <: AbstractGLM
    rr::G
    pp::L
    formula::Union{FormulaTerm,Nothing}
    fit::Bool
    maxiter::Int
    minstepfac::Float64
    atol::Float64
    rtol::Float64
end

function GeneralizedLinearModel(rr::GlmResp, pp::LinPred,
                                f::Union{FormulaTerm,Nothing}, fit::Bool)
<<<<<<< HEAD
    GeneralizedLinearModel(rr, pp, f, fit, 0, NaN, NaN, NaN)
=======
    return GeneralizedLinearModel(rr, pp, f, fit, 0, NaN,
                                  NaN, NaN)
>>>>>>> 8f58b340
end

function coeftable(mm::AbstractGLM; level::Real=0.95)
    cc = coef(mm)
    se = stderror(mm)
    zz = cc ./ se
    p = 2 * ccdf.(Ref(Normal()), abs.(zz))
    ci = se * quantile(Normal(), (1 - level) / 2)
    levstr = isinteger(level * 100) ? string(Integer(level * 100)) : string(level * 100)
    cn = coefnames(mm)
<<<<<<< HEAD
    CoefTable(hcat(cc, se, zz, p, cc + ci, cc - ci),
              ["Coef.", "Std. Error", "z", "Pr(>|z|)", "Lower $levstr%", "Upper $levstr%"],
              cn, 4, 3)
end

function confint(obj::AbstractGLM; level::Real=0.95)
    hcat(coef(obj), coef(obj)) +
    stderror(obj) * quantile(Normal(), (1.0 - level) / 2.0) * [1.0 -1.0]
=======
    return CoefTable(hcat(cc, se, zz, p, cc+ci, cc-ci),
                     ["Coef.", "Std. Error", "z", "Pr(>|z|)", "Lower $levstr%",
                      "Upper $levstr%"],
                     cn, 4, 3)
end

function confint(obj::AbstractGLM; level::Real=0.95)
    return hcat(coef(obj), coef(obj)) +
           stderror(obj)*quantile(Normal(), (1.0 - level)/2.0)*[1.0 -1.0]
>>>>>>> 8f58b340
end

deviance(m::AbstractGLM) = deviance(m.rr)

function nulldeviance(m::GeneralizedLinearModel)
    r = m.rr
<<<<<<< HEAD
    wts = weights(r)
=======
    wts = weights(r.wts)
>>>>>>> 8f58b340
    y = r.y
    d = r.d
    offset = r.offset
    hasint = hasintercept(m)
    dev = zero(eltype(y))
    if isempty(offset) # Faster method
        if isweighted(m)
            mu = hasint ?
                 mean(y, wts) :
<<<<<<< HEAD
                 linkinv(r.link, zero(eltype(y)) * zero(eltype(wts)) / 1)
=======
                 linkinv(r.link, zero(eltype(y))*zero(eltype(wts))/1)
>>>>>>> 8f58b340
            @inbounds for i in eachindex(y, wts)
                dev += wts[i] * devresid(d, y[i], mu)
            end
        else
            mu = hasint ? mean(y) : linkinv(r.link, zero(eltype(y)) / 1)
            @inbounds for i in eachindex(y)
                dev += devresid(d, y[i], mu)
            end
        end
        if wts isa ProbabilityWeights
            dev /= sum(wts) / nobs(m)
        end
    else
        X = fill(1.0, length(y), hasint ? 1 : 0)
        nullm = fit(GeneralizedLinearModel,
                    X, y, d, r.link; wts=wts, offset=offset,
                    dropcollinear=ispivoted(m.pp),
                    method=decomposition_method(m.pp),
                    maxiter=m.maxiter, minstepfac=m.minstepfac,
                    atol=m.atol, rtol=m.rtol)
        dev = deviance(nullm)
    end
    return dev
end

<<<<<<< HEAD
loglikelihood(m::AbstractGLM) = loglikelihood(m.rr)

function loglikelihood(r::GlmResp{T,D,L,<:AbstractWeights}) where {T,D,L}
    y = r.y
    mu = r.mu
    wts = weights(r)
    d = link(r)
    ll = zero(eltype(mu))
    n = nobs(r)
    N = length(y)
    δ = deviance(r)
    ϕ = δ / n
    if wts isa Union{FrequencyWeights,UnitWeights}
        @inbounds for i in eachindex(y, mu)
=======
function loglikelihood(m::AbstractGLM)
    r = m.rr
    wts = r.wts
    y = r.y
    mu = r.mu
    d = r.d
    ll = zero(eltype(mu))
    if !isempty(wts)
        ϕ = deviance(m)/sum(wts)
        @inbounds for i in eachindex(y, mu, wts)
>>>>>>> 8f58b340
            ll += loglik_obs(d, y[i], mu[i], wts[i], ϕ)
        end
    elseif wts isa AnalyticWeights
        if d isa Union{Bernoulli,Binomial}
            throw(ArgumentError("The `loglikelihood` for analytic weighted models with `Bernoulli` and `Binomial` families is not supported."))
        end
        @inbounds for i in eachindex(y, mu, wts)
            ll += loglik_apweights_obs(d, y[i], mu[i], wts[i], δ, sum(wts), N)
        end
    else
        throw(ArgumentError("The `loglikelihood` for probability weighted models is not currently supported."))
    end
    return ll
end

function nullloglikelihood(m::GeneralizedLinearModel)
    r = m.rr
<<<<<<< HEAD
    wts = weights(m)
    sumwt = sum(wts)
=======
    wts = r.wts
>>>>>>> 8f58b340
    y = r.y
    d = r.d
    offset = r.offset
    hasint = hasintercept(m)
    ll = zero(eltype(y))
    if isempty(r.offset) # Faster method
        mu = hasint ? mean(y, wts) : linkinv(r.link, zero(ll) / 1)
        δ = nulldeviance(m)
        ϕ = nulldeviance(m) / nobs(m)
        N = length(y)
        if wts isa Union{FrequencyWeights,UnitWeights}
            @inbounds for i in eachindex(y, wts)
                ll += loglik_obs(d, y[i], mu, wts[i], ϕ)
            end
        elseif wts isa AnalyticWeights
            if d isa Union{Bernoulli,Binomial}
                throw(ArgumentError("The `loglikelihood` for analytic weighted models is not supported."))
            end
            @inbounds for i in eachindex(y, mu, wts)
                ll += loglik_apweights_obs(d, y[i], mu[i], wts[i], δ, sum(wts), N)
            end
        else
            throw(ArgumentError("The `nullloglikelihood` for probability weighted models is not currently supported."))
        end
    else
        X = fill(1.0, length(y), hasint ? 1 : 0)
        nullm = fit(GeneralizedLinearModel,
                    X, y, d, r.link; wts=wts, offset=offset,
                    dropcollinear=ispivoted(m.pp),
                    method=decomposition_method(m.pp),
                    maxiter=m.maxiter, minstepfac=m.minstepfac,
                    atol=m.atol, rtol=m.rtol)
        ll = loglikelihood(nullm)
    end
    return ll
end

dof(obj::GeneralizedLinearModel) = linpred_rank(obj) + dispersion_parameter(obj.rr.d)

function _fit!(m::AbstractGLM, maxiter::Integer, minstepfac::Real,
               atol::Real, rtol::Real, start)
    # Return early if model has the fit flag set
    m.fit && return m

    # Check arguments
    maxiter >= 1 || throw(ArgumentError("maxiter must be positive"))
    0 < minstepfac < 1 || throw(ArgumentError("minstepfac must be in (0, 1)"))

    # Extract fields and set convergence flag
    cvg, p, r = false, m.pp, m.rr
    lp = r.mu

    # Initialize β, μ, and compute deviance
    if start === nothing || isempty(start)
        # Compute beta update based on default response value
        # if no starting values have been passed
        delbeta!(p, wrkresp(r), r.wrkwt)
        linpred!(lp, p)
        updateμ!(r, lp)
        p.beta0 .= p.delbeta
    else
        # otherwise copy starting values for β
        copy!(p.beta0, start)
        fill!(p.delbeta, 0)
        linpred!(lp, p, 0)
        updateμ!(r, lp)
    end
    devold = deviance(m)
    if !isfinite(devold)
        throw(DomainError(devold,
                          "initial deviance was not finite. Try alternative starting values or model formulation"))
    end

    for i in 1:maxiter
        f = 1.0 # line search factor
        local dev

        # Compute the change to β, update μ and compute deviance
        try
            delbeta!(p, r.wrkresid, r.wrkwt)
            linpred!(lp, p)
            updateμ!(r, lp)
            dev = deviance(m)
        catch e
            isa(e, DomainError) ? (dev = Inf) : rethrow(e)
        end

        # Line search
        ## If the deviance isn't declining then half the step size
        ## The rtol*dev term is to avoid failure when deviance
        ## is unchanged except for rouding errors.
        while !isfinite(dev) || dev > devold + rtol * dev
            f /= 2
            f > minstepfac || error("step-halving failed at beta0 = $(p.beta0)")
            try
                updateμ!(r, linpred(p, f))
                dev = deviance(m)
            catch e
                isa(e, DomainError) ? (dev = Inf) : rethrow(e)
            end
        end
        p.beta0 .+= p.delbeta .* f

        # Test for convergence
        @debug "IRLS optimization" iteration = i deviance = dev diff_dev = (devold - dev)
        if devold - dev < max(rtol * devold, atol)
            cvg = true
            break
        end
        @assert isfinite(dev)
        devold = dev
    end
    cvg || throw(ConvergenceException(maxiter))
    m.fit = true
    return m
end

function StatsBase.fit!(m::AbstractGLM;
                        maxiter::Integer=30,
                        minstepfac::Real=0.001,
                        atol::Real=1e-6,
                        rtol::Real=1e-6,
                        start=nothing,
                        kwargs...)
    if haskey(kwargs, :verbose)
        Base.depwarn("""`verbose` argument is deprecated, use `ENV["JULIA_DEBUG"]=GLM` instead.""",
                     :fit!)
    end
    if !issubset(keys(kwargs), (:verbose,))
        throw(ArgumentError("unsupported keyword argument"))
    end

    m.maxiter = maxiter
    m.minstepfac = minstepfac
    m.atol = atol
    m.rtol = rtol

    return _fit!(m, maxiter, minstepfac, atol, rtol, start)
end

const FIT_GLM_DOC = """
    In the first method, `formula` must be a
    [StatsModels.jl `Formula` object](https://juliastats.org/StatsModels.jl/stable/formula/)
    and `data` a table (in the [Tables.jl](https://tables.juliadata.org/stable/) definition, e.g., a data frame).
    In the second method, `X` must be a matrix holding values of the independent variable(s)
    in columns (including if appropriate the intercept), and `y` must be a vector holding
    values of the dependent variable.
    In both cases, `distr` must specify the distribution, and `link` may specify the link
    function (if omitted, it is taken to be the canonical link for `distr`; see [`Link`](@ref)
    for a list of built-in links).

    # Keyword Arguments
    $COMMON_FIT_KWARGS_DOCS
    - `offset::Vector=similar(y,0)`: offset added to `Xβ` to form `eta`.  Can be of
      length 0
    - `maxiter::Integer=30`: Maximum number of iterations allowed to achieve convergence
    - `atol::Real=1e-6`: Convergence is achieved when the relative change in
      deviance is less than `max(rtol*dev, atol)`.
    - `rtol::Real=1e-6`: Convergence is achieved when the relative change in
      deviance is less than `max(rtol*dev, atol)`.
    - `minstepfac::Real=0.001`: Minimum line step fraction. Must be between 0 and 1.
    - `start::AbstractVector=nothing`: Starting values for beta. Should have the
      same length as the number of columns in the model matrix.
    """

"""
    fit(GeneralizedLinearModel, formula, data,
        distr::UnivariateDistribution, link::Link = canonicallink(d); <keyword arguments>)
    fit(GeneralizedLinearModel, X::AbstractMatrix, y::AbstractVector,
        distr::UnivariateDistribution, link::Link = canonicallink(d); <keyword arguments>)

Fit a generalized linear model to data.

$FIT_GLM_DOC
"""
function fit(::Type{M},
             X::AbstractMatrix{<:FP},
             y::AbstractVector{<:Real},
             d::UnivariateDistribution,
             l::Link=canonicallink(d);
             dropcollinear::Bool=true,
             method::Symbol=:qr,
<<<<<<< HEAD
             dofit::Union{Bool,Nothing}=nothing,
             wts::AbstractWeights=uweights(length(y)),
             offset::AbstractVector{<:Real}=similar(y, 0),
             fitargs...) where {M<:AbstractGLM}
=======
             wts::AbstractVector{<:Real}=similar(y, 0),
             offset::AbstractVector{<:Real}=similar(y, 0),
             fitargs...) where {M<:AbstractGLM}

>>>>>>> 8f58b340
    # Check that X and y have the same number of observations
    if size(X, 1) != size(y, 1)
        throw(DimensionMismatch("number of rows in X and y must match"))
    end

    # For backward compatibility accept wts as AbstractArray and coerce them to FrequencyWeights
    _wts = if wts isa AbstractWeights
        wts
    elseif wts isa AbstractVector
        Base.depwarn("Passing weights as vector is deprecated in favor of explicitly using " *
                     "`AnalyticWeights`, `ProbabilityWeights`, or `FrequencyWeights`. Proceeding " *
                     "by coercing `wts` to `FrequencyWeights`",
                     :fit)
        fweights(wts)
    else
        throw(ArgumentError("`wts` should be an AbstractVector coercible to AbstractWeights"))
    end
    rr = GlmResp(y, d, l, offset, _wts)

    if method === :cholesky
        res = M(rr, cholpred(X, dropcollinear, _wts), nothing, false)
    elseif method === :qr
        res = M(rr, qrpred(X, dropcollinear, _wts), nothing, false)
    else
        throw(ArgumentError("The only supported values for keyword argument `method` are `:cholesky` and `:qr`."))
    end

    return fit!(res; fitargs...)
end

function fit(::Type{M},
             X::AbstractMatrix,
             y::AbstractVector,
             d::UnivariateDistribution,
             l::Link=canonicallink(d); kwargs...) where {M<:AbstractGLM}
<<<<<<< HEAD
    fit(M, float(X), float(y), d, l; kwargs...)
=======
    return fit(M, float(X), float(y), d,
               l; kwargs...)
>>>>>>> 8f58b340
end

function fit(::Type{M},
             f::FormulaTerm,
             data,
             d::UnivariateDistribution,
             l::Link=canonicallink(d);
             offset::Union{AbstractVector,Nothing}=nothing,
             wts::Union{AbstractVector,Nothing}=nothing,
             dropcollinear::Bool=true,
             method::Symbol=:qr,
<<<<<<< HEAD
             dofit::Union{Bool,Nothing}=nothing,
=======
>>>>>>> 8f58b340
             contrasts::AbstractDict{Symbol}=Dict{Symbol,Any}(),
             fitargs...) where {M<:AbstractGLM}
    f, (y, X) = modelframe(f, data, contrasts, M)
    wts = wts === nothing ? uweights(length(y)) : wts
    _wts = if wts isa AbstractWeights
        wts
    elseif wts isa AbstractVector
        Base.depwarn("Passing weights as vector is deprecated in favor of explicitly using " *
                     "`AnalyticWeights`, `ProbabilityWeights`, or `FrequencyWeights`. Proceeding " *
                     "by coercing `wts` to `FrequencyWeights`",
                     :fit)
        fweights(wts)
    else
        throw(ArgumentError("`wts` should be an AbstractVector coercible to AbstractWeights"))
    end
    # Check that X and y have the same number of observations
    if size(X, 1) != size(y, 1)
        throw(DimensionMismatch("number of rows in X and y must match"))
    end

    off = offset === nothing ? similar(y, 0) : offset

    rr = GlmResp(y, d, l, off, _wts)

    if method === :cholesky
        res = M(rr, cholpred(X, dropcollinear, _wts), f, false)
    elseif method === :qr
        res = M(rr, qrpred(X, dropcollinear, _wts), f, false)
    else
        throw(ArgumentError("The only supported values for keyword argument `method` are `:cholesky` and `:qr`."))
    end

    return fit!(res; fitargs...)
end

"""
    glm(formula, data,
        distr::UnivariateDistribution, link::Link = canonicallink(distr); <keyword arguments>)
    glm(X::AbstractMatrix, y::AbstractVector,
        distr::UnivariateDistribution, link::Link = canonicallink(distr); <keyword arguments>)

Fit a generalized linear model to data. Alias for `fit(GeneralizedLinearModel, ...)`.

$FIT_GLM_DOC
"""
glm(X, y, args...; kwargs...) = fit(GeneralizedLinearModel, X, y, args...; kwargs...)

GLM.Link(r::GlmResp) = r.link
GLM.Link(m::GeneralizedLinearModel) = Link(m.rr)

"""
    dispersion(m::AbstractGLM, sqr::Bool=false)

Return the estimated dispersion (or scale) parameter for a model's distribution,
generally written σ for linear models and ϕ for generalized linear models.
It is, by definition, equal to 1 for the Bernoulli, Binomial, and Poisson families.

If `sqr` is `true`, the squared dispersion parameter is returned.
"""
function dispersion(m::AbstractGLM, sqr::Bool=false)
    r = m.rr
    if dispersion_parameter(r.d)
        wrkwt, wrkresid = r.wrkwt, r.wrkresid
        dofr = dof_residual(m)
        s = sum(i -> wrkwt[i] * abs2(wrkresid[i]), eachindex(wrkwt, wrkresid)) / dofr
        dofr > 0 || return oftype(s, Inf)
        sqr ? s : sqrt(s)
    else
        one(eltype(r.mu))
    end
end

const PREDICT_COMMON = """
                       `newX` must be either a table (in the [Tables.jl](https://tables.juliadata.org/stable/)
                       definition) containing all columns used in the model formula, or a matrix with one column
                       for each predictor in the model. In both cases, each row represents an observation for
                       which a prediction will be returned.

                       If `interval=:confidence`, also return upper and lower bounds for a given coverage `level`.
                       By default (`interval_method = :transformation`) the intervals are constructed by applying
                       the inverse link to intervals for the linear predictor. If `interval_method = :delta`,
                       the intervals are constructed by the delta method, i.e., by linearization of the predicted
                       response around the linear predictor. The `:delta` method intervals are symmetric around
                       the point estimates, but do not respect natural parameter constraints
                       (e.g., the lower bound for a probability could be negative).
                       """

"""
    predict(mm::AbstractGLM, newX;
            offset::FPVector=[],
            interval::Union{Symbol,Nothing}=nothing, level::Real=0.95,
            interval_method::Symbol=:transformation)

Return the predicted response of model `mm` from covariate values `newX` and,
optionally, an `offset`.

$PREDICT_COMMON
"""
function predict(mm::AbstractGLM, newX::AbstractMatrix;
                 offset::FPVector=eltype(newX)[],
                 interval::Union{Symbol,Nothing}=nothing,
                 level::Real=0.95,
                 interval_method=:transformation)
    r = response(mm)
    len = size(newX, 1)
    res = interval === nothing ?
          similar(r, len) :
          (prediction=similar(r, len), lower=similar(r, len), upper=similar(r, len))
<<<<<<< HEAD
    predict!(res, mm, newX,
             offset=offset, interval=interval, level=level,
             interval_method=interval_method)
=======
    return predict!(res, mm, newX;
                    offset=offset, interval=interval, level=level,
                    interval_method=interval_method)
>>>>>>> 8f58b340
end

"""
    predict!(res, mm::AbstractGLM, newX::AbstractMatrix;
             offset::FPVector=eltype(newX)[],
             interval::Union{Symbol,Nothing}=nothing, level::Real=0.95,
             interval_method::Symbol=:transformation)

Store in `res` the predicted response of model `mm` from covariate values `newX`
and, optionally, an `offset`. `res` must be a vector with a length equal to the number
of rows in `newX` if `interval=nothing` (the default), and otherwise a `NamedTuple`
of vectors with names `prediction`, `lower` and `upper`.

$PREDICT_COMMON
"""
function predict!(res::Union{AbstractVector,
                             NamedTuple{(:prediction, :lower, :upper),
<<<<<<< HEAD
                                        <:NTuple{3,AbstractVector}}},
=======
                                        <: NTuple{3,AbstractVector}}},
>>>>>>> 8f58b340
                  mm::AbstractGLM, newX::AbstractMatrix;
                  offset::FPVector=eltype(newX)[],
                  interval::Union{Symbol,Nothing}=nothing,
                  level::Real=0.95,
                  interval_method=:transformation)
    eta = newX * coef(mm)
    if !isempty(mm.rr.offset)
        length(offset) == size(newX, 1) ||
            throw(ArgumentError("fit with offset, so `offset` kw arg must be an offset of length `size(newX, 1)`"))
        broadcast!(+, eta, eta, offset)
    else
        length(offset) > 0 &&
            throw(ArgumentError("fit without offset, so value of `offset` kw arg does not make sense"))
    end

    if interval === nothing
        res isa AbstractVector ||
            throw(ArgumentError("`res` must be a vector when `interval == nothing` or is omitted"))
        length(res) == size(newX, 1) ||
            throw(DimensionMismatch("length of `res` must equal the number of rows in `newX`"))
        res .= linkinv.(Link(mm), eta)
    elseif interval == :confidence
        res isa NamedTuple ||
            throw(ArgumentError("`res` must be a `NamedTuple` when `interval == :confidence`"))
        mu, lower, upper = res
        length(mu) == length(lower) == length(upper) == size(newX, 1) ||
            throw(DimensionMismatch("length of vectors in `res` must equal the number of rows in `newX`"))
        mu .= linkinv.(Link(mm), eta)
        normalquantile = quantile(Normal(), (1 + level) / 2)
        # Compute confidence intervals in two steps
        # (2nd step varies depending on `interval_method`)
        # 1. Estimate variance for eta based on variance for coefficients
        #    through the diagonal of newX*vcov(mm)*newX'
<<<<<<< HEAD
        vcovXnewT = vcov(mm) * newX'
=======
        vcovXnewT = vcov(mm)*newX'
>>>>>>> 8f58b340
        stdeta = [sqrt(dot(view(newX, i, :), view(vcovXnewT, :, i))) for i in axes(newX, 1)]

        if interval_method == :delta
            # 2. Now compute the variance for mu based on variance of eta and
            # construct intervals based on that (Delta method)
            stdmu = stdeta .* abs.(getindex.(GLM.inverselink.(Link(mm), eta), 2))
            lower .= mu .- normalquantile .* stdmu
            upper .= mu .+ normalquantile .* stdmu
        elseif interval_method == :transformation
            # 2. Construct intervals for eta, then apply inverse link
            lower .= linkinv.(Link(mm), eta .- normalquantile .* stdeta)
            upper .= linkinv.(Link(mm), eta .+ normalquantile .* stdeta)
        else
            throw(ArgumentError("interval_method can be only :transformation or :delta"))
        end
    else
        throw(ArgumentError("only :confidence intervals are defined"))
    end
    return res
end

# A helper function to choose default values for eta
function initialeta!(eta::AbstractVector,
                     dist::UnivariateDistribution,
                     link::Link,
                     y::AbstractVector,
<<<<<<< HEAD
                     wts::AbstractWeights,
                     off::AbstractVector)
    n = length(y)
    lo = length(off)

    _initialeta!(eta, dist, link, y, wts)
=======
                     wts::AbstractVector,
                     off::AbstractVector)
    n = length(y)
    lw = length(wts)
    lo = length(off)

    if lw == n
        @inbounds @simd for i in eachindex(y, eta, wts)
            μ = mustart(dist, y[i], wts[i])
            eta[i] = linkfun(link, μ)
        end
    elseif lw == 0
        @inbounds @simd for i in eachindex(y, eta)
            μ = mustart(dist, y[i], 1)
            eta[i] = linkfun(link, μ)
        end
    else
        throw(ArgumentError("length of wts must be either $n or 0 but was $lw"))
    end
>>>>>>> 8f58b340

    if lo == n
        @inbounds @simd for i in eachindex(eta, off)
            eta[i] -= off[i]
        end
    elseif lo != 0
        throw(ArgumentError("length of off must be either $n or 0 but was $lo"))
    end

    return eta
end

function _initialeta!(eta, dist, link, y, wts::AbstractWeights)
    if wts isa UnitWeights
        @inbounds @simd for i in eachindex(y, eta)
            μ = mustart(dist, y[i], 1)
            eta[i] = linkfun(link, μ)
        end
    else
        @inbounds @simd for i in eachindex(y, eta)
            μ = mustart(dist, y[i], wts[i])
            eta[i] = linkfun(link, μ)
        end
    end
end

# Helper function to check that the values of y are in the allowed domain
function checky(y, d::Distribution)
    if any(x -> !insupport(d, x), y)
        throw(ArgumentError("y must be in the support of D"))
    end
    return nothing
end
function checky(y, d::Binomial)
    for yy in y
        0 ≤ yy ≤ 1 || throw(ArgumentError("$yy in y is not in [0,1]"))
    end
    return nothing
end

function nobs(r::GlmResp{V,D,L,W}) where {V,D,L,W<:AbstractWeights}
    oftype(sum(one(eltype(weights(r)))), length(r.y))
end
nobs(r::GlmResp{V,D,L,W}) where {V,D,L,W<:FrequencyWeights} = sum(r.wts)

function residuals(r::GlmResp; weighted::Bool=false)
    y, η, μ = r.y, r.eta, r.mu
    dres = similar(μ)

    @inbounds for i in eachindex(y, μ)
        μi = μ[i]
        yi = y[i]
        dres[i] = sqrt(max(0, devresid(r.d, yi, μi))) * sign(yi - μi)
    end

    if weighted
        dres .*= sqrt.(weights(r))
    end

    return dres
end

function momentmatrix(m::GeneralizedLinearModel)
    X = modelmatrix(m; weighted=false)
    r = varstruct(m)
    if link(m) isa Union{Gamma,InverseGaussian}
        r .*= sum(working_weights(m)) / sum(abs2, r)
    end
    return Diagonal(r) * X
end

function varstruct(x::GeneralizedLinearModel)
    wrkwts = working_weights(x)
    wts = weights(x)
    wrkres = working_residuals(x)
    if wts isa ProbabilityWeights
        return wrkwts .* wrkres .* (nobs(x) / sum(wts))
    else
        return wrkwts .* wrkres
    end
end

function invloglikhessian(m::GeneralizedLinearModel)
    r = varstruct(m)
    wts = weights(m)
    return inverse(m.pp) * sum(wts) / nobs(m)
end<|MERGE_RESOLUTION|>--- conflicted
+++ resolved
@@ -25,13 +25,9 @@
     wrkresid::V
 end
 
-<<<<<<< HEAD
 link(rr::GlmResp) = rr.d
 
 function GlmResp(y::V, d::D, l::L, η::V, μ::V, off::V, wts::W) where {V<:FPVector,D,L,W}
-=======
-function GlmResp(y::V, d::D, l::L, η::V, μ::V, off::V, wts::V) where {V<:FPVector,D,L}
->>>>>>> 8f58b340
     n = length(y)
     nη = length(η)
     nμ = length(μ)
@@ -67,24 +63,15 @@
     # Instead of convert(Vector{Float64}, y) to be more ForwardDiff friendly
     _y = convert(Vector{float(eltype(y))}, y)
     _off = convert(Vector{float(eltype(off))}, off)
-<<<<<<< HEAD
     η = similar(_y)
     μ = similar(_y)
     r = GlmResp(_y, d, l, η, μ, _off, wts)
     initialeta!(r.eta, d, l, _y, wts, _off)
-=======
-    _wts = convert(Vector{float(eltype(wts))}, wts)
-    η = similar(_y)
-    μ = similar(_y)
-    r = GlmResp(_y, d, l, η, μ, _off, _wts)
-    initialeta!(r.eta, d, l, _y, _wts, _off)
->>>>>>> 8f58b340
     updateμ!(r, r.eta)
     return r
 end
 
 function GlmResp(y::AbstractVector{<:Real}, d::D, l::L, off::AbstractVector{<:Real},
-<<<<<<< HEAD
                  wts::AbstractWeights) where {D,L}
     GlmResp(float(y), d, l, float(off), wts)
 end
@@ -93,10 +80,6 @@
     wts = weights(r)
     d = sum(r.devresid)
     wts isa ProbabilityWeights ? d * nobs(r) / sum(wts) : d
-=======
-                 wts::AbstractVector{<:Real}) where {D,L}
-    return GlmResp(float(y), d, l, float(off), float(wts))
->>>>>>> 8f58b340
 end
 
 weights(r::GlmResp) = r.wts
@@ -127,11 +110,7 @@
 """
 function updateμ! end
 
-<<<<<<< HEAD
 function updateμ!(r::GlmResp{T}, linPr::T) where {T}
-=======
-function updateμ!(r::GlmResp{T}, linPr::T) where {T<:FPVector}
->>>>>>> 8f58b340
     isempty(r.offset) ? copyto!(r.eta, linPr) : broadcast!(+, r.eta, linPr, r.offset)
     updateμ!(r)
     if isweighted(r)
@@ -172,19 +151,11 @@
     # former to decide when to evaluate with the tail approximation.
     μomμᵢ = μᵢ * omμᵢ
     if iszero(μomμᵢ)
-<<<<<<< HEAD
         wrkresᵢ = 1 / abs(ηᵢ)
         wrkwtᵢ = dμdηᵢ
     else
         wrkresᵢ = ifelse(yᵢ == 1, omμᵢ, yᵢ - μᵢ) / dμdηᵢ
         wrkwtᵢ = abs2(dμdηᵢ) / μomμᵢ
-=======
-        wrkresᵢ = 1/abs(ηᵢ)
-        wrkwtᵢ = dμdηᵢ
-    else
-        wrkresᵢ = ifelse(yᵢ == 1, omμᵢ, yᵢ - μᵢ) / dμdηᵢ
-        wrkwtᵢ = abs2(dμdηᵢ)/μomμᵢ
->>>>>>> 8f58b340
     end
 
     return wrkresᵢ, wrkwtᵢ
@@ -206,11 +177,7 @@
         end
     end
 
-<<<<<<< HEAD
     wrkwtᵢ = exp(2 * ηᵢ) / expm1(exp(ηᵢ))
-=======
-    wrkwtᵢ = exp(2*ηᵢ)/expm1(exp(ηᵢ))
->>>>>>> 8f58b340
     # We know that both limits are zero so we'll convert NaNs
     wrkwtᵢ = ifelse(isnan(wrkwtᵢ), zero(wrkwtᵢ), wrkwtᵢ)
 
@@ -219,13 +186,8 @@
 
 # Fallback for remaining link functions
 function _weights_residuals(yᵢ, ηᵢ, μᵢ, omμᵢ, dμdηᵢ, l::Link01)
-<<<<<<< HEAD
     wrkresᵢ = ifelse(yᵢ == 1, omμᵢ, yᵢ - μᵢ) / dμdηᵢ
     wrkwtᵢ = abs2(dμdηᵢ) / (μᵢ * omμᵢ)
-=======
-    wrkresᵢ = ifelse(yᵢ == 1, omμᵢ, yᵢ - μᵢ)/dμdηᵢ
-    wrkwtᵢ = abs2(dμdηᵢ)/(μᵢ*omμᵢ)
->>>>>>> 8f58b340
 
     return wrkresᵢ, wrkwtᵢ
 end
@@ -277,7 +239,7 @@
 """
 function wrkresp!(v::T, r::GlmResp{T}) where {T<:FPVector}
     broadcast!(+, v, r.eta, r.wrkresid)
-    return isempty(r.offset) ? v : broadcast!(-, v, v, r.offset)
+    isempty(r.offset) ? v : broadcast!(-, v, v, r.offset)
 end
 
 abstract type AbstractGLM <: LinPredModel end
@@ -295,12 +257,7 @@
 
 function GeneralizedLinearModel(rr::GlmResp, pp::LinPred,
                                 f::Union{FormulaTerm,Nothing}, fit::Bool)
-<<<<<<< HEAD
     GeneralizedLinearModel(rr, pp, f, fit, 0, NaN, NaN, NaN)
-=======
-    return GeneralizedLinearModel(rr, pp, f, fit, 0, NaN,
-                                  NaN, NaN)
->>>>>>> 8f58b340
 end
 
 function coeftable(mm::AbstractGLM; level::Real=0.95)
@@ -311,7 +268,6 @@
     ci = se * quantile(Normal(), (1 - level) / 2)
     levstr = isinteger(level * 100) ? string(Integer(level * 100)) : string(level * 100)
     cn = coefnames(mm)
-<<<<<<< HEAD
     CoefTable(hcat(cc, se, zz, p, cc + ci, cc - ci),
               ["Coef.", "Std. Error", "z", "Pr(>|z|)", "Lower $levstr%", "Upper $levstr%"],
               cn, 4, 3)
@@ -320,28 +276,13 @@
 function confint(obj::AbstractGLM; level::Real=0.95)
     hcat(coef(obj), coef(obj)) +
     stderror(obj) * quantile(Normal(), (1.0 - level) / 2.0) * [1.0 -1.0]
-=======
-    return CoefTable(hcat(cc, se, zz, p, cc+ci, cc-ci),
-                     ["Coef.", "Std. Error", "z", "Pr(>|z|)", "Lower $levstr%",
-                      "Upper $levstr%"],
-                     cn, 4, 3)
-end
-
-function confint(obj::AbstractGLM; level::Real=0.95)
-    return hcat(coef(obj), coef(obj)) +
-           stderror(obj)*quantile(Normal(), (1.0 - level)/2.0)*[1.0 -1.0]
->>>>>>> 8f58b340
 end
 
 deviance(m::AbstractGLM) = deviance(m.rr)
 
 function nulldeviance(m::GeneralizedLinearModel)
     r = m.rr
-<<<<<<< HEAD
     wts = weights(r)
-=======
-    wts = weights(r.wts)
->>>>>>> 8f58b340
     y = r.y
     d = r.d
     offset = r.offset
@@ -351,11 +292,7 @@
         if isweighted(m)
             mu = hasint ?
                  mean(y, wts) :
-<<<<<<< HEAD
                  linkinv(r.link, zero(eltype(y)) * zero(eltype(wts)) / 1)
-=======
-                 linkinv(r.link, zero(eltype(y))*zero(eltype(wts))/1)
->>>>>>> 8f58b340
             @inbounds for i in eachindex(y, wts)
                 dev += wts[i] * devresid(d, y[i], mu)
             end
@@ -381,7 +318,6 @@
     return dev
 end
 
-<<<<<<< HEAD
 loglikelihood(m::AbstractGLM) = loglikelihood(m.rr)
 
 function loglikelihood(r::GlmResp{T,D,L,<:AbstractWeights}) where {T,D,L}
@@ -396,18 +332,6 @@
     ϕ = δ / n
     if wts isa Union{FrequencyWeights,UnitWeights}
         @inbounds for i in eachindex(y, mu)
-=======
-function loglikelihood(m::AbstractGLM)
-    r = m.rr
-    wts = r.wts
-    y = r.y
-    mu = r.mu
-    d = r.d
-    ll = zero(eltype(mu))
-    if !isempty(wts)
-        ϕ = deviance(m)/sum(wts)
-        @inbounds for i in eachindex(y, mu, wts)
->>>>>>> 8f58b340
             ll += loglik_obs(d, y[i], mu[i], wts[i], ϕ)
         end
     elseif wts isa AnalyticWeights
@@ -425,12 +349,8 @@
 
 function nullloglikelihood(m::GeneralizedLinearModel)
     r = m.rr
-<<<<<<< HEAD
     wts = weights(m)
     sumwt = sum(wts)
-=======
-    wts = r.wts
->>>>>>> 8f58b340
     y = r.y
     d = r.d
     offset = r.offset
@@ -545,7 +465,7 @@
     end
     cvg || throw(ConvergenceException(maxiter))
     m.fit = true
-    return m
+    m
 end
 
 function StatsBase.fit!(m::AbstractGLM;
@@ -568,7 +488,7 @@
     m.atol = atol
     m.rtol = rtol
 
-    return _fit!(m, maxiter, minstepfac, atol, rtol, start)
+    _fit!(m, maxiter, minstepfac, atol, rtol, start)
 end
 
 const FIT_GLM_DOC = """
@@ -613,17 +533,10 @@
              l::Link=canonicallink(d);
              dropcollinear::Bool=true,
              method::Symbol=:qr,
-<<<<<<< HEAD
              dofit::Union{Bool,Nothing}=nothing,
              wts::AbstractWeights=uweights(length(y)),
              offset::AbstractVector{<:Real}=similar(y, 0),
              fitargs...) where {M<:AbstractGLM}
-=======
-             wts::AbstractVector{<:Real}=similar(y, 0),
-             offset::AbstractVector{<:Real}=similar(y, 0),
-             fitargs...) where {M<:AbstractGLM}
-
->>>>>>> 8f58b340
     # Check that X and y have the same number of observations
     if size(X, 1) != size(y, 1)
         throw(DimensionMismatch("number of rows in X and y must match"))
@@ -659,12 +572,7 @@
              y::AbstractVector,
              d::UnivariateDistribution,
              l::Link=canonicallink(d); kwargs...) where {M<:AbstractGLM}
-<<<<<<< HEAD
     fit(M, float(X), float(y), d, l; kwargs...)
-=======
-    return fit(M, float(X), float(y), d,
-               l; kwargs...)
->>>>>>> 8f58b340
 end
 
 function fit(::Type{M},
@@ -676,10 +584,7 @@
              wts::Union{AbstractVector,Nothing}=nothing,
              dropcollinear::Bool=true,
              method::Symbol=:qr,
-<<<<<<< HEAD
              dofit::Union{Bool,Nothing}=nothing,
-=======
->>>>>>> 8f58b340
              contrasts::AbstractDict{Symbol}=Dict{Symbol,Any}(),
              fitargs...) where {M<:AbstractGLM}
     f, (y, X) = modelframe(f, data, contrasts, M)
@@ -788,15 +693,9 @@
     res = interval === nothing ?
           similar(r, len) :
           (prediction=similar(r, len), lower=similar(r, len), upper=similar(r, len))
-<<<<<<< HEAD
     predict!(res, mm, newX,
              offset=offset, interval=interval, level=level,
              interval_method=interval_method)
-=======
-    return predict!(res, mm, newX;
-                    offset=offset, interval=interval, level=level,
-                    interval_method=interval_method)
->>>>>>> 8f58b340
 end
 
 """
@@ -814,11 +713,7 @@
 """
 function predict!(res::Union{AbstractVector,
                              NamedTuple{(:prediction, :lower, :upper),
-<<<<<<< HEAD
                                         <:NTuple{3,AbstractVector}}},
-=======
-                                        <: NTuple{3,AbstractVector}}},
->>>>>>> 8f58b340
                   mm::AbstractGLM, newX::AbstractMatrix;
                   offset::FPVector=eltype(newX)[],
                   interval::Union{Symbol,Nothing}=nothing,
@@ -852,11 +747,7 @@
         # (2nd step varies depending on `interval_method`)
         # 1. Estimate variance for eta based on variance for coefficients
         #    through the diagonal of newX*vcov(mm)*newX'
-<<<<<<< HEAD
         vcovXnewT = vcov(mm) * newX'
-=======
-        vcovXnewT = vcov(mm)*newX'
->>>>>>> 8f58b340
         stdeta = [sqrt(dot(view(newX, i, :), view(vcovXnewT, :, i))) for i in axes(newX, 1)]
 
         if interval_method == :delta
@@ -883,34 +774,12 @@
                      dist::UnivariateDistribution,
                      link::Link,
                      y::AbstractVector,
-<<<<<<< HEAD
                      wts::AbstractWeights,
                      off::AbstractVector)
     n = length(y)
     lo = length(off)
 
     _initialeta!(eta, dist, link, y, wts)
-=======
-                     wts::AbstractVector,
-                     off::AbstractVector)
-    n = length(y)
-    lw = length(wts)
-    lo = length(off)
-
-    if lw == n
-        @inbounds @simd for i in eachindex(y, eta, wts)
-            μ = mustart(dist, y[i], wts[i])
-            eta[i] = linkfun(link, μ)
-        end
-    elseif lw == 0
-        @inbounds @simd for i in eachindex(y, eta)
-            μ = mustart(dist, y[i], 1)
-            eta[i] = linkfun(link, μ)
-        end
-    else
-        throw(ArgumentError("length of wts must be either $n or 0 but was $lw"))
-    end
->>>>>>> 8f58b340
 
     if lo == n
         @inbounds @simd for i in eachindex(eta, off)
