--- conflicted
+++ resolved
@@ -4,7 +4,7 @@
 The response vector and various derived vectors in a generalized linear model.
 """
 struct GlmResp{
-    V <: FPVector, D <: UnivariateDistribution, L <: Link, W <: AbstractWeights} <: ModResp
+    V<:FPVector,D<:UnivariateDistribution,L<:Link,W<:AbstractWeights} <: ModResp
     "`y`: response vector"
     y::V
     d::D
@@ -27,7 +27,7 @@
 end
 
 function GlmResp(
-        y::V, d::D, l::L, η::V, μ::V, off::V, wts::W) where {V <: FPVector, D, L, W}
+    y::V, d::D, l::L, η::V, μ::V, off::V, wts::W) where {V<:FPVector,D,L,W}
     n = length(y)
     nη = length(η)
     nμ = length(μ)
@@ -38,7 +38,7 @@
     checky(y, d)
 
     ## We don't support custom types of weights that a user may define
-    if !(wts isa Union{FrequencyWeights, AnalyticWeights, ProbabilityWeights, UnitWeights})
+    if !(wts isa Union{FrequencyWeights,AnalyticWeights,ProbabilityWeights,UnitWeights})
         throw(ArgumentError("The type of `wts` was $W. The supported weights types are " *
                             "`FrequencyWeights`, `AnalyticWeights`, `ProbabilityWeights` and `UnitWeights`."))
     end
@@ -56,7 +56,7 @@
         throw(DimensionMismatch("offset must have length $n or length 0 but was $lo"))
     end
 
-    return GlmResp{V, D, L, W}(y, d, l, similar(y), η, μ, off, wts, similar(y), similar(y))
+    return GlmResp{V,D,L,W}(y, d, l, similar(y), η, μ, off, wts, similar(y), similar(y))
 end
 
 function GlmResp(y::FPVector, d::Distribution, l::Link, off::FPVector, wts::AbstractWeights)
@@ -72,19 +72,19 @@
 end
 
 function GlmResp(y::AbstractVector{<:Real}, d::D, l::L, off::AbstractVector{<:Real},
-        wts::AbstractWeights) where {D, L}
+    wts::AbstractWeights) where {D,L}
     GlmResp(float(y), d, l, float(off), wts)
 end
 
-function deviance(r::GlmResp) 
-  wts = weights(r)
-  d = sum(r.devresid)
-  wts isa ProbabilityWeights ? d*nobs(r)/wts.sum : d
+function deviance(r::GlmResp)
+    wts = weights(r)
+    d = sum(r.devresid)
+    wts isa ProbabilityWeights ? d * nobs(r) / wts.sum : d
 end
 
 weights(r::GlmResp) = r.wts
 function isweighted(r::GlmResp)
-    weights(r) isa Union{AnalyticWeights, FrequencyWeights, ProbabilityWeights}
+    weights(r) isa Union{AnalyticWeights,FrequencyWeights,ProbabilityWeights}
 end
 
 """
@@ -97,10 +97,10 @@
 the expression for the working weights will cancel.
 """
 cancancel(::GlmResp) = false
-cancancel(::GlmResp{V, D, LogitLink}) where {V, D <: Union{Bernoulli, Binomial}} = true
-cancancel(::GlmResp{V, D, NegativeBinomialLink}) where {V, D <: NegativeBinomial} = true
-cancancel(::GlmResp{V, D, IdentityLink}) where {V, D <: Normal} = true
-cancancel(::GlmResp{V, D, LogLink}) where {V, D <: Poisson} = true
+cancancel(::GlmResp{V,D,LogitLink}) where {V,D<:Union{Bernoulli,Binomial}} = true
+cancancel(::GlmResp{V,D,NegativeBinomialLink}) where {V,D<:NegativeBinomial} = true
+cancancel(::GlmResp{V,D,IdentityLink}) where {V,D<:Normal} = true
+cancancel(::GlmResp{V,D,LogLink}) where {V,D<:Poisson} = true
 
 """
     updateμ!{T<:FPVector}(r::GlmResp{T}, linPr::T)
@@ -111,17 +111,17 @@
 function updateμ! end
 
 function updateμ!(
-        r::GlmResp{T, D, L, <:AbstractWeights}, linPr::T) where {T <: FPVector, D, L}
+    r::GlmResp{T,D,L,<:AbstractWeights}, linPr::T) where {T<:FPVector,D,L}
     isempty(r.offset) ? copyto!(r.eta, linPr) : broadcast!(+, r.eta, linPr, r.offset)
     updateμ!(r)
     if isweighted(r)
-        map!(*, r.wrkwt, r.wrkwt, r.wts)        
+        map!(*, r.wrkwt, r.wrkwt, r.wts)
         map!(*, r.devresid, r.devresid, r.wts)
     end
     return r
 end
 
-function updateμ!(r::GlmResp{V, D, L}) where {V <: FPVector, D, L}
+function updateμ!(r::GlmResp{V,D,L}) where {V<:FPVector,D,L}
     y, η, μ, wrkres, wrkwt, dres = r.y, r.eta, r.mu, r.wrkresid, r.wrkwt, r.devresid
 
     @inbounds for i in eachindex(y, η, μ, wrkres, wrkwt, dres)
@@ -194,7 +194,7 @@
 end
 
 function updateμ!(r::GlmResp{
-        V, D, L}) where {V <: FPVector, D <: Union{Bernoulli, Binomial}, L <: Link01}
+    V,D,L}) where {V<:FPVector,D<:Union{Bernoulli,Binomial},L<:Link01}
     y, η, μ, wrkres, wrkwt, dres = r.y, r.eta, r.mu, r.wrkresid, r.wrkwt, r.devresid
 
     @inbounds for i in eachindex(y, η, μ, wrkres, wrkwt, dres)
@@ -212,7 +212,7 @@
 end
 
 function updateμ!(r::GlmResp{
-        V, D, L}) where {V <: FPVector, D <: NegativeBinomial, L <: NegativeBinomialLink}
+    V,D,L}) where {V<:FPVector,D<:NegativeBinomial,L<:NegativeBinomialLink}
     y, η, μ, wrkres, wrkwt, dres = r.y, r.eta, r.mu, r.wrkresid, r.wrkwt, r.devresid
 
     @inbounds for i in eachindex(y, η, μ, wrkres, wrkwt, dres)
@@ -238,17 +238,17 @@
 
 Overwrite `v` with the working response of `r`
 """
-function wrkresp!(v::T, r::GlmResp{T}) where {T <: FPVector}
+function wrkresp!(v::T, r::GlmResp{T}) where {T<:FPVector}
     broadcast!(+, v, r.eta, r.wrkresid)
     isempty(r.offset) ? v : broadcast!(-, v, v, r.offset)
 end
 
 abstract type AbstractGLM <: LinPredModel end
 
-mutable struct GeneralizedLinearModel{G <: GlmResp, L <: LinPred} <: AbstractGLM
+mutable struct GeneralizedLinearModel{G<:GlmResp,L<:LinPred} <: AbstractGLM
     rr::G
     pp::L
-    formula::Union{FormulaTerm, Nothing}
+    formula::Union{FormulaTerm,Nothing}
     fit::Bool
     maxiter::Int
     minstepfac::Float64
@@ -257,11 +257,11 @@
 end
 
 function GeneralizedLinearModel(rr::GlmResp, pp::LinPred,
-        f::Union{FormulaTerm, Nothing}, fit::Bool)
+    f::Union{FormulaTerm,Nothing}, fit::Bool)
     GeneralizedLinearModel(rr, pp, f, fit, 0, NaN, NaN, NaN)
 end
 
-function coeftable(mm::AbstractGLM; level::Real = 0.95)
+function coeftable(mm::AbstractGLM; level::Real=0.95)
     cc = coef(mm)
     se = stderror(mm)
     zz = cc ./ se
@@ -274,7 +274,7 @@
         cn, 4, 3)
 end
 
-function confint(obj::AbstractGLM; level::Real = 0.95)
+function confint(obj::AbstractGLM; level::Real=0.95)
     hcat(coef(obj), coef(obj)) +
     stderror(obj) * quantile(Normal(), (1.0 - level) / 2.0) * [1.0 -1.0]
 end
@@ -304,16 +304,16 @@
             end
         end
         if wts isa ProbabilityWeights
-            dev /= wts.sum/nobs(m)
+            dev /= wts.sum / nobs(m)
         end
     else
         X = fill(1.0, length(y), hasint ? 1 : 0)
         nullm = fit(GeneralizedLinearModel,
-            X, y, d, r.link; wts = wts, offset = offset,
-            dropcollinear = ispivoted(m.pp),
-            method = decomposition_method(m.pp),
-            maxiter = m.maxiter, minstepfac = m.minstepfac,
-            atol = m.atol, rtol = m.rtol)
+            X, y, d, r.link; wts=wts, offset=offset,
+            dropcollinear=ispivoted(m.pp),
+            method=decomposition_method(m.pp),
+            maxiter=m.maxiter, minstepfac=m.minstepfac,
+            atol=m.atol, rtol=m.rtol)
         dev = deviance(nullm)
     end
     return dev
@@ -321,7 +321,7 @@
 
 loglikelihood(m::AbstractGLM) = loglikelihood(m.rr)
 
-function loglikelihood(r::GlmResp{T, D, L, <:AbstractWeights}) where {T, D, L}
+function loglikelihood(r::GlmResp{T,D,L,<:AbstractWeights}) where {T,D,L}
     y = r.y
     mu = r.mu
     wts = weights(r)
@@ -331,7 +331,7 @@
     N = length(y)
     δ = deviance(r)
     ϕ = δ / n
-    if wts isa Union{FrequencyWeights, UnitWeights}
+    if wts isa Union{FrequencyWeights,UnitWeights}
         @inbounds for i in eachindex(y, mu)
             ll += loglik_obs(d, y[i], mu[i], wts[i], ϕ)
         end
@@ -340,13 +340,7 @@
             ll += loglik_apweights_obs(d, y[i], mu[i], wts[i], δ, wts.sum, N)
         end
     else
-<<<<<<< HEAD
-        #@inbounds for i in eachindex(y, mu, wts)
         throw(ArgumentError("The `loglikelihood` for probability weighted models is not currently supported."))
-        #end
-=======
-        throw(ArgumentError("The `loglikelihood` for probability weighted models is not currently supported."))
->>>>>>> 574ec690
     end
     return ll
 end
@@ -365,7 +359,7 @@
         δ = nulldeviance(m)
         ϕ = nulldeviance(m) / nobs(m)
         N = length(y)
-        if wts isa Union{FrequencyWeights, UnitWeights}
+        if wts isa Union{FrequencyWeights,UnitWeights}
             @inbounds for i in eachindex(y, wts)
                 ll += loglik_obs(d, y[i], mu, wts[i], ϕ)
             end
@@ -377,11 +371,11 @@
     else
         X = fill(1.0, length(y), hasint ? 1 : 0)
         nullm = fit(GeneralizedLinearModel,
-            X, y, d, r.link; wts = wts, offset = offset,
-            dropcollinear = ispivoted(m.pp),
-            method = decomposition_method(m.pp),
-            maxiter = m.maxiter, minstepfac = m.minstepfac,
-            atol = m.atol, rtol = m.rtol)
+            X, y, d, r.link; wts=wts, offset=offset,
+            dropcollinear=ispivoted(m.pp),
+            method=decomposition_method(m.pp),
+            maxiter=m.maxiter, minstepfac=m.minstepfac,
+            atol=m.atol, rtol=m.rtol)
         ll = loglikelihood(nullm)
     end
     return ll
@@ -390,7 +384,7 @@
 dof(obj::GeneralizedLinearModel) = linpred_rank(obj) + dispersion_parameter(obj.rr.d)
 
 function _fit!(m::AbstractGLM, verbose::Bool, maxiter::Integer, minstepfac::Real,
-        atol::Real, rtol::Real, start)
+    atol::Real, rtol::Real, start)
 
     # Return early if model has the fit flag set
     m.fit && return m
@@ -465,24 +459,24 @@
     end
     cvg || throw(ConvergenceException(maxiter))
     if weights(m) isa ProbabilityWeights
-      ## wrkwts and wrkresid are scaled by 
-      # the sum of the weights divided by the number 
-      # of observations
-      #m.rr.wrkwt .*=  nobs(m)/m.pp.wts.sum
-      #m.rr.devresid .*= nobs(m)/m.pp.wts.sum
+        ## wrkwts and wrkresid are scaled by 
+        # the sum of the weights divided by the number 
+        # of observations
+        #m.rr.wrkwt .*=  nobs(m)/m.pp.wts.sum
+        #m.rr.devresid .*= nobs(m)/m.pp.wts.sum
     end
     m.fit = true
     m
 end
 
 function StatsBase.fit!(m::AbstractGLM;
-        verbose::Bool = false,
-        maxiter::Integer = 30,
-        minstepfac::Real = 0.001,
-        atol::Real = 1e-6,
-        rtol::Real = 1e-6,
-        start = nothing,
-        kwargs...)
+    verbose::Bool=false,
+    maxiter::Integer=30,
+    minstepfac::Real=0.001,
+    atol::Real=1e-6,
+    rtol::Real=1e-6,
+    start=nothing,
+    kwargs...)
     if haskey(kwargs, :maxIter)
         Base.depwarn("'maxIter' argument is deprecated, use 'maxiter' instead", :fit!)
         maxiter = kwargs[:maxIter]
@@ -513,16 +507,16 @@
 end
 
 function StatsBase.fit!(m::AbstractGLM,
-        y;
-        wts = uweights(length(y)),
-        offset = nothing,
-        verbose::Bool = false,
-        maxiter::Integer = 30,
-        minstepfac::Real = 0.001,
-        atol::Real = 1e-6,
-        rtol::Real = 1e-6,
-        start = nothing,
-        kwargs...)
+    y;
+    wts=uweights(length(y)),
+    offset=nothing,
+    verbose::Bool=false,
+    maxiter::Integer=30,
+    minstepfac::Real=0.001,
+    atol::Real=1e-6,
+    rtol::Real=1e-6,
+    start=nothing,
+    kwargs...)
     if haskey(kwargs, :maxIter)
         Base.depwarn("'maxIter' argument is deprecated, use 'maxiter' instead", :fit!)
         maxiter = kwargs[:maxIter]
@@ -601,16 +595,16 @@
 $FIT_GLM_DOC
 """
 function fit(::Type{M},
-        X::AbstractMatrix{<:FP},
-        y::AbstractVector{<:Real},
-        d::UnivariateDistribution,
-        l::Link = canonicallink(d);
-        dropcollinear::Bool = true,
-        method::Symbol = :cholesky,
-        dofit::Union{Bool, Nothing} = nothing,
-        wts::AbstractVector{<:Real} = uweights(length(y)),
-        offset::AbstractVector{<:Real} = similar(y, 0),
-        fitargs...) where {M <: AbstractGLM}
+    X::AbstractMatrix{<:FP},
+    y::AbstractVector{<:Real},
+    d::UnivariateDistribution,
+    l::Link=canonicallink(d);
+    dropcollinear::Bool=true,
+    method::Symbol=:cholesky,
+    dofit::Union{Bool,Nothing}=nothing,
+    wts::AbstractVector{<:Real}=uweights(length(y)),
+    offset::AbstractVector{<:Real}=similar(y, 0),
+    fitargs...) where {M<:AbstractGLM}
     if dofit === nothing
         dofit = true
     else
@@ -648,25 +642,25 @@
 end
 
 function fit(::Type{M},
-        X::AbstractMatrix,
-        y::AbstractVector,
-        d::UnivariateDistribution,
-        l::Link = canonicallink(d); kwargs...) where {M <: AbstractGLM}
+    X::AbstractMatrix,
+    y::AbstractVector,
+    d::UnivariateDistribution,
+    l::Link=canonicallink(d); kwargs...) where {M<:AbstractGLM}
     fit(M, float(X), float(y), d, l; kwargs...)
 end
 
 function fit(::Type{M},
-        f::FormulaTerm,
-        data,
-        d::UnivariateDistribution,
-        l::Link = canonicallink(d);
-        offset::Union{AbstractVector, Nothing} = nothing,
-        wts::Union{AbstractVector, Nothing} = nothing,
-        dropcollinear::Bool = true,
-        method::Symbol = :cholesky,
-        dofit::Union{Bool, Nothing} = nothing,
-        contrasts::AbstractDict{Symbol} = Dict{Symbol, Any}(),
-        fitargs...) where {M <: AbstractGLM}
+    f::FormulaTerm,
+    data,
+    d::UnivariateDistribution,
+    l::Link=canonicallink(d);
+    offset::Union{AbstractVector,Nothing}=nothing,
+    wts::Union{AbstractVector,Nothing}=nothing,
+    dropcollinear::Bool=true,
+    method::Symbol=:cholesky,
+    dofit::Union{Bool,Nothing}=nothing,
+    contrasts::AbstractDict{Symbol}=Dict{Symbol,Any}(),
+    fitargs...) where {M<:AbstractGLM}
     if dofit === nothing
         dofit = true
     else
@@ -722,7 +716,7 @@
 GLM.Link(r::GlmResp) = r.link
 GLM.Link(m::GeneralizedLinearModel) = Link(m.rr)
 
-Distributions.Distribution(r::GlmResp{T, D, L}) where {T, D, L} = D
+Distributions.Distribution(r::GlmResp{T,D,L}) where {T,D,L} = D
 Distributions.Distribution(m::GeneralizedLinearModel) = Distribution(m.rr)
 
 """
@@ -734,7 +728,7 @@
 
 If `sqr` is `true`, the squared dispersion parameter is returned.
 """
-function dispersion(m::AbstractGLM, sqr::Bool = false)
+function dispersion(m::AbstractGLM, sqr::Bool=false)
     r = m.rr
     if dispersion_parameter(r.d)
         wrkwt, wrkresid = r.wrkwt, r.wrkresid
@@ -774,18 +768,18 @@
 $PREDICT_COMMON
 """
 function predict(mm::AbstractGLM, newX::AbstractMatrix;
-        offset::FPVector = eltype(newX)[],
-        interval::Union{Symbol, Nothing} = nothing,
-        level::Real = 0.95,
-        interval_method = :transformation)
+    offset::FPVector=eltype(newX)[],
+    interval::Union{Symbol,Nothing}=nothing,
+    level::Real=0.95,
+    interval_method=:transformation)
     r = response(mm)
     len = size(newX, 1)
     res = interval === nothing ?
           similar(r, len) :
-          (prediction = similar(r, len), lower = similar(r, len), upper = similar(r, len))
+          (prediction=similar(r, len), lower=similar(r, len), upper=similar(r, len))
     predict!(res, mm, newX,
-        offset = offset, interval = interval, level = level,
-        interval_method = interval_method)
+        offset=offset, interval=interval, level=level,
+        interval_method=interval_method)
 end
 
 """
@@ -802,14 +796,14 @@
 $PREDICT_COMMON
 """
 function predict!(
-        res::Union{AbstractVector,
-            NamedTuple{(:prediction, :lower, :upper),
-                <:NTuple{3, AbstractVector}}},
-        mm::AbstractGLM, newX::AbstractMatrix;
-        offset::FPVector = eltype(newX)[],
-        interval::Union{Symbol, Nothing} = nothing,
-        level::Real = 0.95,
-        interval_method = :transformation)
+    res::Union{AbstractVector,
+        NamedTuple{(:prediction, :lower, :upper),
+            <:NTuple{3,AbstractVector}}},
+    mm::AbstractGLM, newX::AbstractMatrix;
+    offset::FPVector=eltype(newX)[],
+    interval::Union{Symbol,Nothing}=nothing,
+    level::Real=0.95,
+    interval_method=:transformation)
     eta = newX * coef(mm)
     if !isempty(mm.rr.offset)
         length(offset) == size(newX, 1) ||
@@ -862,11 +856,11 @@
 
 # A helper function to choose default values for eta
 function initialeta!(eta::AbstractVector,
-        dist::UnivariateDistribution,
-        link::Link,
-        y::AbstractVector,
-        wts::AbstractWeights,
-        off::AbstractVector)
+    dist::UnivariateDistribution,
+    link::Link,
+    y::AbstractVector,
+    wts::AbstractWeights,
+    off::AbstractVector)
     n = length(y)
     lo = length(off)
 
@@ -911,12 +905,12 @@
     return nothing
 end
 
-function nobs(r::GlmResp{V, D, L, W}) where {V, D, L, W <: AbstractWeights}
+function nobs(r::GlmResp{V,D,L,W}) where {V,D,L,W<:AbstractWeights}
     oftype(sum(one(eltype(r.wts))), length(r.y))
 end
-nobs(r::GlmResp{V, D, L, W}) where {V, D, L, W <: FrequencyWeights} = sum(r.wts)
-
-function residuals(r::GlmResp; weighted::Bool = false)
+nobs(r::GlmResp{V,D,L,W}) where {V,D,L,W<:FrequencyWeights} = sum(r.wts)
+
+function residuals(r::GlmResp; weighted::Bool=false)
     y, η, μ = r.y, r.eta, r.mu
     dres = similar(μ)
 
@@ -934,7 +928,7 @@
 end
 
 function momentmatrix(m::GeneralizedLinearModel)
-    X = modelmatrix(m; weighted = false)
+    X = modelmatrix(m; weighted=false)
     r, d = varstruct(m)
     return Diagonal(r .* d) * X
 end
@@ -943,7 +937,7 @@
     wrkwt = working_weights(x)
     wrkres = working_residuals(x)
     r = wrkwt .* wrkres
-    if x.rr.d isa Union{Gamma, Geometric, InverseGaussian}
+    if x.rr.d isa Union{Gamma,Geometric,InverseGaussian}
         r, sum(wrkwt) / sum(abs2, r)
     else
         r, 1.0
@@ -953,7 +947,7 @@
 function invloglikhessian(m::GeneralizedLinearModel)
     r, d = varstruct(m)
     wts = weights(m)
-    return invfact(m.pp)*wts.sum/nobs(m) / d
+    return invfact(m.pp) * wts.sum / nobs(m) / d
 end
 
 invfact(f::DensePredChol) = invchol(f)
