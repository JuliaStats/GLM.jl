--- conflicted
+++ resolved
@@ -379,11 +379,8 @@
 hasintercept(m::LinPredModel) = any(i -> all(==(1), view(m.pp.X , :, i)), 1:size(m.pp.X, 2))
 
 linpred_rank(x::LinPred) = length(x.beta0)
-<<<<<<< HEAD
 linpred_rank(x::DensePredChol{<:Any, <:CholeskyPivoted}) = rank(x.chol)
 linpred_rank(x::DensePredQR{<:Any,<:QRPivoted}) = rank(x.qr.R)
-=======
-linpred_rank(x::DensePredChol{<:Any, <:CholeskyPivoted}) = x.chol.rank
 
 _coltype(::ContinuousTerm{T}) where {T} = T
 
@@ -418,4 +415,37 @@
         return (prediction=prediction, lower=lower, upper=upper)
     end
 end
->>>>>>> d0e4ee9d
+
+_coltype(::ContinuousTerm{T}) where {T} = T
+
+# Function common to all LinPred models, but documented separately
+# for LinearModel and GeneralizedLinearModel
+function StatsBase.predict(mm::LinPredModel, data;
+                           interval::Union{Symbol,Nothing}=nothing,
+                           kwargs...)
+    Tables.istable(data) ||
+        throw(ArgumentError("expected data in a Table, got $(typeof(data))"))
+
+    f = formula(mm)
+    t = Tables.columntable(data)
+    cols, nonmissings = StatsModels.missing_omit(t, f.rhs)
+    newx = modelcols(f.rhs, cols)
+    prediction = Tables.allocatecolumn(Union{_coltype(f.lhs), Missing}, length(nonmissings))
+    fill!(prediction, missing)
+    if interval === nothing
+        predict!(view(prediction, nonmissings), mm, newx;
+                 interval=interval, kwargs...)
+        return prediction
+    else
+        # Finding integer indices once is faster
+        nonmissinginds = findall(nonmissings)
+        lower = Vector{Union{Float64, Missing}}(missing, length(nonmissings))
+        upper = Vector{Union{Float64, Missing}}(missing, length(nonmissings))
+        tup = (prediction=view(prediction, nonmissinginds),
+               lower=view(lower, nonmissinginds),
+               upper=view(upper, nonmissinginds))
+        predict!(tup, mm, newx;
+                 interval=interval, kwargs...)
+        return (prediction=prediction, lower=lower, upper=upper)
+    end
+end