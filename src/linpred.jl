--- conflicted
+++ resolved
@@ -49,7 +49,6 @@
         T = typeof(float(zero(eltype(X))))
         Q = pivot ? QRPivoted : QRCompactWY
         fX = float(X)
-<<<<<<< HEAD
         if wts isa UnitWeights
             cfX = fX === X ? copy(fX) : fX
         else
@@ -57,11 +56,6 @@
         end
         F = pivot ? pivoted_qr!(cfX) : qr!(cfX)
         new{T,Q,W}(Matrix{T}(X),
-=======
-        cfX = fX === X ? copy(fX) : fX
-        F = pivot ? qr!(cfX, ColumnNorm()) : qr!(cfX)
-        new{T,Q}(Matrix{T}(X),
->>>>>>> 3d474b25
             zeros(T, p),
             zeros(T, p),
             zeros(T, p),
@@ -161,7 +155,6 @@
     scratchm1::Matrix{T}
     scratchm2::Matrix{T}
 end
-<<<<<<< HEAD
 
 function DensePredChol(X::AbstractMatrix, pivot::Bool, wts::AbstractWeights)
     if wts isa UnitWeights
@@ -175,12 +168,6 @@
         F = Hermitian(float(scr'X))
     end
     F = pivot ? pivoted_cholesky!(F, tol=-one(T), check=false) : cholesky!(F)
-=======
-function DensePredChol(X::AbstractMatrix, pivot::Bool)
-    F = Hermitian(float(X'X))
-    T = eltype(F)
-    F = pivot ? cholesky!(F, RowMaximum(); tol = -one(T), check = false) : cholesky!(F)
->>>>>>> 3d474b25
     DensePredChol(Matrix{T}(X),
         zeros(T, size(X, 2)),
         zeros(T, size(X, 2)),
