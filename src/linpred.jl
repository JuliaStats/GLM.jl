"""
    linpred!(out, p::LinPred, f::Real=1.0)

Overwrite `out` with the linear predictor from `p` with factor `f`

The effective coefficient vector, `p.scratchbeta`, is evaluated as `p.beta0 .+ f * p.delbeta`,
and `out` is updated to `p.X * p.scratchbeta`
"""
function linpred!(out, p::LinPred, f::Real=1.)
    mul!(out, p.X, iszero(f) ? p.beta0 : broadcast!(muladd, p.scratchbeta, f, p.delbeta, p.beta0))
end

"""
    linpred(p::LinPred, f::Real=1.0)

Return the linear predictor `p.X * (p.beta0 .+ f * p.delbeta)`
"""
linpred(p::LinPred, f::Real=1.) = linpred!(Vector{eltype(p.X)}(undef, size(p.X, 1)), p, f)

"""
    installbeta!(p::LinPred, f::Real=1.0)

Install `pbeta0 .+= f * p.delbeta` and zero out `p.delbeta`.  Return the updated `p.beta0`.
"""
function installbeta!(p::LinPred, f::Real=1.)
    beta0 = p.beta0
    delbeta = p.delbeta
    @inbounds for i = eachindex(beta0,delbeta)
        beta0[i] += delbeta[i]*f
        delbeta[i] = 0
    end
    beta0
end

"""
    DensePredQR

A `LinPred` type with a dense, unpivoted QR decomposition of `X`

# Members

- `X`: Model matrix of size `n` × `p` with `n ≥ p`.  Should be full column rank.
- `beta0`: base coefficient vector of length `p`
- `delbeta`: increment to coefficient vector, also of length `p`
- `scratchbeta`: scratch vector of length `p`, used in `linpred!` method
- `qr`: a `QRCompactWY` object created from `X`, with optional row weights.
"""
mutable struct DensePredQR{T<:BlasReal} <: DensePred
    X::Matrix{T}                  # model matrix
    beta0::Vector{T}              # base coefficient vector
    delbeta::Vector{T}            # coefficient increment
    scratchbeta::Vector{T}
    qr::QRCompactWY{T}
    function DensePredQR{T}(X::Matrix{T}, beta0::Vector{T}) where T
        n, p = size(X)
        length(beta0) == p || throw(DimensionMismatch("length(β0) ≠ size(X,2)"))
        new{T}(X, beta0, zeros(T,p), zeros(T,p), qr(X))
    end
    function DensePredQR{T}(X::Matrix{T}) where T
        n, p = size(X)
        new{T}(X, zeros(T, p), zeros(T,p), zeros(T,p), qr(X))
    end
end
DensePredQR(X::Matrix, beta0::Vector) = DensePredQR{eltype(X)}(X, beta0)
DensePredQR(X::Matrix{T}) where T = DensePredQR{T}(X, zeros(T, size(X,2)))
convert(::Type{DensePredQR{T}}, X::Matrix{T}) where {T} = DensePredQR{T}(X, zeros(T, size(X, 2)))

"""
    delbeta!(p::LinPred, r::Vector)

Evaluate and return `p.delbeta` the increment to the coefficient vector from residual `r`
"""
function delbeta! end

function delbeta!(p::DensePredQR{T}, r::Vector{T}) where T<:BlasReal
    p.delbeta = p.qr\r
    return p
end

"""
    DensePredChol{T}

A `LinPred` type with a dense Cholesky factorization of `X'X`

# Members

- `X`: model matrix of size `n` × `p` with `n ≥ p`.  Should be full column rank.
- `beta0`: base coefficient vector of length `p`
- `delbeta`: increment to coefficient vector, also of length `p`
- `scratchbeta`: scratch vector of length `p`, used in `linpred!` method
- `chol`: a `Cholesky` object created from `X'X`, possibly using row weights.
- `scratchm1`: scratch Matrix{T} of the same size as `X`
- `scratchm2`: scratch Matrix{T} os the same size as `X'X`
"""
mutable struct DensePredChol{T<:BlasReal,C} <: DensePred
    X::Matrix{T}                   # model matrix
    beta0::Vector{T}               # base vector for coefficients
    delbeta::Vector{T}             # coefficient increment
    scratchbeta::Vector{T}
    chol::C
    scratchm1::Matrix{T}
    scratchm2::Matrix{T}
end
function DensePredChol(X::AbstractMatrix, pivot::Bool)
    F = Hermitian(float(X'X))
    T = eltype(F)
    F = pivot ? pivoted_cholesky!(F, tol = -one(T), check = false) : cholesky!(F)
    DensePredChol(Matrix{T}(X),
        zeros(T, size(X, 2)),
        zeros(T, size(X, 2)),
        zeros(T, size(X, 2)),
        F,
        similar(X, T),
        similar(cholfactors(F)))
end

cholpred(X::AbstractMatrix, pivot::Bool=false) = DensePredChol(X, pivot)

cholfactors(c::Union{Cholesky,CholeskyPivoted}) = c.factors
cholesky!(p::DensePredChol{T}) where {T<:FP} = p.chol

cholesky(p::DensePredQR{T}) where {T<:FP} = Cholesky{T,typeof(p.X)}(copy(p.qr.R), 'U', 0)
function cholesky(p::DensePredChol{T}) where T<:FP
    c = p.chol
    Cholesky(copy(cholfactors(c)), c.uplo, c.info)
end
cholesky!(p::DensePredQR{T}) where {T<:FP} = Cholesky{T,typeof(p.X)}(p.qr.R, 'U', 0)

function delbeta!(p::DensePredChol{T,<:Cholesky}, r::Vector{T}) where T<:BlasReal
    ldiv!(p.chol, mul!(p.delbeta, transpose(p.X), r))
    p
end

function delbeta!(p::DensePredChol{T,<:CholeskyPivoted}, r::Vector{T}) where T<:BlasReal
    ch = p.chol
    delbeta = mul!(p.delbeta, adjoint(p.X), r)
    rnk = rank(ch)
    if rnk == length(delbeta)
        ldiv!(ch, delbeta)
    else
        permute!(delbeta, ch.p)
        for k=(rnk+1):length(delbeta)
            delbeta[k] = -zero(T)
        end
        LAPACK.potrs!(ch.uplo, view(ch.factors, 1:rnk, 1:rnk), view(delbeta, 1:rnk))
        invpermute!(delbeta, ch.p)
    end
    p
end

function delbeta!(p::DensePredChol{T,<:Cholesky}, r::Vector{T}, wt::Vector{T}) where T<:BlasReal
    scr = mul!(p.scratchm1, Diagonal(wt), p.X)
    cholesky!(Hermitian(mul!(cholfactors(p.chol), transpose(scr), p.X), :U))
    mul!(p.delbeta, transpose(scr), r)
    ldiv!(p.chol, p.delbeta)
    p
end

function delbeta!(p::DensePredChol{T,<:CholeskyPivoted}, r::Vector{T}, wt::Vector{T}) where T<:BlasReal
    piv = p.chol.p # inverse vector
    delbeta = p.delbeta
    # p.scratchm1 = WX
    mul!(p.scratchm1, Diagonal(wt), p.X)
    # p.scratchm2 = X'WX
    mul!(p.scratchm2, adjoint(p.scratchm1), p.X)
    # delbeta = X'Wr
    mul!(delbeta, transpose(p.scratchm1), r)
    # calculate delbeta = (X'WX)\X'Wr
    rnk = rank(p.chol)
    if rnk == length(delbeta)
        cf = cholfactors(p.chol)
        cf .= p.scratchm2[piv, piv]
        cholesky!(Hermitian(cf, Symbol(p.chol.uplo)))
        ldiv!(p.chol, delbeta)
    else
        permute!(delbeta, piv)
        for k=(rnk+1):length(delbeta)
            delbeta[k] = -zero(T)
        end
        # shift full rank column to 1:rank
        cf = cholfactors(p.chol)
        cf .= p.scratchm2[piv, piv]
        cholesky!(Hermitian(view(cf, 1:rnk, 1:rnk), Symbol(p.chol.uplo)))
        ldiv!(Cholesky(view(cf, 1:rnk, 1:rnk), Symbol(p.chol.uplo), p.chol.info),
              view(delbeta, 1:rnk))
        invpermute!(delbeta, piv)
    end
    p
end

mutable struct SparsePredChol{T,M<:SparseMatrixCSC,C} <: GLM.LinPred
    X::M                           # model matrix
    Xt::M                          # X'
    beta0::Vector{T}               # base vector for coefficients
    delbeta::Vector{T}             # coefficient increment
    scratchbeta::Vector{T}
    chol::C
    scratch::M
end
function SparsePredChol(X::SparseMatrixCSC{T}) where T
    chol = cholesky(sparse(I, size(X, 2), size(X,2)))
    return SparsePredChol{eltype(X),typeof(X),typeof(chol)}(X,
        X',
        zeros(T, size(X, 2)),
        zeros(T, size(X, 2)),
        zeros(T, size(X, 2)),
        chol,
        similar(X))
end

cholpred(X::SparseMatrixCSC, pivot::Bool=false) = SparsePredChol(X)

function delbeta!(p::SparsePredChol{T}, r::Vector{T}, wt::Vector{T}) where T
    scr = mul!(p.scratch, Diagonal(wt), p.X)
    XtWX = p.Xt*scr
    c = p.chol = cholesky(Symmetric{eltype(XtWX),typeof(XtWX)}(XtWX, 'L'))
    p.delbeta = c \ mul!(p.delbeta, adjoint(scr), r)
end

function delbeta!(p::SparsePredChol{T}, r::Vector{T}) where T
    scr = p.scratch = p.X
    XtWX = p.Xt*scr
    c = p.chol = cholesky(Symmetric{eltype(XtWX),typeof(XtWX)}(XtWX, 'L'))
    p.delbeta = c \ mul!(p.delbeta, adjoint(scr), r)
end

LinearAlgebra.cholesky(p::SparsePredChol{T}) where {T} = copy(p.chol)
LinearAlgebra.cholesky!(p::SparsePredChol{T}) where {T} = p.chol

invchol(x::DensePred) = inv(cholesky!(x))
function invchol(x::DensePredChol{T,<: CholeskyPivoted}) where T
    ch = x.chol
    rnk = rank(ch)
    p = length(x.delbeta)
    rnk == p && return inv(ch)
    fac = ch.factors
    res = fill(convert(T, NaN), size(fac))
    for j in 1:rnk, i in 1:rnk
        res[i, j] = fac[i, j]
    end
    copytri!(LAPACK.potri!(ch.uplo, view(res, 1:rnk, 1:rnk)), ch.uplo, true)
    ipiv = invperm(ch.p)
    res[ipiv, ipiv]
end
invchol(x::SparsePredChol) = cholesky!(x) \ Matrix{Float64}(I, size(x.X, 2), size(x.X, 2))
vcov(x::LinPredModel) = rmul!(invchol(x.pp), dispersion(x, true))

function cor(x::LinPredModel)
    Σ = vcov(x)
    invstd = inv.(sqrt.(diag(Σ)))
    lmul!(Diagonal(invstd), rmul!(Σ, Diagonal(invstd)))
end

stderror(x::LinPredModel) = sqrt.(diag(vcov(x)))

function show(io::IO, obj::LinPredModel)
    println(io, nameof(typeof(obj)), '\n')
    obj.formula !== nothing && println(io, obj.formula, '\n')
    println(io, "Coefficients:\n", coeftable(obj))
end

function modelframe(f::FormulaTerm, data, contrasts::AbstractDict, ::Type{M}) where M
    Tables.istable(data) ||
        throw(ArgumentError("expected data in a Table, got $(typeof(data))"))
    t = Tables.columntable(data)
    msg = StatsModels.checknamesexist(f, t)
    msg != "" && throw(ArgumentError(msg))
    data, _ = StatsModels.missing_omit(t, f)
    sch = schema(f, data, contrasts)
    f = apply_schema(f, sch, M)
    f, modelcols(f, data)
end

modelmatrix(obj::LinPredModel) = obj.pp.X
response(obj::LinPredModel) = obj.rr.y

fitted(m::LinPredModel) = m.rr.mu
predict(mm::LinPredModel) = fitted(mm)
residuals(obj::LinPredModel) = residuals(obj.rr)

function formula(obj::LinPredModel)
    obj.formula === nothing && throw(ArgumentError("model was fitted without a formula"))
    return obj.formula
end

"""
    nobs(obj::LinearModel)
    nobs(obj::GLM)

For linear and generalized linear models, returns the number of rows, or,
when prior weights are specified, the sum of weights.
"""
function nobs(obj::LinPredModel)
    if isempty(obj.rr.wts)
        oftype(sum(one(eltype(obj.rr.wts))), length(obj.rr.y))
    else
        sum(obj.rr.wts)
    end
end

coef(x::LinPred) = x.beta0
coef(obj::LinPredModel) = coef(obj.pp)
coefnames(x::LinPredModel) =
    x.formula === nothing ? ["x$i" for i in 1:length(coef(x))] : coefnames(formula(x).rhs)

dof_residual(obj::LinPredModel) = nobs(obj) - dof(obj) + 1

hasintercept(m::LinPredModel) = any(i -> all(==(1), view(m.pp.X , :, i)), 1:size(m.pp.X, 2))

<<<<<<< HEAD
_coltype(::ContinuousTerm{T}) where {T} = T

# Function common to all LinPred models, but documented separately
# for LinearModel and GeneralizedLinearModel
function StatsBase.predict(mm::LinPredModel, data;
                           interval::Union{Symbol,Nothing}=nothing,
                           kwargs...)
    Tables.istable(data) ||
        throw(ArgumentError("expected data in a Table, got $(typeof(data))"))

    f = formula(mm)
    t = Tables.columntable(data)
    cols, nonmissings = StatsModels.missing_omit(t, f.rhs)
    newx = modelcols(f.rhs, cols)
    prediction = Tables.allocatecolumn(Union{_coltype(f.lhs), Missing}, length(nonmissings))
    fill!(prediction, missing)
    if interval === nothing
        predict!(view(prediction, nonmissings), mm, newx;
                 interval=interval, kwargs...)
        return prediction
    else
        # Finding integer indices once is faster
        nonmissinginds = findall(nonmissings)
        lower = Vector{Union{Float64, Missing}}(missing, length(nonmissings))
        upper = Vector{Union{Float64, Missing}}(missing, length(nonmissings))
        tup = (prediction=view(prediction, nonmissinginds),
               lower=view(lower, nonmissinginds),
               upper=view(upper, nonmissinginds))
        predict!(tup, mm, newx;
                 interval=interval, kwargs...)
        return (prediction=prediction, lower=lower, upper=upper)
    end
end
=======
linpred_rank(x::LinPred) = length(x.beta0)
linpred_rank(x::DensePredChol{<:Any, <:CholeskyPivoted}) = x.chol.rank
>>>>>>> 9dc4d6b2
<|MERGE_RESOLUTION|>--- conflicted
+++ resolved
@@ -307,7 +307,9 @@
 
 hasintercept(m::LinPredModel) = any(i -> all(==(1), view(m.pp.X , :, i)), 1:size(m.pp.X, 2))
 
-<<<<<<< HEAD
+linpred_rank(x::LinPred) = length(x.beta0)
+linpred_rank(x::DensePredChol{<:Any, <:CholeskyPivoted}) = x.chol.rank
+
 _coltype(::ContinuousTerm{T}) where {T} = T
 
 # Function common to all LinPred models, but documented separately
@@ -340,8 +342,4 @@
                  interval=interval, kwargs...)
         return (prediction=prediction, lower=lower, upper=upper)
     end
-end
-=======
-linpred_rank(x::LinPred) = length(x.beta0)
-linpred_rank(x::DensePredChol{<:Any, <:CholeskyPivoted}) = x.chol.rank
->>>>>>> 9dc4d6b2
+end