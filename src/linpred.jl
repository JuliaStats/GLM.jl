"""
    linpred!(out, p::LinPred, f::Real=1.0)

Overwrite `out` with the linear predictor from `p` with factor `f`

The effective coefficient vector, `p.scratchbeta`, is evaluated as `p.beta0 .+ f * p.delbeta`,
and `out` is updated to `p.X * p.scratchbeta`
"""
function linpred!(out, p::LinPred, f::Real=1.)
    mul!(out, p.X, iszero(f) ? p.beta0 : broadcast!(muladd, p.scratchbeta, f, p.delbeta, p.beta0))
end

"""
    linpred(p::LinPred, f::Real=1.0)

Return the linear predictor `p.X * (p.beta0 .+ f * p.delbeta)`
"""
linpred(p::LinPred, f::Real=1.) = linpred!(Vector{eltype(p.X)}(undef, size(p.X, 1)), p, f)

"""
    installbeta!(p::LinPred, f::Real=1.0)

Install `pbeta0 .+= f * p.delbeta` and zero out `p.delbeta`.  Return the updated `p.beta0`.
"""
function installbeta!(p::LinPred, f::Real=1.)
    beta0 = p.beta0
    delbeta = p.delbeta
    @inbounds for i = eachindex(beta0,delbeta)
        beta0[i] += delbeta[i]*f
        delbeta[i] = 0
    end
    beta0
end

"""
    DensePredQR

A `LinPred` type with a dense, unpivoted QR decomposition of `X`

# Members

- `X`: Model matrix of size `n` × `p` with `n ≥ p`.  Should be full column rank.
- `beta0`: base coefficient vector of length `p`
- `delbeta`: increment to coefficient vector, also of length `p`
- `scratchbeta`: scratch vector of length `p`, used in `linpred!` method
- `qr`: a `QRCompactWY` object created from `X`, with optional row weights.
"""
mutable struct DensePredQR{T<:BlasReal, W<:AbstractWeights} <: DensePred
    X::Matrix{T}                  # model matrix
    beta0::Vector{T}              # base coefficient vector
    delbeta::Vector{T}            # coefficient increment
    scratchbeta::Vector{T}
    qr::QRCompactWY{T}
    wts::W
    function DensePredQR{T}(X::Matrix{T}, beta0::Vector{T}, wts::W) where {T,W<:AbstractWeights}
        n, p = size(X)
        length(beta0) == p || throw(DimensionMismatch("length(β0) ≠ size(X,2)"))
        length(wts) == n || throw(DimensionMismatch("Length of weights does not match the dimension of X"))
        qrX = qr(X) 
        new{T,W}(X, beta0, zeros(T,p), zeros(T,p), qrX, wts)
    end
end
DensePredQR{T}(X::Matrix) where T = DensePredQR{eltype(X)}(X, zeros(T, size(X, 2)), uweights(size(X,1)))
convert(::Type{DensePredQR{T}}, X::Matrix{T}) where {T} = DensePredQR{T}(X)

"""
    delbeta!(p::LinPred, r::Vector)

Evaluate and return `p.delbeta` the increment to the coefficient vector from residual `r`
"""
function delbeta! end

function delbeta!(p::DensePredQR{T}, r::Vector{T}) where T<:BlasReal
    p.delbeta = p.qr\r
    return p
end

"""
    DensePredChol{T}

A `LinPred` type with a dense Cholesky factorization of `X'X`

# Members

- `X`: model matrix of size `n` × `p` with `n ≥ p`.  Should be full column rank.
- `beta0`: base coefficient vector of length `p`
- `delbeta`: increment to coefficient vector, also of length `p`
- `scratchbeta`: scratch vector of length `p`, used in `linpred!` method
- `chol`: a `Cholesky` object created from `X'X`, possibly using row weights.
- `scratchm1`: scratch Matrix{T} of the same size as `X`
- `scratchm2`: scratch Matrix{T} of the same size as `X'X`
"""
mutable struct DensePredChol{T<:BlasReal,C,W<:AbstractVector} <: DensePred
    X::Matrix{T}                   # model matrix
    beta0::Vector{T}               # base vector for coefficients
    delbeta::Vector{T}             # coefficient increment
    scratchbeta::Vector{T}
    chol::C
    wts::W
    scratchm1::Matrix{T}
    scratchm2::Matrix{T}
end

function DensePredChol(X::AbstractMatrix, pivot::Bool, wts::AbstractWeights)    
    if wts isa UnitWeights
        F = Hermitian(float(X'X))
        T = eltype(F)
        scr = similar(X, T)
    else
        T = float(promote_type(eltype(wts), eltype(X)))
        scr = similar(X, T)
        mul!(scr, Diagonal(wts), X)
        F = Hermitian(float(scr'X))
    end    
    F = pivot ? pivoted_cholesky!(F, tol = -one(T), check = false) : cholesky!(F)
    DensePredChol(Matrix{T}(X),
        zeros(T, size(X, 2)),
        zeros(T, size(X, 2)),
        zeros(T, size(X, 2)),
        F,
        wts,
        scr,
        similar(cholfactors(F)))
end

cholpred(X::AbstractMatrix, pivot::Bool, wts::AbstractWeights=uweights(size(X,1))) =
    DensePredChol(X, pivot, wts)

cholfactors(c::Union{Cholesky,CholeskyPivoted}) = c.factors
cholesky!(p::DensePredChol{T}) where {T<:FP} = p.chol

cholesky(p::DensePredQR{T}) where {T<:FP} = Cholesky{T,typeof(p.X)}(copy(p.qr.R), 'U', 0)
function cholesky(p::DensePredChol{T}) where T<:FP
    c = p.chol
    Cholesky(copy(cholfactors(c)), c.uplo, c.info)
end
cholesky!(p::DensePredQR{T}) where {T<:FP} = Cholesky{T,typeof(p.X)}(p.qr.R, 'U', 0)

function delbeta!(p::DensePredChol{T,<:Cholesky,<:AbstractWeights}, r::Vector{T}) where T<:BlasReal
    X = p.wts isa UnitWeights ? p.scratchm1 .= p.X : mul!(p.scratchm1, Diagonal(p.wts), p.X)
    ldiv!(p.chol, mul!(p.delbeta, transpose(X), r))
    p
end

function delbeta!(p::DensePredChol{T,<:CholeskyPivoted,<:AbstractWeights}, r::Vector{T}) where T<:BlasReal
    ch = p.chol
    X = p.wts isa UnitWeights ? p.scratchm1 .= p.X : mul!(p.scratchm1, Diagonal(p.wts), p.X)
    delbeta = mul!(p.delbeta, adjoint(X), r)
    rnk = rank(ch)
    if rnk == length(delbeta)
        ldiv!(ch, delbeta)
    else
        permute!(delbeta, ch.p)
        for k=(rnk+1):length(delbeta)
            delbeta[k] = -zero(T)
        end
        LAPACK.potrs!(ch.uplo, view(ch.factors, 1:rnk, 1:rnk), view(delbeta, 1:rnk))
        invpermute!(delbeta, ch.p)
    end
    p
end

function delbeta!(p::DensePredChol{T,<:Cholesky,<:AbstractWeights}, r::Vector{T}, wt::Vector{T}) where T<:BlasReal
    scr = mul!(p.scratchm1, Diagonal(wt), p.X)
    cholesky!(Hermitian(mul!(cholfactors(p.chol), transpose(scr), p.X), :U))
    mul!(p.delbeta, transpose(scr), r)
    ldiv!(p.chol, p.delbeta)
    p
end

<<<<<<< HEAD
function delbeta!(p::DensePredChol{T,<:CholeskyPivoted,<:AbstractWeights}, r::Vector{T}, wt::Vector{T}) where T<:BlasReal
    cf = cholfactors(p.chol)
    piv = p.chol.p
    cf .= mul!(p.scratchm2, adjoint(LinearAlgebra.mul!(p.scratchm1, Diagonal(wt), p.X)), p.X)[piv, piv]
    cholesky!(Hermitian(cf, Symbol(p.chol.uplo)))
    ldiv!(p.chol, mul!(p.delbeta, transpose(p.scratchm1), r))
=======
function delbeta!(p::DensePredChol{T,<:CholeskyPivoted}, r::Vector{T}, wt::Vector{T}) where T<:BlasReal
    piv = p.chol.p # inverse vector
    delbeta = p.delbeta
    # p.scratchm1 = WX
    mul!(p.scratchm1, Diagonal(wt), p.X)
    # p.scratchm2 = X'WX
    mul!(p.scratchm2, adjoint(p.scratchm1), p.X)
    # delbeta = X'Wr
    mul!(delbeta, transpose(p.scratchm1), r)
    # calculate delbeta = (X'WX)\X'Wr
    rnk = rank(p.chol)
    if rnk == length(delbeta)
        cf = cholfactors(p.chol)
        cf .= p.scratchm2[piv, piv]
        cholesky!(Hermitian(cf, Symbol(p.chol.uplo)))
        ldiv!(p.chol, delbeta)
    else
        permute!(delbeta, piv)
        for k=(rnk+1):length(delbeta)
            delbeta[k] = -zero(T)
        end
        # shift full rank column to 1:rank
        cf = cholfactors(p.chol)
        cf .= p.scratchm2[piv, piv]
        cholesky!(Hermitian(view(cf, 1:rnk, 1:rnk), Symbol(p.chol.uplo)))
        ldiv!(Cholesky(view(cf, 1:rnk, 1:rnk), Symbol(p.chol.uplo), p.chol.info),
              view(delbeta, 1:rnk))
        invpermute!(delbeta, piv)
    end
>>>>>>> 9dc4d6b2
    p
end

mutable struct SparsePredChol{T,M<:SparseMatrixCSC,C,W<:AbstractWeights} <: GLM.LinPred
    X::M                           # model matrix
    Xt::M                          # X'
    beta0::Vector{T}               # base vector for coefficients
    delbeta::Vector{T}             # coefficient increment
    scratchbeta::Vector{T}
    chol::C
    scratchm1::M
    wts::W
end

function SparsePredChol(X::SparseMatrixCSC{T}, wts::AbstractVector) where T
    chol = cholesky(sparse(I, size(X, 2), size(X,2)))
    return SparsePredChol{eltype(X),typeof(X),typeof(chol), typeof(wts)}(X,
        X',
        zeros(T, size(X, 2)),
        zeros(T, size(X, 2)),
        zeros(T, size(X, 2)),
        chol,
        similar(X),
        wts)
end

cholpred(X::SparseMatrixCSC, pivot::Bool, wts::AbstractWeights=uweights(size(X,1))) =
    SparsePredChol(X, wts)

function delbeta!(p::SparsePredChol{T,M,C,<:UnitWeights}, r::Vector{T}, wt::Vector{T}) where {T,M,C}
    scr = mul!(p.scratchm1, Diagonal(wt), p.X)
    XtWX = p.Xt*scr
    c = p.chol = cholesky(Symmetric{eltype(XtWX),typeof(XtWX)}(XtWX, 'L'))
    p.delbeta = c \ mul!(p.delbeta, adjoint(scr), r)
end

function delbeta!(p::SparsePredChol{T,M,C,<:AbstractWeights}, r::Vector{T}, wt::Vector{T}) where {T,M,C}
    scr = mul!(p.scratchm1, Diagonal(wt.*p.wts), p.X)
    XtWX = p.Xt*scr
    c = p.chol = cholesky(Symmetric{eltype(XtWX),typeof(XtWX)}(XtWX, 'L'))
    p.delbeta = c \ mul!(p.delbeta, adjoint(scr), r)
end

function delbeta!(p::SparsePredChol{T,M,C,<:UnitWeights}, r::Vector{T}) where {T,M,C}
    scr = p.X
    XtWX = p.Xt*scr
    c = p.chol = cholesky(Symmetric{eltype(XtWX),typeof(XtWX)}(XtWX, 'L'))
    p.delbeta = c \ mul!(p.delbeta, adjoint(scr), r)
end

function delbeta!(p::SparsePredChol{T,M,C,<:AbstractWeights}, r::Vector{T}) where {T,M,C}
    scr = p.scratchm1 .= p.X.*p.wts
    XtWX = p.Xt*scr
    c = p.chol = cholesky(Symmetric{eltype(XtWX),typeof(XtWX)}(XtWX, 'L'))
    p.delbeta = c \ mul!(p.delbeta, adjoint(scr), r)
end

LinearAlgebra.cholesky(p::SparsePredChol{T}) where {T} = copy(p.chol)
LinearAlgebra.cholesky!(p::SparsePredChol{T}) where {T} = p.chol

invchol(x::DensePred) = inv(cholesky!(x))
function invchol(x::DensePredChol{T,<: CholeskyPivoted}) where T
    ch = x.chol
    rnk = rank(ch)
    p = length(x.delbeta)
    rnk == p && return inv(ch)
    fac = ch.factors
    res = fill(convert(T, NaN), size(fac))
    for j in 1:rnk, i in 1:rnk
        res[i, j] = fac[i, j]
    end
    copytri!(LAPACK.potri!(ch.uplo, view(res, 1:rnk, 1:rnk)), ch.uplo, true)
    ipiv = invperm(ch.p)
    res[ipiv, ipiv]
end

invchol(x::SparsePredChol) = cholesky!(x) \ Matrix{Float64}(I, size(x.X, 2), size(x.X, 2))

working_residuals(x::LinPredModel) = x.rr.wrkresid
working_weights(x::LinPredModel) = x.rr.wrkwt

## Rewrite vcov
struct IID end
struct NIID end

function vcov(x::LinPredModel)
    if weights(x) isa ProbabilityWeights
        ## df with ProbabilityWeights  n-1
        vcov(NIID(), x).*dof_residual(x)/(nobs(x)-1)
    else
        vcov(IID(), x)
    end
end

vcov(::IID, x::LinPredModel) = rmul!(invchol(x.pp), dispersion(x, true))

function vcov(::NIID, x::LinPredModel)
    s = nobs(x)/dof_residual(x)
    mm = momentmatrix(x)
    _, d = varstruct(x)
    A = invchol(x.pp)./d
    _vcov(x.pp, mm, A).*s
end

function _vcov(pp::DensePredChol, Z::Matrix, A::Matrix)   
    if pp.chol isa CholeskyPivoted && rank(pp.chol) != size(A, 1)
        nancols = [all(isnan, col) for col in eachcol(A)]
        nnancols = .!nancols
        Zv = view(Z, :, nnancols)
        B = Zv'Zv
        Av = view(A, nnancols, nnancols)
        V = similar(pp.scratchm2)
        V[nnancols, nnancols] = Av * B * Av
        V[nancols, :] .= NaN
        V[:, nancols] .= NaN
    else
        B = mul!(pp.scratchm2, Z', Z)
        V = A * B * A
    end
    return V
end
    
function _vcov(pp::SparsePredChol, Z::Matrix, A::Matrix)
        ## SparsePredChol does not handle rankdeficient cases
        B = Z'*Z
        V = A*B*A
        return V
end

function cor(x::LinPredModel)
    Σ = vcov(x)
    invstd = inv.(sqrt.(diag(Σ)))
    lmul!(Diagonal(invstd), rmul!(Σ, Diagonal(invstd)))
end

stderror(x::LinPredModel) = sqrt.(diag(vcov(x)))

function show(io::IO, obj::LinPredModel)
    println(io, "$(typeof(obj)):\n\nCoefficients:\n", coeftable(obj))
end

modelframe(obj::LinPredModel) = obj.fr

modelmatrix(obj::LinPredModel; weighted::Bool=isweighted(obj)) = modelmatrix(obj.pp; weighted=weighted)

function modelmatrix(pp::LinPred; weighted::Bool=isweighted(pp))
    Z = if weighted
        mul!(pp.scratchm1, Diagonal(sqrt.(pp.wts)), pp.X)
    else
        pp.X
    end
    return Z
end

leverage(x::LinPredModel) = leverage(x.pp)


function leverage(pp::DensePredChol{T, C, W}) where {T, C<:CholeskyPivoted, W}
    X = modelmatrix(pp; weighted=isweighted(pp))
    _, k = size(X)    
    ch = pp.chol
    rnk = rank(ch)
    p = ch.p
    idx = invperm(p)[1:rnk]
    sum(x -> x^2, view(X, :, 1:rnk)/ch.U[1:rnk, idx], dims=2)
end

function leverage(pp::DensePredChol{T, C, W}) where {T, C<:Cholesky, W}
    X = modelmatrix(pp; weighted=isweighted(pp))
    sum(x -> x^2, X/pp.chol.U, dims=2)
end


response(obj::LinPredModel) = obj.rr.y

fitted(m::LinPredModel) = m.rr.mu
predict(mm::LinPredModel) = fitted(mm)
StatsModels.formula(obj::LinPredModel) = modelframe(obj).formula
residuals(obj::LinPredModel; weighted::Bool=false) = residuals(obj.rr; weighted=weighted)

nobs(obj::LinPredModel) = nobs(obj.rr)

weights(obj::RegressionModel) = weights(obj.model)
weights(m::LinPredModel) = weights(m.rr)
weights(pp::LinPred) = pp.wts

isweighted(obj::RegressionModel) = isweighted(obj.model.pp)
isweighted(m::LinPredModel) = isweighted(m.pp)
isweighted(pp::LinPred) = weights(pp) isa Union{FrequencyWeights, AnalyticWeights, ProbabilityWeights}

coef(x::LinPred) = x.beta0
coef(obj::LinPredModel) = coef(obj.pp)

dof_residual(obj::LinPredModel) = nobs(obj) - dof(obj) + 1

hasintercept(m::LinPredModel) = any(i -> all(==(1), view(m.pp.X , :, i)), 1:size(m.pp.X, 2))

<<<<<<< HEAD
function varstruct(x::LinPredModel)
    wrkwt = working_weights(x)
    wrkres = working_residuals(x)
    r = wrkwt .* wrkres
    if x.rr.d isa Union{Gamma, Geometric, InverseGaussian}
        r, sum(wrkwt)/sum(abs2, r)
    else
        r, 1.0
    end
end
=======
linpred_rank(x::LinPred) = length(x.beta0)
linpred_rank(x::DensePredChol{<:Any, <:CholeskyPivoted}) = x.chol.rank
>>>>>>> 9dc4d6b2
<|MERGE_RESOLUTION|>--- conflicted
+++ resolved
@@ -168,15 +168,7 @@
     p
 end
 
-<<<<<<< HEAD
-function delbeta!(p::DensePredChol{T,<:CholeskyPivoted,<:AbstractWeights}, r::Vector{T}, wt::Vector{T}) where T<:BlasReal
-    cf = cholfactors(p.chol)
-    piv = p.chol.p
-    cf .= mul!(p.scratchm2, adjoint(LinearAlgebra.mul!(p.scratchm1, Diagonal(wt), p.X)), p.X)[piv, piv]
-    cholesky!(Hermitian(cf, Symbol(p.chol.uplo)))
-    ldiv!(p.chol, mul!(p.delbeta, transpose(p.scratchm1), r))
-=======
-function delbeta!(p::DensePredChol{T,<:CholeskyPivoted}, r::Vector{T}, wt::Vector{T}) where T<:BlasReal
+function delbeta!(p::DensePredChol{T,<:CholeskyPivoted, <:AbstractWeights}, r::Vector{T}, wt::Vector{T}) where T<:BlasReal
     piv = p.chol.p # inverse vector
     delbeta = p.delbeta
     # p.scratchm1 = WX
@@ -205,7 +197,6 @@
               view(delbeta, 1:rnk))
         invpermute!(delbeta, piv)
     end
->>>>>>> 9dc4d6b2
     p
 end
 
@@ -403,7 +394,7 @@
 
 hasintercept(m::LinPredModel) = any(i -> all(==(1), view(m.pp.X , :, i)), 1:size(m.pp.X, 2))
 
-<<<<<<< HEAD
+
 function varstruct(x::LinPredModel)
     wrkwt = working_weights(x)
     wrkres = working_residuals(x)
@@ -414,7 +405,6 @@
         r, 1.0
     end
 end
-=======
+
 linpred_rank(x::LinPred) = length(x.beta0)
-linpred_rank(x::DensePredChol{<:Any, <:CholeskyPivoted}) = x.chol.rank
->>>>>>> 9dc4d6b2
+linpred_rank(x::DensePredChol{<:Any, <:CholeskyPivoted}) = x.chol.rank