"""
    linpred!(out, p::LinPred, f::Real=1.0)

Overwrite `out` with the linear predictor from `p` with factor `f`

The effective coefficient vector, `p.scratchbeta`, is evaluated as `p.beta0 .+ f * p.delbeta`,
and `out` is updated to `p.X * p.scratchbeta`
"""
function linpred!(out, p::LinPred, f::Real=1.)
    mul!(out, p.X, iszero(f) ? p.beta0 : broadcast!(muladd, p.scratchbeta, f, p.delbeta, p.beta0))
end

"""
    linpred(p::LinPred, f::Real=1.0)

Return the linear predictor `p.X * (p.beta0 .+ f * p.delbeta)`
"""
linpred(p::LinPred, f::Real=1.) = linpred!(Vector{eltype(p.X)}(undef, size(p.X, 1)), p, f)

"""
    installbeta!(p::LinPred, f::Real=1.0)

Install `pbeta0 .+= f * p.delbeta` and zero out `p.delbeta`.  Return the updated `p.beta0`.
"""
function installbeta!(p::LinPred, f::Real=1.)
    beta0 = p.beta0
    delbeta = p.delbeta
    @inbounds for i = eachindex(beta0,delbeta)
        beta0[i] += delbeta[i]*f
        delbeta[i] = 0
    end
    beta0
end

"""
    DensePredQR

A `LinPred` type with a dense, unpivoted QR decomposition of `X`

# Members

- `X`: Model matrix of size `n` × `p` with `n ≥ p`.  Should be full column rank.
- `beta0`: base coefficient vector of length `p`
- `delbeta`: increment to coefficient vector, also of length `p`
- `scratchbeta`: scratch vector of length `p`, used in `linpred!` method
- `qr`: a `QRCompactWY` object created from `X`, with optional row weights.
"""
mutable struct DensePredQR{T<:BlasReal, W<:AbstractWeights} <: DensePred
    X::Matrix{T}                  # model matrix
    beta0::Vector{T}              # base coefficient vector
    delbeta::Vector{T}            # coefficient increment
    scratchbeta::Vector{T}
    qr::QRCompactWY{T}
    wts::W
    function DensePredQR{T}(X::Matrix{T}, beta0::Vector{T}, wts::W) where {T,W<:AbstractWeights}
        n, p = size(X)
        length(beta0) == p || throw(DimensionMismatch("length(β0) ≠ size(X,2)"))
        length(wts) == n || throw(DimensionMismatch("Length of weights does not match the dimension of X"))
        qrX = qr(X) 
        new{T,W}(X, beta0, zeros(T,p), zeros(T,p), qrX, wts)
    end
end
DensePredQR{T}(X::Matrix) where T = DensePredQR{eltype(X)}(X, zeros(T, size(X, 2)), uweights(size(X,1)))
convert(::Type{DensePredQR{T}}, X::Matrix{T}) where {T} = DensePredQR{T}(X)

"""
    delbeta!(p::LinPred, r::Vector)

Evaluate and return `p.delbeta` the increment to the coefficient vector from residual `r`
"""
function delbeta! end

function delbeta!(p::DensePredQR{T}, r::Vector{T}) where T<:BlasReal
    p.delbeta = p.qr\r
    return p
end

"""
    DensePredChol{T}

A `LinPred` type with a dense Cholesky factorization of `X'X`

# Members

- `X`: model matrix of size `n` × `p` with `n ≥ p`.  Should be full column rank.
- `beta0`: base coefficient vector of length `p`
- `delbeta`: increment to coefficient vector, also of length `p`
- `scratchbeta`: scratch vector of length `p`, used in `linpred!` method
- `chol`: a `Cholesky` object created from `X'X`, possibly using row weights.
- `scratchm1`: scratch Matrix{T} of the same size as `X`
- `scratchm2`: scratch Matrix{T} of the same size as `X'X`
"""
mutable struct DensePredChol{T<:BlasReal,C,W<:AbstractVector} <: DensePred
    X::Matrix{T}                   # model matrix
    beta0::Vector{T}               # base vector for coefficients
    delbeta::Vector{T}             # coefficient increment
    scratchbeta::Vector{T}
    chol::C
    wts::W
    scratchm1::Matrix{T}
    scratchm2::Matrix{T}
end

function DensePredChol(X::AbstractMatrix, pivot::Bool, wts::AbstractWeights)    
    if wts isa UnitWeights
        F = Hermitian(float(X'X))
        T = eltype(F)
        scr = similar(X, T)
    else
        T = float(promote_type(eltype(wts), eltype(X)))
        scr = similar(X, T)
        mul!(scr, Diagonal(wts), X)
        F = Hermitian(float(scr'X))
    end    
    F = pivot ? pivoted_cholesky!(F, tol = -one(T), check = false) : cholesky!(F)
    DensePredChol(Matrix{T}(X),
        zeros(T, size(X, 2)),
        zeros(T, size(X, 2)),
        zeros(T, size(X, 2)),
        F,
        wts,
        scr,
        similar(cholfactors(F)))
end

cholpred(X::AbstractMatrix, pivot::Bool, wts::AbstractWeights=uweights(size(X,1))) =
    DensePredChol(X, pivot, wts)

cholfactors(c::Union{Cholesky,CholeskyPivoted}) = c.factors
cholesky!(p::DensePredChol{T}) where {T<:FP} = p.chol

cholesky(p::DensePredQR{T}) where {T<:FP} = Cholesky{T,typeof(p.X)}(copy(p.qr.R), 'U', 0)
function cholesky(p::DensePredChol{T}) where T<:FP
    c = p.chol
    Cholesky(copy(cholfactors(c)), c.uplo, c.info)
end
cholesky!(p::DensePredQR{T}) where {T<:FP} = Cholesky{T,typeof(p.X)}(p.qr.R, 'U', 0)

function delbeta!(p::DensePredChol{T,<:Cholesky,<:AbstractWeights}, r::Vector{T}) where T<:BlasReal
    X = p.wts isa UnitWeights ? p.scratchm1 .= p.X : mul!(p.scratchm1, Diagonal(p.wts), p.X)
    ldiv!(p.chol, mul!(p.delbeta, transpose(X), r))
    p
end

function delbeta!(p::DensePredChol{T,<:CholeskyPivoted,<:AbstractWeights}, r::Vector{T}) where T<:BlasReal
    ch = p.chol
    X = p.wts isa UnitWeights ? p.scratchm1 .= p.X : mul!(p.scratchm1, Diagonal(p.wts), p.X)
    delbeta = mul!(p.delbeta, adjoint(X), r)
    rnk = rank(ch)
    if rnk == length(delbeta)
        ldiv!(ch, delbeta)
    else
        permute!(delbeta, ch.p)
        for k=(rnk+1):length(delbeta)
            delbeta[k] = -zero(T)
        end
        LAPACK.potrs!(ch.uplo, view(ch.factors, 1:rnk, 1:rnk), view(delbeta, 1:rnk))
        invpermute!(delbeta, ch.p)
    end
    p
end

function delbeta!(p::DensePredChol{T,<:Cholesky,<:AbstractWeights}, r::Vector{T}, wt::Vector{T}) where T<:BlasReal
    scr = mul!(p.scratchm1, Diagonal(wt), p.X)
    cholesky!(Hermitian(mul!(cholfactors(p.chol), transpose(scr), p.X), :U))
    mul!(p.delbeta, transpose(scr), r)
    ldiv!(p.chol, p.delbeta)
    p
end

function delbeta!(p::DensePredChol{T,<:CholeskyPivoted, <:AbstractWeights}, r::Vector{T}, wt::Vector{T}) where T<:BlasReal
    piv = p.chol.p # inverse vector
    delbeta = p.delbeta
    # p.scratchm1 = WX
    mul!(p.scratchm1, Diagonal(wt), p.X)
    # p.scratchm2 = X'WX
    mul!(p.scratchm2, adjoint(p.scratchm1), p.X)
    # delbeta = X'Wr
    mul!(delbeta, transpose(p.scratchm1), r)
    # calculate delbeta = (X'WX)\X'Wr
    rnk = rank(p.chol)
    if rnk == length(delbeta)
        cf = cholfactors(p.chol)
        cf .= p.scratchm2[piv, piv]
        cholesky!(Hermitian(cf, Symbol(p.chol.uplo)))
        ldiv!(p.chol, delbeta)
    else
        permute!(delbeta, piv)
        for k=(rnk+1):length(delbeta)
            delbeta[k] = -zero(T)
        end
        # shift full rank column to 1:rank
        cf = cholfactors(p.chol)
        cf .= p.scratchm2[piv, piv]
        cholesky!(Hermitian(view(cf, 1:rnk, 1:rnk), Symbol(p.chol.uplo)))
        ldiv!(Cholesky(view(cf, 1:rnk, 1:rnk), Symbol(p.chol.uplo), p.chol.info),
              view(delbeta, 1:rnk))
        invpermute!(delbeta, piv)
    end
    p
end

mutable struct SparsePredChol{T,M<:SparseMatrixCSC,C,W<:AbstractWeights} <: GLM.LinPred
    X::M                           # model matrix
    Xt::M                          # X'
    beta0::Vector{T}               # base vector for coefficients
    delbeta::Vector{T}             # coefficient increment
    scratchbeta::Vector{T}
    chol::C
    scratchm1::M
    wts::W
end

function SparsePredChol(X::SparseMatrixCSC{T}, wts::AbstractVector) where T
    chol = cholesky(sparse(I, size(X, 2), size(X,2)))
    return SparsePredChol{eltype(X),typeof(X),typeof(chol), typeof(wts)}(X,
        X',
        zeros(T, size(X, 2)),
        zeros(T, size(X, 2)),
        zeros(T, size(X, 2)),
        chol,
        similar(X),
        wts)
end

cholpred(X::SparseMatrixCSC, pivot::Bool, wts::AbstractWeights=uweights(size(X,1))) =
    SparsePredChol(X, wts)

function delbeta!(p::SparsePredChol{T,M,C,<:UnitWeights}, r::Vector{T}, wt::Vector{T}) where {T,M,C}
    scr = mul!(p.scratchm1, Diagonal(wt), p.X)
    XtWX = p.Xt*scr
    c = p.chol = cholesky(Symmetric{eltype(XtWX),typeof(XtWX)}(XtWX, 'L'))
    p.delbeta = c \ mul!(p.delbeta, adjoint(scr), r)
end

function delbeta!(p::SparsePredChol{T,M,C,<:AbstractWeights}, r::Vector{T}, wt::Vector{T}) where {T,M,C}
    scr = mul!(p.scratchm1, Diagonal(wt.*p.wts), p.X)
    XtWX = p.Xt*scr
    c = p.chol = cholesky(Symmetric{eltype(XtWX),typeof(XtWX)}(XtWX, 'L'))
    p.delbeta = c \ mul!(p.delbeta, adjoint(scr), r)
end

function delbeta!(p::SparsePredChol{T,M,C,<:UnitWeights}, r::Vector{T}) where {T,M,C}
    scr = p.X
    XtWX = p.Xt*scr
    c = p.chol = cholesky(Symmetric{eltype(XtWX),typeof(XtWX)}(XtWX, 'L'))
    p.delbeta = c \ mul!(p.delbeta, adjoint(scr), r)
end

function delbeta!(p::SparsePredChol{T,M,C,<:AbstractWeights}, r::Vector{T}) where {T,M,C}
    scr = p.scratchm1 .= p.X.*p.wts
    XtWX = p.Xt*scr
    c = p.chol = cholesky(Symmetric{eltype(XtWX),typeof(XtWX)}(XtWX, 'L'))
    p.delbeta = c \ mul!(p.delbeta, adjoint(scr), r)
end

LinearAlgebra.cholesky(p::SparsePredChol{T}) where {T} = copy(p.chol)
LinearAlgebra.cholesky!(p::SparsePredChol{T}) where {T} = p.chol

invchol(x::DensePred) = inv(cholesky!(x))
function invchol(x::DensePredChol{T,<: CholeskyPivoted}) where T
    ch = x.chol
    rnk = rank(ch)
    p = length(x.delbeta)
    rnk == p && return inv(ch)
    fac = ch.factors
    res = fill(convert(T, NaN), size(fac))
    for j in 1:rnk, i in 1:rnk
        res[i, j] = fac[i, j]
    end
    copytri!(LAPACK.potri!(ch.uplo, view(res, 1:rnk, 1:rnk)), ch.uplo, true)
    ipiv = invperm(ch.p)
    res[ipiv, ipiv]
end

invchol(x::SparsePredChol) = cholesky!(x) \ Matrix{Float64}(I, size(x.X, 2), size(x.X, 2))

working_residuals(x::LinPredModel) = x.rr.wrkresid
working_weights(x::LinPredModel) = x.rr.wrkwt

function vcov(x::LinPredModel)
    if weights(x) isa ProbabilityWeights
        ## df with ProbabilityWeights  n-1        
        s = nobs(x)/(nobs(x) - 1)
        mm = momentmatrix(x)
        A = invloglikhessian(x)
        _vcov(x.pp, mm, A).*s
    else
        rmul!(invchol(x.pp), dispersion(x, true))
    end
end

function _vcov(pp::DensePredChol, Z::Matrix, A::Matrix)   
    if pp.chol isa CholeskyPivoted && rank(pp.chol) != size(A, 1)
        nancols = [all(isnan, col) for col in eachcol(A)]
        nnancols = .!nancols
        Zv = view(Z, :, nnancols)
        B = Zv'Zv
        Av = view(A, nnancols, nnancols)
        V = similar(pp.scratchm2)
        V[nnancols, nnancols] = Av * B * Av
        V[nancols, :] .= NaN
        V[:, nancols] .= NaN
    else
        B = mul!(pp.scratchm2, Z', Z)
        V = A * B * A
    end
    return V
end
    
function _vcov(pp::SparsePredChol, Z::Matrix, A::Matrix)
        ## SparsePredChol does not handle rankdeficient cases
        B = Z'*Z
        V = A*B*A
        return V
end

function cor(x::LinPredModel)
    Σ = vcov(x)
    invstd = inv.(sqrt.(diag(Σ)))
    lmul!(Diagonal(invstd), rmul!(Σ, Diagonal(invstd)))
end

stderror(x::LinPredModel) = sqrt.(diag(vcov(x)))

function show(io::IO, obj::LinPredModel)
    println(io, nameof(typeof(obj)), '\n')
    obj.formula !== nothing && println(io, obj.formula, '\n')
    println(io, "Coefficients:\n", coeftable(obj))
end

function modelframe(f::FormulaTerm, data, contrasts::AbstractDict, ::Type{M}) where M
    Tables.istable(data) ||
        throw(ArgumentError("expected data in a Table, got $(typeof(data))"))
    t = Tables.columntable(data)
    msg = StatsModels.checknamesexist(f, t)
    msg != "" && throw(ArgumentError(msg))
    data, _ = StatsModels.missing_omit(t, f)
    sch = schema(f, data, contrasts)
    f = apply_schema(f, sch, M)
    f, modelcols(f, data)
end

<<<<<<< HEAD
modelframe(obj::LinPredModel) = obj.fr

modelmatrix(obj::LinPredModel; weighted::Bool=isweighted(obj)) = modelmatrix(obj.pp; weighted=weighted)

function modelmatrix(pp::LinPred; weighted::Bool=isweighted(pp))
    Z = if weighted
        mul!(pp.scratchm1, Diagonal(sqrt.(pp.wts)), pp.X)
    else
        pp.X
    end
    return Z
end

leverage(x::LinPredModel) = leverage(x.pp)

function leverage(pp::DensePredChol{T, C, W}) where {T, C<:CholeskyPivoted, W}
    X = modelmatrix(pp; weighted=isweighted(pp))
    _, k = size(X)    
    ch = pp.chol
    rnk = rank(ch)
    p = ch.p
    idx = invperm(p)[1:rnk]
    sum(x -> x^2, view(X, :, 1:rnk)/ch.U[1:rnk, idx], dims=2)
end

function leverage(pp::DensePredChol{T, C, W}) where {T, C<:Cholesky, W}
    X = modelmatrix(pp; weighted=isweighted(pp))
    sum(x -> x^2, X/pp.chol.U, dims=2)
end

=======
modelmatrix(obj::LinPredModel) = obj.pp.X
>>>>>>> b7289178
response(obj::LinPredModel) = obj.rr.y

fitted(m::LinPredModel) = m.rr.mu
predict(mm::LinPredModel) = fitted(mm)
<<<<<<< HEAD
StatsModels.formula(obj::LinPredModel) = modelframe(obj).formula
residuals(obj::LinPredModel; weighted::Bool=false) = residuals(obj.rr; weighted=weighted)

nobs(obj::LinPredModel) = nobs(obj.rr)
=======
residuals(obj::LinPredModel) = residuals(obj.rr)

function formula(obj::LinPredModel)
    obj.formula === nothing && throw(ArgumentError("model was fitted without a formula"))
    return obj.formula
end

"""
    nobs(obj::LinearModel)
    nobs(obj::GLM)
>>>>>>> b7289178

weights(obj::RegressionModel) = weights(obj.model)
weights(m::LinPredModel) = weights(m.rr)
weights(pp::LinPred) = pp.wts

isweighted(obj::RegressionModel) = isweighted(obj.model.pp)
isweighted(m::LinPredModel) = isweighted(m.pp)
isweighted(pp::LinPred) = weights(pp) isa Union{FrequencyWeights, AnalyticWeights, ProbabilityWeights}

coef(x::LinPred) = x.beta0
coef(obj::LinPredModel) = coef(obj.pp)
coefnames(x::LinPredModel) =
    x.formula === nothing ? ["x$i" for i in 1:length(coef(x))] : coefnames(formula(x).rhs)

dof_residual(obj::LinPredModel) = nobs(obj) - dof(obj) + 1

hasintercept(m::LinPredModel) = any(i -> all(==(1), view(m.pp.X , :, i)), 1:size(m.pp.X, 2))


function varstruct(x::LinPredModel)
    wrkwt = working_weights(x)
    wrkres = working_residuals(x)
    r = wrkwt .* wrkres
    if x.rr.d isa Union{Gamma, Geometric, InverseGaussian}
        r, sum(wrkwt)/sum(abs2, r)
    else
        r, 1.0
    end
end

linpred_rank(x::LinPred) = length(x.beta0)
linpred_rank(x::DensePredChol{<:Any, <:CholeskyPivoted}) = x.chol.rank

_coltype(::ContinuousTerm{T}) where {T} = T

# Function common to all LinPred models, but documented separately
# for LinearModel and GeneralizedLinearModel
function StatsBase.predict(mm::LinPredModel, data;
                           interval::Union{Symbol,Nothing}=nothing,
                           kwargs...)
    Tables.istable(data) ||
        throw(ArgumentError("expected data in a Table, got $(typeof(data))"))

    f = formula(mm)
    t = Tables.columntable(data)
    cols, nonmissings = StatsModels.missing_omit(t, f.rhs)
    newx = modelcols(f.rhs, cols)
    prediction = Tables.allocatecolumn(Union{_coltype(f.lhs), Missing}, length(nonmissings))
    fill!(prediction, missing)
    if interval === nothing
        predict!(view(prediction, nonmissings), mm, newx;
                 interval=interval, kwargs...)
        return prediction
    else
        # Finding integer indices once is faster
        nonmissinginds = findall(nonmissings)
        lower = Vector{Union{Float64, Missing}}(missing, length(nonmissings))
        upper = Vector{Union{Float64, Missing}}(missing, length(nonmissings))
        tup = (prediction=view(prediction, nonmissinginds),
               lower=view(lower, nonmissinginds),
               upper=view(upper, nonmissinginds))
        predict!(tup, mm, newx;
                 interval=interval, kwargs...)
        return (prediction=prediction, lower=lower, upper=upper)
    end
end<|MERGE_RESOLUTION|>--- conflicted
+++ resolved
@@ -341,7 +341,6 @@
     f, modelcols(f, data)
 end
 
-<<<<<<< HEAD
 modelframe(obj::LinPredModel) = obj.fr
 
 modelmatrix(obj::LinPredModel; weighted::Bool=isweighted(obj)) = modelmatrix(obj.pp; weighted=weighted)
@@ -372,30 +371,19 @@
     sum(x -> x^2, X/pp.chol.U, dims=2)
 end
 
-=======
-modelmatrix(obj::LinPredModel) = obj.pp.X
->>>>>>> b7289178
 response(obj::LinPredModel) = obj.rr.y
 
 fitted(m::LinPredModel) = m.rr.mu
 predict(mm::LinPredModel) = fitted(mm)
-<<<<<<< HEAD
-StatsModels.formula(obj::LinPredModel) = modelframe(obj).formula
-residuals(obj::LinPredModel; weighted::Bool=false) = residuals(obj.rr; weighted=weighted)
-
-nobs(obj::LinPredModel) = nobs(obj.rr)
-=======
-residuals(obj::LinPredModel) = residuals(obj.rr)
 
 function formula(obj::LinPredModel)
     obj.formula === nothing && throw(ArgumentError("model was fitted without a formula"))
     return obj.formula
 end
 
-"""
-    nobs(obj::LinearModel)
-    nobs(obj::GLM)
->>>>>>> b7289178
+residuals(obj::LinPredModel; weighted::Bool=false) = residuals(obj.rr; weighted=weighted)
+
+nobs(obj::LinPredModel) = nobs(obj.rr)
 
 weights(obj::RegressionModel) = weights(obj.model)
 weights(m::LinPredModel) = weights(m.rr)
