--- conflicted
+++ resolved
@@ -31,49 +31,34 @@
 - `qr`: either a `QRCompactWY` or `QRPivoted` object created from `X`, with optional row weights.
 - `scratchm1`: scratch Matrix{T} of the same size as `X`
 """
-<<<<<<< HEAD
-mutable struct DensePredQR{T<:BlasReal, W<:AbstractWeights} <: DensePred
-=======
-mutable struct DensePredQR{T<:BlasReal,Q<:Union{QRCompactWY, QRPivoted}} <: DensePred
->>>>>>> c13577ea
+
+mutable struct DensePredQR{T<:BlasReal, Q<:Union{QRCompactWY, QRPivoted}, W<:AbstractWeights} <: DensePred
     X::Matrix{T}                  # model matrix
     beta0::Vector{T}              # base coefficient vector
     delbeta::Vector{T}            # coefficient increment
     scratchbeta::Vector{T}
-<<<<<<< HEAD
-    qr::QRCompactWY{T}
+    qr::Q
     wts::W
-    function DensePredQR{T}(X::Matrix{T}, beta0::Vector{T}, wts::W) where {T,W<:AbstractWeights}
-        n, p = size(X)
-        length(beta0) == p || throw(DimensionMismatch("length(β0) ≠ size(X,2)"))
-        length(wts) == n || throw(DimensionMismatch("Length of weights does not match the dimension of X"))
-        qrX = qr(X) 
-        new{T,W}(X, beta0, zeros(T,p), zeros(T,p), qrX, wts)
-    end
-end
-DensePredQR{T}(X::Matrix) where T = DensePredQR{eltype(X)}(X, zeros(T, size(X, 2)), uweights(size(X,1)))
-convert(::Type{DensePredQR{T}}, X::Matrix{T}) where {T} = DensePredQR{T}(X)
-
-=======
-    qr::Q
     scratchm1::Matrix{T}
-    
-    function DensePredQR(X::AbstractMatrix, pivot::Bool=false)
+
+    function DensePredQR(X::AbstractMatrix, pivot::Bool, wts::W) where W<:Union{AbstractWeights, AbstractVector}
         n, p = size(X)
         T = typeof(float(zero(eltype(X))))
         Q = pivot ? QRPivoted : QRCompactWY
         fX = float(X)
         cfX = fX === X ? copy(fX) : fX
         F = pivot ? pivoted_qr!(cfX) : qr!(cfX)
-        new{T,Q}(Matrix{T}(X),
+        new{T,Q,W}(Matrix{T}(X),
             zeros(T, p),
             zeros(T, p),
             zeros(T, p),
             F,
+            wts,
             similar(X, T))
     end
 end
->>>>>>> c13577ea
+
+DensePredQR(X::AbstractMatrix) = DensePredQR(X, false, uweights(size(X,1)))
 """
     delbeta!(p::LinPred, r::Vector)
 
@@ -81,7 +66,7 @@
 """
 function delbeta! end
 
-function delbeta!(p::DensePredQR{T,<:QRCompactWY}, r::Vector{T}) where T<:BlasReal
+function delbeta!(p::DensePredQR{T, <:QRCompactWY}, r::Vector{T}) where T<:BlasReal
     rnk = rank(p.qr.R)
     rnk == length(p.delbeta) || throw(RankDeficientException(rnk))
     p.delbeta = p.qr\r
@@ -89,12 +74,12 @@
     return p
 end
 
-function delbeta!(p::DensePredQR{T,<:QRCompactWY}, r::Vector{T}, wt::Vector{T}) where T<:BlasReal
+function delbeta!(p::DensePredQR{T, <:QRCompactWY}, r::Vector{T}, wt::AbstractVector{T}) where T<:BlasReal
     rnk = rank(p.qr.R)
     rnk == length(p.delbeta) || throw(RankDeficientException(rnk))
     X = p.X
     W = Diagonal(wt)
-    sqrtW = Diagonal(sqrt.(wt)) 
+    sqrtW = Diagonal(sqrt.(wt))
     mul!(p.scratchm1, sqrtW, X)
     mul!(p.delbeta, X'W, r)
     qnr = qr(p.scratchm1)
@@ -108,7 +93,7 @@
     if rnk == length(p.delbeta)
         p.delbeta = p.qr\r
     else
-        R = @view p.qr.R[:, 1:rnk] 
+        R = @view p.qr.R[:, 1:rnk]
         Q = @view p.qr.Q[:, 1:size(R, 1)]
         piv = p.qr.p
         p.delbeta = zeros(size(p.delbeta))
@@ -119,7 +104,7 @@
     return p
 end
 
-function delbeta!(p::DensePredQR{T,<:QRPivoted}, r::Vector{T}, wt::Vector{T}) where T<:BlasReal
+function delbeta!(p::DensePredQR{T,<:QRPivoted}, r::Vector{T}, wt::AbstractVector{T}) where T<:BlasReal
     rnk = rank(p.qr.R)
     X = p.X
     W = Diagonal(wt)
@@ -164,7 +149,7 @@
 - `scratchm1`: scratch Matrix{T} of the same size as `X`
 - `scratchm2`: scratch Matrix{T} of the same size as `X'X`
 """
-mutable struct DensePredChol{T<:BlasReal,C,W<:AbstractVector} <: DensePred
+mutable struct DensePredChol{T<:BlasReal,C,W<:AbstractWeights} <: DensePred
     X::Matrix{T}                   # model matrix
     beta0::Vector{T}               # base vector for coefficients
     delbeta::Vector{T}             # coefficient increment
@@ -175,7 +160,7 @@
     scratchm2::Matrix{T}
 end
 
-function DensePredChol(X::AbstractMatrix, pivot::Bool, wts::AbstractWeights)    
+function DensePredChol(X::AbstractMatrix, pivot::Bool, wts::AbstractWeights)
     if wts isa UnitWeights
         F = Hermitian(float(X'X))
         T = eltype(F)
@@ -185,7 +170,7 @@
         scr = similar(X, T)
         mul!(scr, Diagonal(wts), X)
         F = Hermitian(float(scr'X))
-    end    
+    end
     F = pivot ? pivoted_cholesky!(F, tol = -one(T), check = false) : cholesky!(F)
     DensePredChol(Matrix{T}(X),
         zeros(T, size(X, 2)),
@@ -197,13 +182,11 @@
         similar(cholfactors(F)))
 end
 
-<<<<<<< HEAD
-cholpred(X::AbstractMatrix, pivot::Bool, wts::AbstractWeights=uweights(size(X,1))) =
-    DensePredChol(X, pivot, wts)
-=======
-cholpred(X::AbstractMatrix, pivot::Bool=false) = DensePredChol(X, pivot)
-qrpred(X::AbstractMatrix, pivot::Bool=false) = DensePredQR(X, pivot)
->>>>>>> c13577ea
+DensePredChol(X::AbstractMatrix, pivot::Bool) =
+    DensePredChol(X, pivot, uweights(size(X,1)))
+
+cholpred(X::AbstractMatrix, pivot::Bool, wts::AbstractWeights=uweights(size(X,1))) = DensePredChol(X, pivot, wts)
+qrpred(X::AbstractMatrix, pivot::Bool=false, wts::AbstractWeights=uweights(size(X,1))) = DensePredQR(X, pivot, wts)
 
 cholfactors(c::Union{Cholesky,CholeskyPivoted}) = c.factors
 cholesky!(p::DensePredChol{T}) where {T<:FP} = p.chol
@@ -285,8 +268,8 @@
     delbeta::Vector{T}             # coefficient increment
     scratchbeta::Vector{T}
     chol::C
+    wts::W
     scratchm1::M
-    wts::W
 end
 
 function SparsePredChol(X::SparseMatrixCSC{T}, wts::AbstractVector) where T
@@ -297,8 +280,8 @@
         zeros(T, size(X, 2)),
         zeros(T, size(X, 2)),
         chol,
-        similar(X),
-        wts)
+        wts,
+        similar(X))
 end
 
 cholpred(X::SparseMatrixCSC, pivot::Bool, wts::AbstractWeights=uweights(size(X,1))) =
@@ -379,24 +362,27 @@
 
 invchol(x::SparsePredChol) = cholesky!(x) \ Matrix{Float64}(I, size(x.X, 2), size(x.X, 2))
 
-<<<<<<< HEAD
+inverse(x::DensePred) = invchol(x)
+inverse(x::DensePredQR) = invqr(x)
+inverse(x::SparsePredChol) = invchol(x)
+
 working_residuals(x::LinPredModel) = x.rr.wrkresid
 working_weights(x::LinPredModel) = x.rr.wrkwt
 
 function vcov(x::LinPredModel)
     if weights(x) isa ProbabilityWeights
-        ## n-1 degrees of freedom - This is coherent with the `R` package `survey`, 
+        ## n-1 degrees of freedom - This is coherent with the `R` package `survey`,
         ## `STATA` uses n-k
         s = nobs(x)/(nobs(x) - 1)
         mm = momentmatrix(x)
         A = invloglikhessian(x)
         _vcov(x.pp, mm, A).*s
     else
-        rmul!(invchol(x.pp), dispersion(x, true))
-    end
-end
-
-function _vcov(pp::DensePredChol, Z::Matrix, A::Matrix)   
+        rmul!(inverse(x.pp), dispersion(x, true))
+    end
+end
+
+function _vcov(pp::DensePredChol, Z::Matrix, A::Matrix)
     if pp.chol isa CholeskyPivoted && rank(pp.chol) != size(A, 1)
         nancols = [all(isnan, col) for col in eachcol(A)]
         nnancols = .!nancols
@@ -413,20 +399,13 @@
     end
     return V
 end
-    
+
 function _vcov(pp::SparsePredChol, Z::Matrix, A::Matrix)
     ## SparsePredChol does not handle rankdeficient cases
     B = Z'*Z
     V = A*B*A
     return V
 end
-=======
-inverse(x::DensePred) = invchol(x)
-inverse(x::DensePredQR) = invqr(x)
-inverse(x::SparsePredChol) = invchol(x)
-
-vcov(x::LinPredModel) = rmul!(inverse(x.pp), dispersion(x, true))
->>>>>>> c13577ea
 
 function cor(x::LinPredModel)
     Σ = vcov(x)
@@ -471,7 +450,7 @@
 
 function leverage(pp::DensePredChol{T, C, W}) where {T, C<:CholeskyPivoted, W}
     X = modelmatrix(pp; weighted=isweighted(pp))
-    _, k = size(X)    
+    _, k = size(X)
     ch = pp.chol
     rnk = rank(ch)
     p = ch.p
@@ -484,6 +463,24 @@
     sum(x -> x^2, X/pp.chol.U, dims=2)
 end
 
+function leverage(pp::DensePredQR{T, C, W}) where {T, C<:QRPivoted, W}
+  X = modelmatrix(pp; weighted=isweighted(pp))
+  _, k = size(X)
+  ch = pp.qr
+  rnk = length(ch.p)
+  p = ch.p
+  idx = invperm(p)[1:rnk]
+  sum(x -> x^2, view(X, :, 1:rnk)/ch.R[1:rnk, idx], dims=2)
+end
+
+function leverage(pp::DensePredQR{T, C, W}) where {T, C<:Cholesky, W}
+  X = modelmatrix(pp; weighted=isweighted(pp))
+  sum(x -> x^2, X/pp.chol.R, dims=2)
+end
+
+
+
+
 response(obj::LinPredModel) = obj.rr.y
 
 fitted(m::LinPredModel) = m.rr.mu
@@ -509,7 +506,7 @@
 coef(x::LinPred) = x.beta0
 coef(obj::LinPredModel) = coef(obj.pp)
 coefnames(x::LinPredModel) =
-    x.formula === nothing ? ["x$i" for i in 1:length(coef(x))] : coefnames(formula(x).rhs)
+      x.formula === nothing ? ["x$i" for i in 1:length(coef(x))] : StatsModels.vectorize(coefnames(formula(x).rhs))
 
 dof_residual(obj::LinPredModel) = nobs(obj) - dof(obj) + 1
 
